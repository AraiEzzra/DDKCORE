--- conflicted
+++ resolved
@@ -2,10 +2,6 @@
 const buffer = require('buffer');
 const path = require('path');
 const util = require('util');
-<<<<<<< HEAD
-let env = process.env;
-=======
->>>>>>> b59a8d91
 const config = require('./config.json');
 
 module.exports = (grunt) => {
@@ -19,16 +15,6 @@
     'sql/**/*.js',
     'app.js',
   ];
-<<<<<<< HEAD
-  var dbConnection = {
-      user: env.DB_USER || '',
-      password: env.DB_PASSWORD || 'password',
-      database: env.DB_NAME || 'DDK_test',
-      host: env.DB_HOST || '0.0.0.0',
-      port: parseInt(env.DB_PORT, 10) || 5432,
-  };
-=======
->>>>>>> b59a8d91
   const today = moment().format('HH:mm:ss DD/MM/YYYY');
 
   const releaseDir = path.join(__dirname, 'release');
@@ -131,19 +117,7 @@
         'tasks/**/*.js',
         'test/**/*.js',
       ],
-<<<<<<< HEAD
-    },
-      'run-sql': {
-          'add-column': {
-              src: './sql/addColumn.sql',
-              options: {
-                  connection: dbConnection
-              }
-          }
-      }
-=======
     }
->>>>>>> b59a8d91
   });
 
   grunt.loadTasks('tasks');
@@ -154,7 +128,6 @@
   grunt.loadNpmTasks('grunt-eslint');
 
   grunt.registerTask('default', ['release']);
-  grunt.registerTask('addColumn', ['run-sql:add-column']);
   grunt.registerTask('release', ['exec:folder', 'obfuscator', 'exec:package', 'exec:build', 'compress']);
   grunt.registerTask('jenkins', ['exec:coverageSingle']);
   grunt.registerTask('eslint-nofix', ['eslint']);
