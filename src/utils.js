--- conflicted
+++ resolved
@@ -103,9 +103,6 @@
  */
 
 exports.deleteDocument = function (doc) {
-<<<<<<< HEAD
-    return esClient.delete(doc);
-=======
     (async function () {
         await esClient.delete({
             index: doc.index,
@@ -119,7 +116,6 @@
             return null;
         });
     }());
->>>>>>> a693d7d0
 };
 
 /**
@@ -130,9 +126,6 @@
  * @returns {String} || null
  */
 exports.deleteDocumentByQuery = function (doc) {
-<<<<<<< HEAD
-    return esClient.deleteByQuery(doc);
-=======
     (async function () {
         await esClient.deleteByQuery({
             index: doc.index,
@@ -146,7 +139,6 @@
             return null;
         });
     }());
->>>>>>> a693d7d0
 };
 
 /**
