--- conflicted
+++ resolved
@@ -48,11 +48,7 @@
 
     insertFork: 'INSERT INTO forks_stat ("delegatePublicKey", "blockTimestamp", "blockId", "blockHeight", "previousBlock", "cause") VALUES (${delegatePublicKey}, ${blockTimestamp}, ${blockId}, ${blockHeight}, ${previousBlock}, ${cause});',
 
-<<<<<<< HEAD
-    getVoters: 'SELECT accounts.address, accounts.balance, ENCODE("publicKey", \'hex\') AS "publicKey" FROM mem_accounts2delegates delegates INNER JOIN mem_accounts accounts ON delegates."accountId" = accounts.address WHERE delegates."dependentId" = ${publicKey} ORDER BY accounts."balance" DESC LIMIT 5 OFFSET ${offset}',
-=======
-    getVoters: 'SELECT accounts.address, accounts.balance, "publicKey" FROM mem_accounts2delegates delegates INNER JOIN mem_accounts accounts ON delegates."accountId" = accounts.address WHERE delegates."dependentId" = ${publicKey} ORDER BY accounts."balance" DESC LIMIT ${limit} OFFSET ${offset}',
->>>>>>> 4c25116f
+    getVoters: 'SELECT accounts.address, accounts.balance, ENCODE("publicKey", \'hex\') AS "publicKey" FROM mem_accounts2delegates delegates INNER JOIN mem_accounts accounts ON delegates."accountId" = accounts.address WHERE delegates."dependentId" = ${publicKey} ORDER BY accounts."balance" DESC LIMIT ${limit} OFFSET ${offset}',
 
     getVotersCount: 'SELECT count(*) FROM mem_accounts2delegates WHERE "dependentId" = ${publicKey}',
 
