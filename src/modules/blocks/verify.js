const { getOrCreateAccount } = require('src/helpers/account.utils');
const { transactionSortFunc } = require('src/helpers/transaction.utils');

const crypto = require('crypto');
const async = require('async');
const BlockReward = require('../../logic/blockReward.js');
const slots = require('../../helpers/slots.js');
const blockVersion = require('../../logic/block_version.js');
const _ = require('lodash');

const constants = require('../../helpers/constants.js');
const sql = require('../../sql/blocks.js');
const exceptions = require('../../helpers/exceptions.js');

let modules;
let library;
let self;
const __private = {};
__private.lastNBlockIds = [];

__private.blockReward = new BlockReward();

function Verify(logger, block, transaction, db, config) {
    library = {
        logger,
        db,
        logic: {
            block,
            transaction,
        },
        config: {
            loading: {
                snapshotRound: config.loading.snapshotRound,
            },
        },
    };
    self = this;

    library.logger.trace('Blocks->Verify: Submodule initialized.');
    return self;
}

/**
 * Check transaction - perform transaction validation when processing block
 * FIXME: Some checks are probably redundant, see: logic.transactionPool
 *
 * @private
 * @async
 * @method checkTransaction
 * @param  {Object}   block Block object
 * @param  {Object}   transaction Transaction object
 * @param  {Function} cb Callback function
 * @return {Function} cb Callback function from params (through setImmediate)
 * @return {Object}   cb.err Error if occurred
 */
__private.checkTransaction = function (block, transaction, checkExists, cb) {
    async.waterfall([
        function getTransactionId(waterCb) {
            try {
                // Calculate transaction ID
                // FIXME: Can have poor performance, because of hash cancluation
                transaction.id = library.logic.transaction.getId(transaction);
            } catch (e) {
                return setImmediate(waterCb, e.toString());
            }
            // Apply block ID to transaction
            transaction.blockId = block.id;
            return setImmediate(waterCb);
        },
        function getAccount(waterCb) {
            // Get account from database if any (otherwise cold wallet).
            // DATABASE: read only
            modules.accounts.setAccountAndGet({
                publicKey: transaction.senderPublicKey
            }, waterCb);
        },
        function verifyTransaction(sender, waterCb) {
            // Check if transaction id valid against database state (mem_* tables).
            // DATABASE: read only
            library.logic.transaction.verify({
                trs: transaction,
                sender,
                checkExists,
                cb: (err) => {
                    if (err) {
                        return setImmediate(waterCb, err);
                    }
                    return setImmediate(waterCb, null, sender);
                },
            });
        },
        function verifyUnconfirmed(sender, waterCb) {
            library.logic.transaction.verifyUnconfirmed({
                trs: transaction,
                sender,
                checkExists: true,
                cb(err) {
                    if (err) {
                        return setImmediate(waterCb, err);
                    }
                    return setImmediate(waterCb, null, sender);
                }
            });
        }
    ], (err) => {
        if (err && err.match(/Transaction is already confirmed/)) {
            // Fork: Transaction already confirmed.
            modules.delegates.fork(block, 2);
            // Undo the offending transaction.
            // DATABASE: write
            modules.transactions.undoUnconfirmed(transaction, (err2) => {
                modules.transactions.removeUnconfirmedTransaction(transaction.id);
                return setImmediate(cb, err2 || err);
            });
        } else {
            return setImmediate(cb, err);
        }
    });
};

__private.newCheckTransaction = async (block, trs, sender, checkExists) => {
    trs.id = library.logic.transaction.getId(trs);
    trs.blockId = block.id;

    try {
        await library.logic.transaction.newVerify({
            trs,
            sender,
            checkExists
        });
    } catch (e) {
        return { success: false, errors: [e.message || e] };
    }

    try {
        await library.logic.transaction.newVerifyUnconfirmed({
            trs,
            sender
        });
    } catch (e) {
        return { success: false, errors: [e.message || e] };
    }

    return { success: true };
};

/**
 * Set height according to the given last block
 *
 * @private
 * @method verifyBlock
 * @method verifyReceipt
 * @param  {Object}  block Target block
 * @param  {Object}  lastBlock Last block
 * @return {Object}  block Target block
 */
__private.setHeight = function (block, lastBlock) {
    block.height = lastBlock.height + 1;

    return block;
};

/**
 * Verify block signature
 *
 * @private
 * @method verifyBlock
 * @method verifyReceipt
 * @param  {Object}  block Target block
 * @param  {Object}  result Verification results
 * @return {Object}  result Verification results
 * @return {boolean} result.verified Indicator that verification passed
 * @return {Array}   result.errors Array of validation errors
 */
__private.verifySignature = function (block, result) {
    let valid;

    try {
        valid = library.logic.block.verifySignature(block);
    } catch (e) {
        if (constants.VERIFY_BLOCK_SIGNATURE) {
            result.errors.push(e.toString());
        } else {
            library.logger.error(e.toString());
        }
    }

    if (!valid) {
        if (block.height > constants.MASTER_NODE_MIGRATED_BLOCK) {
            if (constants.VERIFY_BLOCK_SIGNATURE) {
                result.errors.push('Failed to verify block signature');
            } else {
                library.logger.error('Failed to verify block signature');
            }
        }
    }

    return result;
};

/**
 * Verify previous block
 *
 * @private
 * @method verifyBlock
 * @method verifyReceipt
 * @param  {Object}  block Target block
 * @param  {Object}  result Verification results
 * @return {Object}  result Verification results
 * @return {boolean} result.verified Indicator that verification passed
 * @return {Array}   result.errors Array of validation errors
 */
__private.verifyPreviousBlock = function (block, result) {
    if (!block.previousBlock && block.height !== 1) {
        if (constants.VERIFY_PREVIOUS_BLOCK) {
            result.errors.push('Invalid previous block');
        } else {
            library.logger.error('Invalid previous block');
        }
    }

    return result;
};

/**
 * Verify block is not one of the last {BLOCK_SLOT_WINDOW} saved blocks.
 *
 * @private
 * @func verifyAgainstLastNBlockIds
 * @param {Object} block - Target block
 * @param {Object} result - Verification results
 * @returns {Object} result - Verification results
 * @returns {boolean} result.verified - Indicator that verification passed
 * @returns {Array} result.errors - Array of validation errors
 */
__private.verifyAgainstLastNBlockIds = function (block, result) {
    if (__private.lastNBlockIds.indexOf(block.id) !== -1) {
        if (constants.VERIFY_AGAINST_LAST_N_BLOCK_IDS) {
            result.errors.push('Block already exists in chain');
        } else {
            library.logger.error('Block already exists in chain');
        }
    }

    return result;
};

/**
 * Verify block version
 *
 * @private
 * @method verifyBlock
 * @method verifyReceipt
 * @param  {Object}  block Target block
 * @param  {Object}  result Verification results
 * @return {Object}  result Verification results
 * @return {boolean} result.verified Indicator that verification passed
 * @return {Array}   result.errors Array of validation errors
 */
__private.verifyVersion = function (block, result) {
    if (!blockVersion.isValid(block.version, block.height)) {
        if (constants.VERIFY_BLOCK_VERSION) {
            result.errors.push('Invalid block version');
        } else {
            library.logger.error('Invalid block version');
        }
    }
    return result;
};

/**
 * Verify block reward
 *
 * @private
 * @method verifyBlock
 * @method verifyReceipt
 * @param  {Object}  block Target block
 * @param  {Object}  result Verification results
 * @return {Object}  result Verification results
 * @return {boolean} result.verified Indicator that verification passed
 * @return {Array}   result.errors Array of validation errors
 */
__private.verifyReward = function (block, result) {
    let expectedReward = __private.blockReward.calcReward(block.height);

    if (block.height > 21000000) {
        expectedReward = 0;
        block.reward = 0;
    }

    if (block.height !== 1 && expectedReward !== block.reward && exceptions.blockRewards.indexOf(block.id) === -1) {
        if (constants.VERIFY_BLOCK_REWARD) {
            result.errors.push(['Invalid block reward:', block.reward, 'expected:', expectedReward].join(' '));
        } else {
            library.logger.error(['Invalid block reward:', block.reward, 'expected:', expectedReward].join(' '));
        }
    }

    return result;
};

/**
 * Verify block id
 *
 * @private
 * @method verifyBlock
 * @method verifyReceipt
 * @param  {Object}  block Target block
 * @param  {Object}  result Verification results
 * @return {Object}  result Verification results
 * @return {boolean} result.verified Indicator that verification passed
 * @return {Array}   result.errors Array of validation errors
 */
__private.verifyId = function (block, result) {
    try {
        // Get block ID
        // FIXME: Why we don't have it?
        block.id = library.logic.block.getId(block);
    } catch (e) {
        if (constants.VERIFY_BLOCK_ID) {
            result.errors.push(e.toString());
        } else {
            library.logger.error(e.toString());
        }
    }

    return result;
};

/**
 * Verify block payload (transactions)
 *
 * @private
 * @method verifyBlock
 * @method verifyReceipt
 * @param  {Object}  block Target block
 * @param  {Object}  result Verification results
 * @return {Object}  result Verification results
 * @return {boolean} result.verified Indicator that verification passed
 * @return {Array}   result.errors Array of validation errors
 */
__private.verifyPayload = function (block, result) {
    if (block.payloadLength > constants.maxPayloadLength) {
        if (constants.PAYLOAD_VALIDATE.MAX_LENGTH) {
            result.errors.push('Payload length is too long');
        } else {
            library.logger.error('Payload length is too long');
        }
    }

    if (block.transactions.length !== block.numberOfTransactions &&
        block.height > constants.MASTER_NODE_MIGRATED_BLOCK) {
        if (constants.PAYLOAD_VALIDATE.MAX_TRANSACTION_LENGTH) {
            result.errors.push('Included transactions do not match block transactions count');
        } else {
            library.logger.error('Included transactions do not match block transactions count');
        }
    }

    if (block.transactions.length > constants.maxTxsPerBlock) {
        if (constants.PAYLOAD_VALIDATE.MAX_TRANSACTION_IN_BLOCK) {
            result.errors.push('Number of transactions exceeds maximum per block');
        } else {
            library.logger.error('Number of transactions exceeds maximum per block');
        }
    }

    let totalAmount = 0;
    let totalFee = 0;
    const payloadHash = crypto.createHash('sha256');
    const appliedTransactions = {};

    for (const i in block.transactions) {
        const transaction = block.transactions[i];
        let bytes;

        try {
            library.logger.debug(`Transaction ${JSON.stringify(transaction)}`);
            bytes = library.logic.transaction.getBytes(transaction, false, false);
            library.logger.debug(`Bytes ${JSON.stringify(bytes)}`);
        } catch (e) {
            result.errors.push(e.toString());
        }

        if (appliedTransactions[transaction.id]) {
            if (constants.PAYLOAD_VALIDATE.MAX_TRANSACTION_DUPLICATE) {
                result.errors.push(`Encountered duplicate transaction: ${transaction.id}`);
            } else {
                library.logger.error(`Encountered duplicate transaction: ${transaction.id}`);
            }
        }

        appliedTransactions[transaction.id] = transaction;
        if (bytes) {
            payloadHash.update(bytes);
        }
        totalAmount += transaction.amount;
        totalFee += transaction.fee;
    }
    const hex = payloadHash.digest().toString('hex');

    if (hex !== block.payloadHash) {
        if (block.height > constants.MASTER_NODE_MIGRATED_BLOCK) {
            if (constants.PAYLOAD_VALIDATE.INVALID_HASH) {
                result.errors.push('Invalid payload hash');
            } else {
                library.logger.error('Invalid payload hash');
            }
        }
    }

    if (totalAmount !== block.totalAmount) {
        if (block.height > constants.MASTER_NODE_MIGRATED_BLOCK) {
            if (constants.PAYLOAD_VALIDATE.TOTAL_AMOUNT) {
                result.errors.push('Invalid total amount');
            } else {
                library.logger.error('Invalid total amount');
            }
        }
    }

    if (totalFee !== block.totalFee) {
        if (block.height > constants.MASTER_NODE_MIGRATED_BLOCK) {
            if (constants.PAYLOAD_VALIDATE.TOTAL_FEE) {
                result.errors.push('Invalid total fee');
            } else {
                library.logger.error('Invalid total fee');
            }
        }
    }

    return result;
};

/**
 * Verify block for fork cause one
 *
 * @private
 * @method verifyBlock
 * @param  {Object}  block Target block
 * @param  {Object}  lastBlock Last block
 * @param  {Object}  result Verification results
 * @return {Object}  result Verification results
 * @return {boolean} result.verified Indicator that verification passed
 * @return {Array}   result.errors Array of validation errors
 */
__private.verifyForkOne = function (block, lastBlock, result) {
    if (block.previousBlock && block.previousBlock !== lastBlock.id) {
        modules.delegates.fork(block, 1);
        if (constants.VERIFY_BLOCK_FORK_ONE) {
            result.errors.push(['Invalid previous block:', block.previousBlock, 'expected:', lastBlock.id].join(' '));
        } else {
            library.logger.error(['Invalid previous block:', block.previousBlock, 'expected:', lastBlock.id].join(' '));
        }
    }

    return result;
};

/**
 * Verify block slot according to timestamp
 *
 * @private
 * @method verifyBlock
 * @param  {Object}  block Target block
 * @param  {Object}  lastBlock Last block
 * @param  {Object}  result Verification results
 * @return {Object}  result Verification results
 * @return {boolean} result.verified Indicator that verification passed
 * @return {Array}   result.errors Array of validation errors
 */
__private.verifyBlockSlot = function (block, lastBlock, result) {
    const blockSlotNumber = slots.getSlotNumber(block.timestamp);
    const lastBlockSlotNumber = slots.getSlotNumber(lastBlock.timestamp);

    if (blockSlotNumber > slots.getSlotNumber() || blockSlotNumber <= lastBlockSlotNumber) {
        if (constants.VERIFY_BLOCK_SLOT) {
            result.errors.push('Invalid block timestamp');
        } else {
            library.logger.error('Invalid block timestamp', JSON.stringify(block));
        }
    }

    return result;
};

/**
 * Verify block slot window according to application time.
 *
 * @private
 * @func verifyBlockSlotWindow
 * @param {Object} block - Target block
 * @returns {Object} result - Verification results
 * @returns {boolean} result.verified - Indicator that verification passed
 * @returns {Array} result.errors - Array of validation errors
 */
__private.verifyBlockSlotWindow = function (block, result) {
    const currentApplicationSlot = slots.getSlotNumber();
    const blockSlot = slots.getSlotNumber(block.timestamp);

    // Reject block if it's slot is older than BLOCK_SLOT_WINDOW
    if (currentApplicationSlot - blockSlot > constants.blockSlotWindow) {
        if (constants.VERIFY_BLOCK_SLOT_WINDOW) {
            result.errors.push('Block slot is too old');
        } else {
            library.logger.error('Block slot is too old');
        }
    }

    // Reject block if it's slot is in the future
    if (currentApplicationSlot < blockSlot) {
        if (constants.VERIFY_BLOCK_SLOT_WINDOW) {
            result.errors.push('Block slot is in the future');
        } else {
            library.logger.error('Block slot is in the future');
        }
    }

    return result;
};

/**
 * Verify block before fork detection and return all possible errors related to block
 *
 * @public
 * @method verifyReceipt
 * @param  {Object}  block Full block
 * @return {Object}  result Verification results
 * @return {boolean} result.verified Indicator that verification passed
 * @return {Array}   result.errors Array of validation errors
 */
Verify.prototype.verifyReceipt = function (block) {
    const lastBlock = modules.blocks.lastBlock.get();

    block = __private.setHeight(block, lastBlock);

    let result = { verified: false, errors: [] };

    result = __private.verifySignature(block, result);
    result = __private.verifyPreviousBlock(block, result);
    result = __private.verifyAgainstLastNBlockIds(block, result);
    result = __private.verifyBlockSlotWindow(block, result);
    result = __private.verifyVersion(block, result);
    // TODO: verify total fee
    result = __private.verifyId(block, result);
    result = __private.verifyPayload(block, result);

    result.verified = result.errors.length === 0;
    result.errors.reverse();

    return result;
};

/**
 * Loads last {BLOCK_SLOT_WINDOW} blocks from the database into memory.
 * Called when application triggeres blockchainReady event.
 */
Verify.prototype.onBlockchainReady = function () {
    return library.db.query(
        'SELECT id FROM blocks ORDER BY id DESC LIMIT ${blockLimit}', { blockLimit: constants.blockSlotWindow }
    ).then((blockIds) => {
        __private.lastNBlockIds = _.map(blockIds, 'id');
    })
        .catch((err) => {
            library.logger.error(
                `Unable to load last ${constants.blockSlotWindow} block ids`
            );
            library.logger.error(err);
        });
};

/**
 * Maintains __private.lastNBlock constiable - a queue of fixed length (BLOCK_SLOT_WINDOW). Called when application triggers newBlock event.
 *
 * @func onNewBlock
 * @param {block} block
 * @todo Add description for the params
 */
Verify.prototype.onNewBlock = function (block) {
    __private.lastNBlockIds.push(block.id);
    if (__private.lastNBlockIds.length > constants.blockSlotWindow) {
        __private.lastNBlockIds.shift();
    }
};

/**
 * Verify block before processing and return all possible errors related to block
 *
 * @public
 * @method verifyBlock
 * @param  {Object}  block Full block
 * @return {Object}  result Verification results
 * @return {boolean} result.verified Indicator that verification passed
 * @return {Array}   result.errors Array of validation errors
 */
Verify.prototype.verifyBlock = function (block) {
    const lastBlock = modules.blocks.lastBlock.get();

    block = __private.setHeight(block, lastBlock);

    let result = { verified: false, errors: [] };

    result = __private.verifySignature(block, result);
    result = __private.verifyPreviousBlock(block, result);
    result = __private.verifyVersion(block, result);
    // TODO: verify total fee
    result = __private.verifyId(block, result);
    result = __private.verifyPayload(block, result);

    result = __private.verifyForkOne(block, lastBlock, result);
    result = __private.verifyBlockSlot(block, lastBlock, result);

    result.verified = result.errors.length === 0;
    result.errors.reverse();

    if (result.verified) {
        library.logger.info(
            `Verify->verifyBlock succeeded for block ${block.id} at height ${
                block.height
                }.`
        );
    } else {
        library.logger.error(
            `Verify->verifyBlock failed for block ${block.id} at height ${
                block.height
                }.`,
            result.errors
        );
    }
    return result;
};

/**
 * Adds default properties to block.
 *
 * @param {Object} block - Block object reduced
 * @returns {Object} Block object completed
 */
Verify.prototype.addBlockProperties = function (block) {
    block.totalAmount = block.totalAmount || 0;
    block.totalFee = block.totalFee || 0;
    block.reward = block.reward || 0;

    if (block.version === undefined) {
        block.version = constants.CURRENT_BLOCK_VERSION;
    }
    if (block.numberOfTransactions === undefined) {
        if (block.transactions === undefined) {
            block.numberOfTransactions = 0;
        } else {
            block.numberOfTransactions = block.transactions.length;
        }
    }
    if (block.payloadLength === undefined) {
        block.payloadLength = 0;
    }
    if (block.transactions === undefined) {
        block.transactions = [];
    }
    return block;
};

/**
 * Deletes default properties from block.
 *
 * @param {Object} block - Block object completed
 * @returns {Object} Block object reduced
 */
Verify.prototype.deleteBlockProperties = function (block) {
    const reducedBlock = Object.assign({}, block);
    if (reducedBlock.version === constants.CURRENT_BLOCK_VERSION) {
        delete reducedBlock.version;
    }
    // verifyBlock ensures numberOfTransactions is transactions.length
    if (typeof reducedBlock.numberOfTransactions === 'number') {
        delete reducedBlock.numberOfTransactions;
    }
    if (reducedBlock.totalAmount === 0) {
        delete reducedBlock.totalAmount;
    }
    if (reducedBlock.totalFee === 0) {
        delete reducedBlock.totalFee;
    }
    if (reducedBlock.payloadLength === 0) {
        delete reducedBlock.payloadLength;
    }
    if (reducedBlock.reward === 0) {
        delete reducedBlock.reward;
    }
    if (reducedBlock.transactions && reducedBlock.transactions.length === 0) {
        delete reducedBlock.transactions;
    }
    return reducedBlock;
};

/**
 * Adds block properties.
 *
 * @private
 * @func addBlockProperties
 * @param {Object} block - Full block
 * @param {boolean} broadcast - Indicator that block needs to be broadcasted
 * @param {function} cb - Callback function
 * @returns {function} cb - Callback function from params (through setImmediate)
 * @returns {Object} cb.err - Error if occurred
 */
__private.addBlockProperties = function (block, broadcast, cb) {
    if (!broadcast) {
        try {
            // Set default properties
            block = self.addBlockProperties(block);
        } catch (err) {
            return setImmediate(cb, err);
        }
    }

    return setImmediate(cb);
};

__private.newAddBlockProperties = (block, broadcast) => {
    if (!broadcast) {
        self.addBlockProperties(block);
    }
};

/**
 * Validates block schema.
 *
 * @private
 * @func normalizeBlock
 * @param {Object} block - Full block
 * @param {function} cb - Callback function
 * @returns {function} cb - Callback function from params (through setImmediate)
 * @returns {Object} cb.err - Error if occurred
 */
__private.normalizeBlock = function (block, cb) {
    try {
        block = library.logic.block.objectNormalize(block);
    } catch (err) {
        return setImmediate(cb, err);
    }

    return setImmediate(cb);
};

__private.newNormalizeBlock = (block) => {
    try {
        block.transactions.sort(transactionSortFunc);
        library.logic.block.objectNormalize(block);
        return { success: true, errors: [] };
    } catch (err) {
        return { success: false, errors: [err] };
    }
};
/**
 * Verifies block.
 *
 * @private
 * @func verifyBlock
 * @param {Object} block - Full block
 * @param {function} cb - Callback function
 * @returns {function} cb - Callback function from params (through setImmediate)
 * @returns {Object} cb.err - Error if occurred
 */
__private.verifyBlock = function (block, cb) {
    // Sanity check of the block, if values are coherent
    // No access to database
    const result = self.verifyBlock(block);

    if (!result.verified) {
        library.logger.error(
            ['Block', block.id, 'verification failed'].join(' '),
            result.errors[0]
        );
        return setImmediate(cb, result.errors[0]);
    }
    return setImmediate(cb);
};

__private.newVerifyBlock = (block) => {
    const result = self.verifyBlock(block);

    if (!result.verified) {
        library.logger.error(['Block', block.id, 'verification failed', JSON.stringify(result.errors)].join(' '));
    }

    return result;

};

/**
 * Checks if block is in database.
 *
 * @private
 * @func checkExists
 * @param {Object} block - Full block
 * @param {function} cb - Callback function
 * @returns {function} cb - Callback function from params (through setImmediate)
 * @returns {Object} cb.err - Error if occurred
 */
__private.checkExists = function (block, cb) {
    // Check if block id is already in the database (very low probability of hash collision)
    // TODO: In case of hash-collision, to me it would be a special autofork...
    // DATABASE: read only
    library.db.query(sql.getBlockId, { id: block.id })
        .then((rows) => {
            if (rows.length > 0) {
                return setImmediate(cb, ['Block', block.id, 'already exists'].join(' '));
            }
            return setImmediate(cb);
        })
        .catch((err) => {
            library.logger.error(err);
            return setImmediate(cb, 'Block#blockExists error');
        });
};

__private.newCheckExists = async (block) => {
    const rows = await library.db.query(sql.getBlockId, { id: block.id });
    if (rows.length > 0) {
        return { success: false, errors: [['Block', block.id, 'already exists'].join(' ')] };
    }
    return { success: true };
};
/**
 * Checks if block was generated by the right active delagate.
 *
 * @private
 * @func validateBlockSlot
 * @param {Object} block - Full block
 * @param {function} cb - Callback function
 * @returns {function} cb - Callback function from params (through setImmediate)
 * @returns {Object} cb.err - Error if occurred
 */
__private.validateBlockSlot = function (block, cb) {
    // Check if block was generated by the right active delagate. Otherwise, fork 3
    // DATABASE: Read only to mem_accounts to extract active delegate list
    modules.delegates.validateBlockSlot(block, (err) => {
        if (err) {
            // Fork: Delegate does not match calculated slot
            if (constants.VALIDATE_BLOCK_SLOT) {
                modules.delegates.fork(block, 3);
                return setImmediate(cb, err);
            }
            library.logger.error('validateBlockSlot', err);
        }
        return setImmediate(cb);
    });
};

/**
 * Checks transactions in block.
 *
 * @private
 * @func checkTransactions
 * @param {Object} block - Full block
 * @param  {boolean} checkExists - Check if transactions already exists in database
 * @param {function} cb - Callback function
 * @returns {function} cb - Callback function from params (through setImmediate)
 * @returns {Object} cb.err - Error if occurred
 */
__private.checkTransactions = function (block, checkExists, cb) {
    // Check against the mem_* tables that we can perform the transactions included in the block
    async.eachSeries(
        block.transactions,
        (transaction, eachSeriesCb) => {
            __private.checkTransaction(block, transaction, checkExists, eachSeriesCb);
        },
        err => setImmediate(cb, err)
    );
};

__private.checkTransactionsAndApplyUnconfirmed = async (block, checkExists, verify) => {
    const errors = [];
    let i = 0;

    while ((i < block.transactions.length && errors.length === 0) || (i >= 0 && errors.length !== 0)) {
        const trs = block.transactions[i];

        if (errors.length === 0) {
            const sender = await getOrCreateAccount(library.db, trs.senderPublicKey);
            library.logger.debug(`[Verify][checkTransactionsAndApplyUnconfirmed][sender] ${JSON.stringify(sender)}`);
            if (verify) {
                const resultCheckTransaction = await __private.newCheckTransaction(block, trs, sender, checkExists);

                if (!resultCheckTransaction.success) {
                    errors.push(resultCheckTransaction.errors);
                    i--;
                    continue;
                }
            }

            await library.logic.transaction.newApplyUnconfirmed(trs, sender);
            i++;
        } else {
            const sender = await getOrCreateAccount(library.db, trs.senderPublicKey);
<<<<<<< HEAD
            await library.logic.transaction.newUndoUnconfirmed(trs, sender);
            --i;
=======
            await library.logic.transaction.newUndoUnconfirmed(trs);
>>>>>>> 197594b6
        }

    }

    return { success: errors.length === 0, errors };
};

/**
 * Main function to process a block
 * - Verify the block looks ok
 * - Verify the block is compatible with database state (DATABASE readonly)
 * - Apply the block to database if both verifications are ok
 *
 * @async
 * @public
 * @method processBlock
 * @param  {Object}   block Full block
 * @param  {boolean}  broadcast Indicator that block needs to be broadcasted
 * @param  {boolean}  saveBlock Indicator that block needs to be saved to database
 * @param  {boolean}  verify Indicator that block was previously checked
 * @param  {Function} cb Callback function
 * @return {Function} cb Callback function from params (through setImmediate)
 * @return {Object}   cb.err Error if occurred
 */
Verify.prototype.processBlock = function (block, broadcast, saveBlock, verify, cb) {
    if (modules.blocks.isCleaning.get()) {
        // Break processing if node shutdown reqested
        return setImmediate(cb, 'Cleaning up');
    } else if (!__private.loaded) {
        // Break processing if blockchain is not loaded
        return setImmediate(cb, 'Blockchain is loading');
    }

    async.series({
        addBlockProperties(seriesCb) {
            __private.addBlockProperties(block, broadcast, seriesCb);
        },
        normalizeBlock(seriesCb) {
            __private.normalizeBlock(block, seriesCb);
        },
        verifyBlock(seriesCb) {
            if (!verify) {
                return setImmediate(seriesCb);
            }
            __private.verifyBlock(block, seriesCb);
        },
        checkExists(seriesCb) {
            // Skip checking for existing block id if we don't need to save that block
            if (!saveBlock) {
                return setImmediate(seriesCb);
            }
            __private.checkExists(block, seriesCb);
        },
        validateBlockSlot(seriesCb) {
            __private.validateBlockSlot(block, seriesCb);
        },
        checkTransactions(seriesCb) {
            // checkTransactions should check for transactions to exists in database
            // only if the block needed to be saved to database
            __private.checkTransactions(block, saveBlock, seriesCb);
        },
        applyBlock(seriesCb) {
            // The block and the transactions are OK i.e:
            // * Block and transactions have valid values (signatures, block slots, etc...)
            // * The check against database state passed (for instance sender has enough LSK, votes are under 101, etc...)
            // We thus update the database with the transactions values, save the block and tick it.
            // Also that function push new block as our last block
            modules.blocks.chain.applyBlock(block, broadcast, seriesCb, saveBlock);
        },
        // Perform next two steps only when 'broadcast' flag is push, it can be:
        // 'true' if block comes from generation or receiving process
        // 'false' if block comes from chain synchronisation process
        updateSystemHeaders(seriesCb) {
            // TODO: ask and implement
            // Update our own headers: broadhash and height
            !library.config.loading.snapshotRound
                ? modules.system.update(seriesCb)
                : seriesCb();
        }
    }, err => setImmediate(cb, err));
};

Verify.prototype.newProcessBlock = async (block, broadcast, saveBlock, verify, tick) => {
    if (modules.blocks.isCleaning.get()) {
        throw new Error('Cleaning up');
    } else if (!__private.loaded) {
        throw new Error('Blockchain is loading');
    }

    __private.newAddBlockProperties(block, broadcast);

    const resultNormalizeBlock = __private.newNormalizeBlock(block);

    if (!resultNormalizeBlock.success) {
        throw new Error(`[normalizeBlock] ${JSON.stringify(resultNormalizeBlock.errors)}`);
    }

    if (verify) {
        const resultVerifyBlock = __private.newVerifyBlock(block);
        if (!resultVerifyBlock.verified) {
            throw new Error(`[verifyBlock] ${JSON.stringify(resultVerifyBlock.errors)}`);
        }
    }

    if (saveBlock) {
        const resultCheckExists = await __private.newCheckExists(block);
        if (!resultCheckExists.success) {
            throw new Error(`[checkExists] ${JSON.stringify(resultCheckExists.errors)}`);
        }
    }
    // validateBlockSlot TODO enable after fix round

    const resultCheckTransactions = await __private.checkTransactionsAndApplyUnconfirmed(block, saveBlock, verify);
    if (!resultCheckTransactions.success) {
        throw new Error(`[checkTransactions] ${JSON.stringify(resultCheckTransactions.errors)}`);
    }

    await modules.blocks.chain.newApplyBlock(block, broadcast, saveBlock, tick);

    if (!library.config.loading.snapshotRound) {
        await (new Promise((resolve, reject) => modules.system.update((err) => {
            if (err) {
                library.logger.error(`[Verify][processBlock][system/update] ${err}`);
                library.logger.error(`[Verify][processBlock][system/update][stack] ${err.stack}`);
                reject(err);
            }
            resolve();
        })));
    }
    modules.transactions.reshuffleTransactionQueue();
};

/**
 * Handle modules initialization
 * - accounts
 * - blocks
 * - delegates
 * - transactions
 * @param {modules} scope Exposed modules
 */
Verify.prototype.onBind = function (scope) {
    library.logger.trace('Blocks->Verify: Shared modules bind.');
    modules = {
        accounts: scope.accounts,
        blocks: scope.blocks,
        delegates: scope.delegates,
        transactions: scope.transactions,
        system: scope.system
    };


    // Set module as loaded
    __private.loaded = true;
};

module.exports = Verify;

/** ************************************* END OF FILE ************************************ */<|MERGE_RESOLUTION|>--- conflicted
+++ resolved
@@ -894,12 +894,8 @@
             i++;
         } else {
             const sender = await getOrCreateAccount(library.db, trs.senderPublicKey);
-<<<<<<< HEAD
-            await library.logic.transaction.newUndoUnconfirmed(trs, sender);
-            --i;
-=======
             await library.logic.transaction.newUndoUnconfirmed(trs);
->>>>>>> 197594b6
+            i--;
         }
 
     }
