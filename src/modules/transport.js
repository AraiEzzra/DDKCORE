--- conflicted
+++ resolved
@@ -471,8 +471,6 @@
     if (broadcast && !__private.broadcaster.maxRelays(transaction)) {
         __private.broadcaster.enqueue({}, { api: '/transactions', data: { transaction }, method: 'POST' });
         library.network.io.sockets.emit('transactions/change', transaction);
-<<<<<<< HEAD
-=======
     }
 };
 
@@ -481,7 +479,6 @@
     if (!__private.broadcaster.maxRelays(transaction)) {
         __private.broadcaster.enqueue({}, { api: '/transactions', data: { transaction }, method: 'POST' });
         library.network.io.sockets.emit('transactions/change', transaction);
->>>>>>> 4c25116f
     }
 };
 
