--- conflicted
+++ resolved
@@ -619,7 +619,6 @@
 
 
 
-
 ## `GENERATE_PUBLICKEY`
 Generate public key 
 
@@ -627,24 +626,6 @@
 
 - secret            string              Format BIP39
 
-<<<<<<< HEAD
-
-## `SET_ACCOUNT_AND_GET`
-Validates input address and calls logic.account.set() and logic.account.get().
-
-#### Parameters
-- address 				string($address) 			Address of an account
-- publicKey 				string($publicKey) 			Public key to query
-
-
-
-## `GET_TRANSACTION_HISTORY`
-
-
-#### Parameters
-- 
-
-=======
 #### Response
 ```
 "result": {
@@ -652,39 +633,12 @@
 }
 ```
 
-
->>>>>>> ad318c10
 
 
 ## `OPEN_ACCOUNT` 
 Created new account with address
 
 #### Parameters
-<<<<<<< HEAD
-- secret                  string($secret) 			hex
-- email                   string($email)            username
-
-
-
-## `CREATE_TRANSACTIONS` 
-Created transaction
-
-#### Parameters
-- type                    (String) 	
-- amount                  (Number)              
-- senderAddress           (String) 	
-- requesterAddress        (String) 	
-
-
-
-## `TRANSACTION_SEND` 
-Send transaction with transfer amount
-
-#### Parameters
-- secret                  (String) 	
-- amount                  (Number)              
-- recipientId             (String)
-=======
 
 - secret                  string          hex
 - email                   string          username
@@ -715,7 +669,6 @@
     "transactionId": "1a03b36fbd6a21e1a4c9b1809e56cf28ad43f9b368211d12974256c6f37b5fc5"
 }
 ```
->>>>>>> ad318c10
 
 
 
@@ -723,10 +676,6 @@
 Send transaction with stake amount
 
 #### Parameters
-<<<<<<< HEAD
-- secret                  (String) 	
-- freezedAmount           (Number)
-=======
 - secret                  string
 - freezedAmount           number
 
@@ -764,5 +713,4 @@
     },
     "referStatus": true
 }
-```
->>>>>>> ad318c10
+```