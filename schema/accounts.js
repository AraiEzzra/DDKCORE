--- conflicted
+++ resolved
@@ -126,8 +126,6 @@
 				format: 'address',
 				minLength: 1,
 				maxLength: 25
-<<<<<<< HEAD
-=======
 			},
 			publicKey: {
 				type: 'string',
@@ -145,7 +143,6 @@
 				format: 'address',
 				minLength: 1,
 				maxLength: 25
->>>>>>> 22ae692c
 			},
 			publicKey: {
 				type: 'string',
