'use strict';

let Referals = {

    sortFields: [
		'sponsor_address',
		'introducer_address',
		'reward',
		'sponsor_level',
		'transaction_type',
		'reward_time'
	],

    changeAccountGlobalStatus: 'UPDATE mem_accounts SET global = ${status} WHERE address = ${address}',

    updateAccountBalance: 'UPDATE mem_accounts SET "balance" = "balance" + ${reward}, "u_balance" = "u_balance" + ${reward} WHERE "address" = ${address}',

    updateReferLink : 'UPDATE mem_accounts SET "referralLink" = ${referralLink} WHERE "address" = ${address}',

    referLevelChain : 'SELECT level from referals WHERE "address" = ${address}',
<<<<<<< HEAD
    
    checkBalance : 'SELECT balance from mem_accounts WHERE "address" = ${sender_address}',
    
    insertLevelChain : 'INSERT INTO referals ("address","level") VALUES (${address},${level})',
    
=======

    checkBalance : 'SELECT u_balance from mem_accounts WHERE "address" = ${sender_address}',

    // TODO: Fix duplicate key value violates unique constraint "referals_pkey"
    // https://trello.com/c/hokoAxK9/163-fix-duplicate-key-value-violates-unique-constraint-referalspkey
    insertLevelChain: 'INSERT INTO referals ("address","level") VALUES (${address},${level}) ON CONFLICT DO NOTHING',

>>>>>>> d4abe7f5
    getDirectSponsor : 'SELECT address from referals WHERE level[1] = ${address}',

    insertMemberAccount : 'UPDATE mem_accounts SET "totalFrozeAmount"=${totalFrozeAmount},"group_bonus"=${group_bonus},"pending_group_bonus"=${group_bonus} WHERE "address"= ${address}',

    selectEtpsList : 'SELECT * from etps_user where id > ${etpsCount} order by id asc',

    insertMigratedUsers : 'INSERT INTO migrated_etps_users ("address","passphrase","publickey","username","id","group_bonus") VALUES (${address},${passphrase},${publickey},${username},${id},${group_bonus})',

    getDirectIntroducer : 'SELECT address,COUNT(*) As username from migrated_etps_users WHERE username = $1 GROUP BY address',

    insertReferalChain : 'INSERT INTO referals ("address","level") VALUES (${address},${level})',

    getMigratedUsers : 'SELECT id,address,passphrase,publickey,group_bonus from migrated_etps_users where id > ${lastetpsId} order by id ASC',

    getStakeOrders :  'SELECT insert_time,quantity,remain_month from existing_etps_assets_m WHERE account_id = $1',

    insertStakeOrder : 'INSERT INTO stake_orders ("id","status","startTime","insertTime","senderId","recipientId","freezedAmount","rewardCount","voteCount","nextVoteMilestone") VALUES (${id},${status},${startTime},${insertTime},${senderId},${recipientId},${freezedAmount},${rewardCount},${voteCount},${nextVoteMilestone})',

    updateRewardTypeTransaction : 'INSERT INTO referral_transactions ("id","sponsor_address","introducer_address","reward","sponsor_level","transaction_type","reward_time") VALUES (${trsId},${sponsorAddress},${introducer_address},${reward},${level},${transaction_type},${time})',

    deleteRewardTypeTransaction : 'DELETE FROM referral_transactions WHERE "id" = ${trsId}',

    findReferralList : 'SELECT address from referals WHERE level[1] = ANY(ARRAY[${refer_list}])',

    findTotalStakeVolume : 'SELECT SUM("freezedAmount") as freezed_amount from stake_orders WHERE "senderId" = ANY(ARRAY[${address_list}]) AND "status" =1',

    findSponsorStakeStatus : 'SELECT "senderId",count(*)::int as status from stake_orders WHERE "senderId" = ANY(ARRAY[${sponsor_address}]) AND "status" = 1 GROUP BY "senderId"',

    etpsuserAmount: 'SELECT SUM(quantity) as amount from existing_etps_assets_m where account_id = ${account_id}',

    lastMigratedId: 'SELECT max(id), count(*) from migrated_etps_users',

    lastSendTrs: 'SELECT m."id" from trs t INNER JOIN migrated_etps_users m ON(t."recipientId" = m."address" AND t."trsName" = \'SEND_MIGRATION\') order by t.timestamp DESC LIMIT 1',

    lastMigrationTrs: 'SELECT m."id" from trs t INNER JOIN migrated_etps_users m ON(t."senderId" = m."address" AND t."trsName" = \'MIGRATION\') order by t.timestamp DESC LIMIT 1',

    countList: function (params) {
		return [
			'SELECT COUNT(1) FROM trs_refer',
			(params.where.length || params.owner ? 'WHERE' : ''),
			(params.where.length ? '(' + params.where.join(' ') + ')' : ''),
			(params.where.length && params.owner ? ' AND ' + params.owner : params.owner)
		].filter(Boolean).join(' ');
    },

    list: function (params) {
		return [
			'SELECT * FROM trs_refer',
			(params.where.length ? 'WHERE ' + params.where.join(' AND ') : ''),
			(params.sortField ? 'ORDER BY ' + [params.sortField, params.sortMethod].join(' ') : ''),
			'LIMIT ${limit} OFFSET ${offset}'
		].filter(Boolean).join(' ');
	}
}

module.exports = Referals;<|MERGE_RESOLUTION|>--- conflicted
+++ resolved
@@ -18,21 +18,13 @@
     updateReferLink : 'UPDATE mem_accounts SET "referralLink" = ${referralLink} WHERE "address" = ${address}',
 
     referLevelChain : 'SELECT level from referals WHERE "address" = ${address}',
-<<<<<<< HEAD
-    
+
     checkBalance : 'SELECT balance from mem_accounts WHERE "address" = ${sender_address}',
-    
-    insertLevelChain : 'INSERT INTO referals ("address","level") VALUES (${address},${level})',
-    
-=======
-
-    checkBalance : 'SELECT u_balance from mem_accounts WHERE "address" = ${sender_address}',
 
     // TODO: Fix duplicate key value violates unique constraint "referals_pkey"
     // https://trello.com/c/hokoAxK9/163-fix-duplicate-key-value-violates-unique-constraint-referalspkey
     insertLevelChain: 'INSERT INTO referals ("address","level") VALUES (${address},${level}) ON CONFLICT DO NOTHING',
 
->>>>>>> d4abe7f5
     getDirectSponsor : 'SELECT address from referals WHERE level[1] = ${address}',
 
     insertMemberAccount : 'UPDATE mem_accounts SET "totalFrozeAmount"=${totalFrozeAmount},"group_bonus"=${group_bonus},"pending_group_bonus"=${group_bonus} WHERE "address"= ${address}',
