--- conflicted
+++ resolved
@@ -17,13 +17,9 @@
 
     referLevelChain : 'SELECT level from referals WHERE "address" = ${address}',
 
-<<<<<<< HEAD
-    checkBalance : 'SELECT u_balance from mem_accounts WHERE "address" = ${sender_address}',
-=======
+    insertMemberAccount : 'UPDATE mem_accounts SET "totalFrozeAmount"=${totalFrozeAmount},"group_bonus"=${group_bonus},"pending_group_bonus"=${group_bonus} WHERE "address"= ${address}',
+
     insertLevelChain: 'INSERT INTO referals ("address","level") VALUES (${address},${level}) ON CONFLICT DO NOTHING',
->>>>>>> e2cfc006
-
-    insertMemberAccount : 'UPDATE mem_accounts SET "totalFrozeAmount"=${totalFrozeAmount},"group_bonus"=${group_bonus},"pending_group_bonus"=${group_bonus} WHERE "address"= ${address}',
 
     selectEtpsList : 'SELECT * from etps_user where id > ${etpsCount} order by id asc',
 
