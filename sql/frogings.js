--- conflicted
+++ resolved
@@ -17,48 +17,16 @@
 
   checkAccountStatus: 'SELECT "status" FROM mem_accounts where "address"=${senderId}',
 
-  disableAccount : 'UPDATE mem_accounts SET "status" = 0 WHERE "address" = ${senderId}',
+  disableAccount: 'UPDATE mem_accounts SET "status" = 0 WHERE "address" = ${senderId}',
 
-  enableAccount : 'UPDATE mem_accounts SET "status" = 1 WHERE "address" = ${senderId}',
-<<<<<<< HEAD
-=======
+  enableAccount: 'UPDATE mem_accounts SET "status" = 1 WHERE "address" = ${senderId}',
 
-  getMemoryAccounts : 'SELECT * FROM  mem_accounts'
->>>>>>> e8771b75
+  getMemoryAccounts: 'SELECT * FROM  mem_accounts',
 
-  updateFrozeAmount : 'UPDATE mem_accounts SET "totalFrozeAmount" = ${totalFrozeAmount} WHERE "address" = ${senderId}',
+  updateFrozeAmount: 'UPDATE mem_accounts SET "totalFrozeAmount" = ${totalFrozeAmount} WHERE "address" = ${senderId}',
 
-  getFrozeAmount : 'SELECT "totalFrozeAmount" FROM mem_accounts WHERE "address"=${senderId}'
-  /*countById: 'SELECT COUNT("id")::int AS "count" FROM trs WHERE "id" = ${id}',
+  getFrozeAmount: 'SELECT "totalFrozeAmount" FROM mem_accounts WHERE "address"=${senderId}'
 
-  countList: function (params) {
-    return [
-      'SELECT COUNT(1) FROM trs_list',
-      (params.where.length || params.owner ? 'WHERE' : ''),
-      (params.where.length ? '(' + params.where.join(' ') + ')' : ''),
-      // FIXME: Backward compatibility, should be removed after transitional period
-      (params.where.length && params.owner ? ' AND ' + params.owner : params.owner)
-    ].filter(Boolean).join(' ');
-  },
-
-  list: function (params) {
-    return [
-      'SELECT "t_id", "b_height", "t_blockId", "t_type", "t_timestamp", "t_senderId", "t_recipientId",',
-      '"t_amount", "t_fee", "t_signature", "t_SignSignature", "t_signatures", "confirmations",',
-      'ENCODE ("t_senderPublicKey", \'hex\') AS "t_senderPublicKey", ENCODE ("m_recipientPublicKey", \'hex\') AS "m_recipientPublicKey"',
-      'FROM trs_list',
-      (params.where.length || params.owner ? 'WHERE' : ''),
-      (params.where.length ? '(' + params.where.join(' ') + ')' : ''),
-      // FIXME: Backward compatibility, should be removed after transitional period
-      (params.where.length && params.owner ? ' AND ' + params.owner : params.owner),
-      (params.sortField ? 'ORDER BY ' + [params.sortField, params.sortMethod].join(' ') : ''),
-      'LIMIT ${limit} OFFSET ${offset}'
-    ].filter(Boolean).join(' ');
-  },
-
-  getById: 'SELECT *, ENCODE ("t_senderPublicKey", \'hex\') AS "t_senderPublicKey", ENCODE ("m_recipientPublicKey", \'hex\') AS "m_recipientPublicKey" FROM trs_list WHERE "t_id" = ${id}',
-
-  getVotesById: 'SELECT * FROM votes WHERE "transactionId" = ${id}'*/
 };
 
 module.exports = TransactionsSql;