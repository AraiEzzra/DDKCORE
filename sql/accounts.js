--- conflicted
+++ resolved
@@ -38,12 +38,7 @@
 
 	totalFrozeAmount: 'SELECT sum("freezedAmount") FROM stake_orders WHERE "id"=${account_id} and "status"=1',
 
-<<<<<<< HEAD
-	// RESTORE isVoteDone <> true if really needed
-	updateStakeOrder: 'UPDATE stake_orders SET "isVoteDone"= true , "voteCount"="voteCount"+1 WHERE "senderId"=${senderId} AND "status"=1',
-=======
 	updateStakeOrder: 'UPDATE stake_orders SET "voteCount"="voteCount"+1, "nextVoteMilestone"="nextVoteMilestone"+${milestone} WHERE "senderId"=${senderId} AND "status"=1 AND ${currentTime} >= "nextVoteMilestone"',
->>>>>>> 2aa18159
 
 	checkWeeklyVote: 'SELECT count(*) FROM stake_orders WHERE "senderId"=${senderId} AND "status"=1 AND ${currentTime} >= "nextVoteMilestone"',
 
