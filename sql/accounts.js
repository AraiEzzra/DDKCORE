

let Accounts = {

	checkAccountStatus : 'SELECT "status" FROM mem_accounts where "address"=${senderId}',

	findActiveStakeAmount: 'SELECT SUM("freezedAmount") FROM stake_orders WHERE "senderId" = ${senderId} AND "status" = 1',

	findActiveStake: 'SELECT * FROM stake_orders WHERE "senderId" = ${senderId} AND "status" = 1',
  
	findGroupBonus: 'SELECT "group_bonus", "pending_group_bonus" FROM mem_accounts WHERE "address"=${senderId}',

	findDirectSponsor: 'SELECT * FROM mem_accounts WHERE "introducer" = ${introducer}',

	updatePendingGroupBonus: 'UPDATE mem_accounts SET "pending_group_bonus" = "pending_group_bonus" + ${nextBonus} WHERE "address"=${senderId}',

	disableAccount : 'UPDATE mem_accounts SET "status" = 0 WHERE "address" = ${senderId}',

	enableAccount : 'UPDATE mem_accounts SET "status" = 1 WHERE "address" = ${senderId}',

	getTotalAccount : 'SELECT count("address") FROM mem_accounts WHERE "balance" > 0',

	getCurrentUnmined : 'SELECT "balance" FROM mem_accounts where "address"=${address}',

	checkAlreadyMigrated : 'SELECT "isMigrated" FROM mem_accounts where "name"=${username}',
  
	updateUserInfo : 'UPDATE mem_accounts SET "balance" = ${balance},"u_balance"=${balance},"email" = ${email}, "phoneNumber" = ${phone}, "country" = ${country}, "name" = ${username}, "totalFrozeAmount"=${totalFrozeAmount}, "isMigrated" = 1, "group_bonus" = ${group_bonus} WHERE "address" = ${address}',

	validateExistingUser: 'SELECT * FROM etps_user  WHERE  "username"=${username} AND "password"=${password}',

	findTrsUser: 'SELECT * FROM trs WHERE "senderId" = ${senderId}',

	findTrs: 'SELECT * FROM trs WHERE "id" = ${transactionId}',

	InsertStakeOrder: 'INSERT INTO stake_orders ("id", "status", "startTime", "insertTime", "senderId", "freezedAmount", "rewardCount", "nextVoteMilestone") VALUES (${account_id},${status},${startTime},${insertTime},${senderId},${freezedAmount},${rewardCount},${nextVoteMilestone}) ',

	getETPSStakeOrders: 'SELECT * FROM existing_etps_assets WHERE "account_id"=${account_id} AND "status"=0 AND "month_count" < 6',

	totalFrozeAmount: 'SELECT sum("freezedAmount") FROM stake_orders WHERE "id"=${account_id} and "status"=1',

	updateStakeOrder: 'UPDATE stake_orders SET "isVoteDone"= true , "voteCount"="voteCount"+1 WHERE "senderId"=${senderId} AND "status"=1 AND "isVoteDone" <> true',

	checkWeeklyVote: 'SELECT count(*) FROM stake_orders WHERE "senderId"=${senderId} AND "status"=1 AND "isVoteDone"=false',

<<<<<<< HEAD
  updateETPSUserInfo: 'UPDATE etps_user SET "transferred_time"=${insertTime}, "transferred_etp"=1 WHERE "id"=${userId} ',

  findReferLink : 'SELECT count(*) AS address FROM mem_accounts WHERE "referralLink" = ${referLink}'
=======
	updateETPSUserInfo: 'UPDATE etps_user SET "transferred_time"=${insertTime}, "transferred_etp"=1 WHERE "id"=${userId} '
>>>>>>> 20eec546
};

module.exports = Accounts;<|MERGE_RESOLUTION|>--- conflicted
+++ resolved
@@ -42,13 +42,9 @@
 
 	checkWeeklyVote: 'SELECT count(*) FROM stake_orders WHERE "senderId"=${senderId} AND "status"=1 AND "isVoteDone"=false',
 
-<<<<<<< HEAD
-  updateETPSUserInfo: 'UPDATE etps_user SET "transferred_time"=${insertTime}, "transferred_etp"=1 WHERE "id"=${userId} ',
+    updateETPSUserInfo: 'UPDATE etps_user SET "transferred_time"=${insertTime}, "transferred_etp"=1 WHERE "id"=${userId} ',
 
-  findReferLink : 'SELECT count(*) AS address FROM mem_accounts WHERE "referralLink" = ${referLink}'
-=======
-	updateETPSUserInfo: 'UPDATE etps_user SET "transferred_time"=${insertTime}, "transferred_etp"=1 WHERE "id"=${userId} '
->>>>>>> 20eec546
+	findReferLink : 'SELECT count(*) AS address FROM mem_accounts WHERE "referralLink" = ${referLink}'
 };
 
 module.exports = Accounts;