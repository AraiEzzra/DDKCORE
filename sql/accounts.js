

let Accounts = {

	checkAccountStatus : 'SELECT "status" FROM mem_accounts where "address"=${senderId}',

	findActiveStakeAmount: '(SELECT "startTime" AS "value" FROM stake_orders where "senderId" = ${senderId} ORDER BY "startTime" DESC LIMIT 1) UNION ALL (SELECT SUM("freezedAmount") as "value" FROM stake_orders WHERE "senderId" = ${senderId} AND "status" = 1);',

	findActiveStake: 'SELECT * FROM stake_orders WHERE "senderId" = ${senderId} AND "status" = 1',
  
	findGroupBonus: 'SELECT "group_bonus", "pending_group_bonus" FROM mem_accounts WHERE "address"=${senderId}',

	findDirectSponsor: 'SELECT address FROM referals WHERE level[1] = ${introducer}',

	updatePendingGroupBonus: 'UPDATE mem_accounts SET "pending_group_bonus" = "pending_group_bonus" + ${nextBonus} WHERE "address"=${senderId}',

	disableAccount : 'UPDATE mem_accounts SET "status" = 0 WHERE "address" = ${senderId}',

	enableAccount : 'UPDATE mem_accounts SET "status" = 1 WHERE "address" = ${senderId}',

	getTotalAccount : 'SELECT count("address") FROM mem_accounts WHERE "balance" > 0',

	getCurrentUnmined : 'SELECT "balance" FROM mem_accounts where "address"=${address}',

	checkAlreadyMigrated : 'SELECT "isMigrated" FROM mem_accounts where "name"=${username}',
  
	updateUserInfo : 'UPDATE mem_accounts SET "balance" = ${balance},"u_balance"=${balance},"email" = ${email}, "phoneNumber" = ${phone}, "country" = ${country}, "name" = ${username}, "totalFrozeAmount"=${totalFrozeAmount}, "isMigrated" = 1, "group_bonus" = ${group_bonus} WHERE "address" = ${address}',

	validateExistingUser: 'SELECT * FROM etps_user  WHERE  "username"=${username} AND "password"=${password}',

	findTrsUser: 'SELECT * FROM trs WHERE "senderId" = ${senderId}',

	findTrs: 'SELECT * FROM trs WHERE "id" = ${transactionId}',

	InsertStakeOrder: 'INSERT INTO stake_orders ("id", "status", "startTime", "insertTime", "senderId", "freezedAmount", "rewardCount", "nextVoteMilestone") VALUES (${account_id},${status},${startTime},${insertTime},${senderId},${freezedAmount},${rewardCount},${nextVoteMilestone}) ',

	getETPSStakeOrders: 'SELECT * FROM existing_etps_assets WHERE "account_id"=${account_id} AND "status"=0 AND "month_count" < 6',

	totalFrozeAmount: 'SELECT sum("freezedAmount") FROM stake_orders WHERE "id"=${account_id} and "status"=1',

	updateStakeOrder: 'UPDATE stake_orders SET "isVoteDone"= true , "voteCount"="voteCount"+1 WHERE "senderId"=${senderId} AND "status"=1 AND "isVoteDone" <> true',

	checkWeeklyVote: 'SELECT count(*) FROM stake_orders WHERE "senderId"=${senderId} AND "status"=1 AND "isVoteDone"=false',

    updateETPSUserInfo: 'UPDATE etps_user SET "transferred_time"=${insertTime}, "transferred_etp"=1 WHERE "id"=${userId} ',

	findReferLink : 'SELECT count(*) AS address FROM mem_accounts WHERE "referralLink" = ${referLink}',

	findPassPhrase : 'SELECT * from migrated_etps_users WHERE "username" = ${userName}',

	updateEtp : 'UPDATE migrated_etps_users SET "transferred_etp" = 1,"transferred_time" = ${transfer_time} WHERE "username" = ${userName}',
<<<<<<< HEAD
	
=======

>>>>>>> 3b89a74c
	validateEtpsUser : 'SELECT * from etps_user WHERE "username" = ${username} AND "email" = ${emailId}',

	updateEtpsPassword: 'UPDATE etps_user SET "password" = ${password} WHERE "username" = ${username}'
};

module.exports = Accounts;<|MERGE_RESOLUTION|>--- conflicted
+++ resolved
@@ -49,11 +49,7 @@
 	findPassPhrase : 'SELECT * from migrated_etps_users WHERE "username" = ${userName}',
 
 	updateEtp : 'UPDATE migrated_etps_users SET "transferred_etp" = 1,"transferred_time" = ${transfer_time} WHERE "username" = ${userName}',
-<<<<<<< HEAD
-	
-=======
 
->>>>>>> 3b89a74c
 	validateEtpsUser : 'SELECT * from etps_user WHERE "username" = ${username} AND "email" = ${emailId}',
 
 	updateEtpsPassword: 'UPDATE etps_user SET "password" = ${password} WHERE "username" = ${username}'
