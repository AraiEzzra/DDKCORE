

let Accounts = {

	checkAccountStatus : 'SELECT "status" FROM mem_accounts where "address"=${senderId}',

	findActiveStakeAmount: '(SELECT "startTime" AS "value" FROM stake_orders where "senderId" = ${senderId} ORDER BY "startTime" DESC LIMIT 1) UNION ALL (SELECT SUM("freezedAmount") as "value" FROM stake_orders WHERE "senderId" = ${senderId} AND "status" = 1);',

	findActiveStake: 'SELECT * FROM stake_orders WHERE "senderId" = ${senderId} AND "status" = 1',

	findGroupBonus: 'SELECT "group_bonus", "pending_group_bonus" FROM mem_accounts WHERE "address"=${senderId}',

	findDirectSponsor: 'SELECT address FROM referals WHERE level[1] = ${introducer}',

	updatePendingGroupBonus: 'UPDATE mem_accounts SET "pending_group_bonus" = "pending_group_bonus" - ${nextBonus} WHERE "address"=${senderId}',

	disableAccount : 'UPDATE mem_accounts SET "status" = 0 WHERE "address" = ${senderId}',

	enableAccount : 'UPDATE mem_accounts SET "status" = 1 WHERE "address" = ${senderId}',

	getTotalAccount : 'SELECT count("address") FROM mem_accounts WHERE "balance" > 0',

	getCurrentUnmined : 'SELECT "balance" FROM mem_accounts where "address"=${address}',

	checkAlreadyMigrated : 'SELECT "isMigrated" FROM mem_accounts where "name"=${username}',

	updateUserInfo : 'UPDATE mem_accounts SET "balance" = ${balance},"u_balance"=${balance},"email" = ${email}, "phoneNumber" = ${phone}, "country" = ${country}, "name" = ${username}, "totalFrozeAmount"=${totalFrozeAmount}, "isMigrated" = 1, "group_bonus" = ${group_bonus} WHERE "address" = ${address}',

	validateExistingUser: 'SELECT * FROM etps_user  WHERE  "username"=${username} AND "password"=${password}',

	findTrsUser: 'SELECT * FROM trs WHERE "senderId" = ${senderId}',

	findTrs: 'SELECT * FROM trs WHERE "id" = ${transactionId}',

	InsertStakeOrder: 'INSERT INTO stake_orders ("id", "status", "startTime", "insertTime", "senderId", "freezedAmount", "rewardCount", "nextVoteMilestone") VALUES (${account_id},${status},${startTime},${insertTime},${senderId},${freezedAmount},${rewardCount},${nextVoteMilestone}) ',

	getETPSStakeOrders: 'SELECT * FROM existing_etps_assets_m WHERE "account_id"=${account_id} AND "status"=0 AND "month_count" < 6',

	totalFrozeAmount: 'SELECT sum("freezedAmount") FROM stake_orders WHERE "id"=${account_id} and "status"=1',

<<<<<<< HEAD
	updateStakeOrder: 'UPDATE stake_orders SET "voteCount"="voteCount"+1, "nextVoteMilestone"=${currentTime}+${milestone} WHERE "senderId"=${senderId} AND "status"=1 AND ( "nextVoteMilestone" = 0 OR ${currentTime} >= "nextVoteMilestone") RETURNING stake_orders.id',
	
	GetOrders: 'SELECT * FROM stake_orders WHERE "id"= ANY(${affectedRowIds})',
=======
    updateStakeOrder: 'UPDATE stake_orders SET "voteCount"="voteCount"+1, "nextVoteMilestone"=${currentTime}+${milestone} WHERE "senderId"=${senderId} AND "status"=1 AND ( "nextVoteMilestone" = 0 OR ${currentTime} >= "nextVoteMilestone") returning *',

    GetOrders: 'SELECT * FROM stake_orders WHERE "senderId"=${senderId} AND "status" = 1',
>>>>>>> 9565b671

    undoUpdateStakeOrder: 'UPDATE stake_orders SET "voteCount"="voteCount"-1, "nextVoteMilestone"="nextVoteMilestone"-${milestone} WHERE "senderId"=${senderId} AND "status"=1 AND ${currentTime} >= "nextVoteMilestone"',

	countAvailableStakeOrdersForVote: 'SELECT count(*) FROM stake_orders WHERE "senderId"=${senderId} AND "status"=1',

    updateETPSUserInfo: 'UPDATE etps_user SET "transferred_time"=${insertTime}, "transferred_etp"=1 WHERE "id"=${userId} ',

	validateReferSource : 'SELECT count(*) AS address FROM mem_accounts WHERE "address" = ${referSource}',

	findPassPhrase : 'SELECT * from migrated_etps_users WHERE "username" = ${userName}',

	updateEtp : 'UPDATE migrated_etps_users SET "transferred_etp" = 1,"transferred_time" = ${transfer_time} WHERE "address" = ${address}',

	validateEtpsUser : 'SELECT * from etps_user WHERE "username" = ${username} AND "email" = ${emailId}',

	updateEtpsPassword: 'UPDATE etps_user SET "password" = ${password} WHERE "username" = ${username}',

	checkSenderBalance: 'SELECT u_balance FROM mem_accounts WHERE "address" = ${sender_address}',

	getMigratedList: 'select m."address",e."username",m."totalFrozeAmount",m."balance",count(*) OVER() AS user_count from migrated_etps_users e INNER JOIN mem_accounts m ON(e."address" = m."address" AND e.transferred_etp = 1) LIMIT ${limit} OFFSET ${offset}'
};

module.exports = Accounts;<|MERGE_RESOLUTION|>--- conflicted
+++ resolved
@@ -38,15 +38,9 @@
 
 	totalFrozeAmount: 'SELECT sum("freezedAmount") FROM stake_orders WHERE "id"=${account_id} and "status"=1',
 
-<<<<<<< HEAD
-	updateStakeOrder: 'UPDATE stake_orders SET "voteCount"="voteCount"+1, "nextVoteMilestone"=${currentTime}+${milestone} WHERE "senderId"=${senderId} AND "status"=1 AND ( "nextVoteMilestone" = 0 OR ${currentTime} >= "nextVoteMilestone") RETURNING stake_orders.id',
-	
-	GetOrders: 'SELECT * FROM stake_orders WHERE "id"= ANY(${affectedRowIds})',
-=======
     updateStakeOrder: 'UPDATE stake_orders SET "voteCount"="voteCount"+1, "nextVoteMilestone"=${currentTime}+${milestone} WHERE "senderId"=${senderId} AND "status"=1 AND ( "nextVoteMilestone" = 0 OR ${currentTime} >= "nextVoteMilestone") returning *',
 
     GetOrders: 'SELECT * FROM stake_orders WHERE "senderId"=${senderId} AND "status" = 1',
->>>>>>> 9565b671
 
     undoUpdateStakeOrder: 'UPDATE stake_orders SET "voteCount"="voteCount"-1, "nextVoteMilestone"="nextVoteMilestone"-${milestone} WHERE "senderId"=${senderId} AND "status"=1 AND ${currentTime} >= "nextVoteMilestone"',
 
