let pgp = require('pg-promise');

let DelegatesSql = {
<<<<<<< HEAD
	sortFields: [
		'username',
		'address',
		'publicKey',
		'vote',
		'missedblocks',
		'producedblocks',
		'approval',
		'productivity',
		'voters_cnt',
		'register_timestamp'
	],

	count: 'SELECT COUNT(*)::int FROM delegates',

	search: function (params) {
		let sql = [
			'WITH',
			'supply AS (SELECT calcSupply((SELECT height FROM blocks ORDER BY height DESC LIMIT 1))::numeric),',
			'delegates AS (SELECT row_number() OVER (ORDER BY vote DESC, m."publicKey" ASC)::int AS rank,',
			'm.username,',
			'm.address,',
			'ENCODE(m."publicKey", \'hex\') AS "publicKey",',
			'm.vote,',
			'm.producedblocks,',
			'm.missedblocks,',
			'ROUND(vote / (SELECT * FROM supply) * 100, 2)::float AS approval,',
			'(CASE WHEN producedblocks + missedblocks = 0 THEN 0.00 ELSE',
			'ROUND(100 - (missedblocks::numeric / (producedblocks + missedblocks) * 100), 2)',
			'END)::float AS productivity,',
			'COALESCE(v.voters_cnt, 0) AS voters_cnt,',
			't.timestamp AS register_timestamp',
			'FROM delegates d',
			'LEFT JOIN mem_accounts m ON d.username = m.username',
			'LEFT JOIN trs t ON d."transactionId" = t.id',
			'LEFT JOIN (SELECT "dependentId", COUNT(1)::int AS voters_cnt from mem_accounts2delegates GROUP BY "dependentId") v ON v."dependentId" = ENCODE(m."publicKey", \'hex\')',
			'WHERE m."isDelegate" = 1',
			'ORDER BY ' + [params.sortField, params.sortMethod].join(' ') + ')',
			'SELECT * FROM delegates WHERE LOWER(username) LIKE ${q} LIMIT ${limit}'
		].join(' ');

		params.q = '%' + String(params.q).toLowerCase() + '%';
		return pgp.as.format(sql, params);
	},

	insertFork: 'INSERT INTO forks_stat ("delegatePublicKey", "blockTimestamp", "blockId", "blockHeight", "previousBlock", "cause") VALUES (${delegatePublicKey}, ${blockTimestamp}, ${blockId}, ${blockHeight}, ${previousBlock}, ${cause});',

	getVoters: 'SELECT ARRAY_AGG("accountId") AS "accountIds" FROM mem_accounts2delegates WHERE "dependentId" = ${publicKey}',

	getLatestVoters: 'SELECT * from trs WHERE type = 60 ORDER BY timestamp DESC LIMIT ${limit}',

	getLatestDelegates: 'SELECT d."username" AS "username", t."senderId" AS "address", ENCODE(t."senderPublicKey", \'hex\') AS "publicKey", t."timestamp" AS "timestamp" FROM trs t INNER JOIN delegates d ON t."id" = d."transactionId" WHERE t."type" = 30 ORDER BY "timestamp" DESC LIMIT ${limit}',

        addDelegateVoteRecord : 'INSERT INTO "delegate_to_vote_counter"("publicKey", "voteCount") VALUES (${publicKey}, 0)',

        removeDelegateVoteRecord : 'DELETE FROM "delegate_to_vote_counter" WHERE "publicKey" = ${publicKey}'
=======
    sortFields: [
        'username',
        'address',
        'publicKey',
        'vote',
        'missedblocks',
        'producedblocks',
        'approval',
        'productivity',
        'voters_cnt',
        'register_timestamp'
    ],

    count: 'SELECT COUNT(*)::int FROM delegates',

    search: function (params) {
        let sql = [
            'WITH',
            'supply AS (SELECT calcSupply((SELECT height FROM blocks ORDER BY height DESC LIMIT 1))::numeric),',
            'delegates AS (SELECT row_number() OVER (ORDER BY vote DESC, m."publicKey" ASC)::int AS rank,',
            'm.username,',
            'm.address,',
            'ENCODE(m."publicKey", \'hex\') AS "publicKey",',
            'm.vote,',
            'm.producedblocks,',
            'm.missedblocks,',
            'ROUND(vote / (SELECT * FROM supply) * 100, 2)::float AS approval,',
            '(CASE WHEN producedblocks + missedblocks = 0 THEN 0.00 ELSE',
            'ROUND(100 - (missedblocks::numeric / (producedblocks + missedblocks) * 100), 2)',
            'END)::float AS productivity,',
            'COALESCE(v.voters_cnt, 0) AS voters_cnt,',
            't.timestamp AS register_timestamp',
            'FROM delegates d',
            'LEFT JOIN mem_accounts m ON d.username = m.username',
            'LEFT JOIN trs t ON d."transactionId" = t.id',
            'LEFT JOIN (SELECT "dependentId", COUNT(1)::int AS voters_cnt from mem_accounts2delegates GROUP BY "dependentId") v ON v."dependentId" = ENCODE(m."publicKey", \'hex\')',
            'WHERE m."isDelegate" = 1',
            'ORDER BY ' + [params.sortField, params.sortMethod].join(' ') + ')',
            'SELECT * FROM delegates WHERE LOWER(username) LIKE ${q} LIMIT ${limit}'
        ].join(' ');

        params.q = '%' + String(params.q).toLowerCase() + '%';
        return pgp.as.format(sql, params);
    },

    insertFork: 'INSERT INTO forks_stat ("delegatePublicKey", "blockTimestamp", "blockId", "blockHeight", "previousBlock", "cause") VALUES (${delegatePublicKey}, ${blockTimestamp}, ${blockId}, ${blockHeight}, ${previousBlock}, ${cause});',

    getVoters: 'SELECT ARRAY_AGG("accountId") AS "accountIds" FROM mem_accounts2delegates WHERE "dependentId" = ${publicKey}',

    getLatestVoters: 'SELECT * from trs WHERE type = 60 ORDER BY timestamp DESC LIMIT ${limit}',

    getLatestDelegates: 'SELECT d."username" AS "username", t."t_senderId" AS "address", ENCODE(t."t_senderPublicKey", \'hex\') AS "publicKey", t."t_timestamp" AS "timestamp" FROM trs_list t INNER JOIN delegates d ON t."t_id" = d."transactionId" WHERE t."t_type" = 30 ORDER BY "t_timestamp" DESC LIMIT ${limit}',

    addDelegateVoteRecord: 'INSERT INTO "delegate_to_vote_counter"("publicKey", "voteCount") VALUES (${publicKey}, 0) ON CONFLICT DO NOTHING',

    removeDelegateVoteRecord: 'DELETE FROM "delegate_to_vote_counter" WHERE "publicKey" = ${publicKey}'
>>>>>>> 6fcef1cf
};

module.exports = DelegatesSql;<|MERGE_RESOLUTION|>--- conflicted
+++ resolved
@@ -1,64 +1,6 @@
 let pgp = require('pg-promise');
 
 let DelegatesSql = {
-<<<<<<< HEAD
-	sortFields: [
-		'username',
-		'address',
-		'publicKey',
-		'vote',
-		'missedblocks',
-		'producedblocks',
-		'approval',
-		'productivity',
-		'voters_cnt',
-		'register_timestamp'
-	],
-
-	count: 'SELECT COUNT(*)::int FROM delegates',
-
-	search: function (params) {
-		let sql = [
-			'WITH',
-			'supply AS (SELECT calcSupply((SELECT height FROM blocks ORDER BY height DESC LIMIT 1))::numeric),',
-			'delegates AS (SELECT row_number() OVER (ORDER BY vote DESC, m."publicKey" ASC)::int AS rank,',
-			'm.username,',
-			'm.address,',
-			'ENCODE(m."publicKey", \'hex\') AS "publicKey",',
-			'm.vote,',
-			'm.producedblocks,',
-			'm.missedblocks,',
-			'ROUND(vote / (SELECT * FROM supply) * 100, 2)::float AS approval,',
-			'(CASE WHEN producedblocks + missedblocks = 0 THEN 0.00 ELSE',
-			'ROUND(100 - (missedblocks::numeric / (producedblocks + missedblocks) * 100), 2)',
-			'END)::float AS productivity,',
-			'COALESCE(v.voters_cnt, 0) AS voters_cnt,',
-			't.timestamp AS register_timestamp',
-			'FROM delegates d',
-			'LEFT JOIN mem_accounts m ON d.username = m.username',
-			'LEFT JOIN trs t ON d."transactionId" = t.id',
-			'LEFT JOIN (SELECT "dependentId", COUNT(1)::int AS voters_cnt from mem_accounts2delegates GROUP BY "dependentId") v ON v."dependentId" = ENCODE(m."publicKey", \'hex\')',
-			'WHERE m."isDelegate" = 1',
-			'ORDER BY ' + [params.sortField, params.sortMethod].join(' ') + ')',
-			'SELECT * FROM delegates WHERE LOWER(username) LIKE ${q} LIMIT ${limit}'
-		].join(' ');
-
-		params.q = '%' + String(params.q).toLowerCase() + '%';
-		return pgp.as.format(sql, params);
-	},
-
-	insertFork: 'INSERT INTO forks_stat ("delegatePublicKey", "blockTimestamp", "blockId", "blockHeight", "previousBlock", "cause") VALUES (${delegatePublicKey}, ${blockTimestamp}, ${blockId}, ${blockHeight}, ${previousBlock}, ${cause});',
-
-	getVoters: 'SELECT ARRAY_AGG("accountId") AS "accountIds" FROM mem_accounts2delegates WHERE "dependentId" = ${publicKey}',
-
-	getLatestVoters: 'SELECT * from trs WHERE type = 60 ORDER BY timestamp DESC LIMIT ${limit}',
-
-	getLatestDelegates: 'SELECT d."username" AS "username", t."senderId" AS "address", ENCODE(t."senderPublicKey", \'hex\') AS "publicKey", t."timestamp" AS "timestamp" FROM trs t INNER JOIN delegates d ON t."id" = d."transactionId" WHERE t."type" = 30 ORDER BY "timestamp" DESC LIMIT ${limit}',
-
-        addDelegateVoteRecord : 'INSERT INTO "delegate_to_vote_counter"("publicKey", "voteCount") VALUES (${publicKey}, 0)',
-
-        removeDelegateVoteRecord : 'DELETE FROM "delegate_to_vote_counter" WHERE "publicKey" = ${publicKey}'
-=======
     sortFields: [
         'username',
         'address',
@@ -110,12 +52,11 @@
 
     getLatestVoters: 'SELECT * from trs WHERE type = 60 ORDER BY timestamp DESC LIMIT ${limit}',
 
-    getLatestDelegates: 'SELECT d."username" AS "username", t."t_senderId" AS "address", ENCODE(t."t_senderPublicKey", \'hex\') AS "publicKey", t."t_timestamp" AS "timestamp" FROM trs_list t INNER JOIN delegates d ON t."t_id" = d."transactionId" WHERE t."t_type" = 30 ORDER BY "t_timestamp" DESC LIMIT ${limit}',
+    getLatestDelegates: 'SELECT d."username" AS "username", t."senderId" AS "address", ENCODE(t."senderPublicKey", \'hex\') AS "publicKey", t."timestamp" AS "timestamp" FROM trs t INNER JOIN delegates d ON t."id" = d."transactionId" WHERE t."type" = 30 ORDER BY "timestamp" DESC LIMIT ${limit}',
 
     addDelegateVoteRecord: 'INSERT INTO "delegate_to_vote_counter"("publicKey", "voteCount") VALUES (${publicKey}, 0) ON CONFLICT DO NOTHING',
 
     removeDelegateVoteRecord: 'DELETE FROM "delegate_to_vote_counter" WHERE "publicKey" = ${publicKey}'
->>>>>>> 6fcef1cf
 };
 
 module.exports = DelegatesSql;