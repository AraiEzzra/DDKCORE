

let pgp = require('pg-promise');

let DelegatesSql = {
	sortFields: [
		'username',
		'address',
		'publicKey',
		'vote',
		'missedblocks',
		'producedblocks',
		'approval',
		'productivity',
		'voters_cnt',
		'register_timestamp'
	],

	count: 'SELECT COUNT(*)::int FROM delegates',

	search: function (params) {
		let sql = [
			'WITH',
			'supply AS (SELECT calcSupply((SELECT height FROM blocks ORDER BY height DESC LIMIT 1))::numeric),',
			'delegates AS (SELECT row_number() OVER (ORDER BY vote DESC, m."publicKey" ASC)::int AS rank,',
			'm.username,',
			'm.address,',
			'ENCODE(m."publicKey", \'hex\') AS "publicKey",',
			'm.vote,',
			'm.producedblocks,',
			'm.missedblocks,',
			'ROUND(vote / (SELECT * FROM supply) * 100, 2)::float AS approval,',
			'(CASE WHEN producedblocks + missedblocks = 0 THEN 0.00 ELSE',
			'ROUND(100 - (missedblocks::numeric / (producedblocks + missedblocks) * 100), 2)',
			'END)::float AS productivity,',
			'COALESCE(v.voters_cnt, 0) AS voters_cnt,',
			't.timestamp AS register_timestamp',
			'FROM delegates d',
			'LEFT JOIN mem_accounts m ON d.username = m.username',
			'LEFT JOIN trs t ON d."transactionId" = t.id',
			'LEFT JOIN (SELECT "dependentId", COUNT(1)::int AS voters_cnt from mem_accounts2delegates GROUP BY "dependentId") v ON v."dependentId" = ENCODE(m."publicKey", \'hex\')',
			'WHERE m."isDelegate" = 1',
			'ORDER BY ' + [params.sortField, params.sortMethod].join(' ') + ')',
			'SELECT * FROM delegates WHERE LOWER(username) LIKE ${q} LIMIT ${limit}'
		].join(' ');

		params.q = '%' + String(params.q).toLowerCase() + '%';
		return pgp.as.format(sql, params);
	},

	insertFork: 'INSERT INTO forks_stat ("delegatePublicKey", "blockTimestamp", "blockId", "blockHeight", "previousBlock", "cause") VALUES (${delegatePublicKey}, ${blockTimestamp}, ${blockId}, ${blockHeight}, ${previousBlock}, ${cause});',

	getVoters: 'SELECT ARRAY_AGG("accountId") AS "accountIds" FROM mem_accounts2delegates WHERE "dependentId" = ${publicKey}',

	getLatestVoters: 'SELECT * from trs WHERE type = 60 ORDER BY timestamp DESC LIMIT ${limit}',

<<<<<<< HEAD
	getLatestDelegates: 'SELECT d."username" AS "username", t."t_senderId" AS "address", ENCODE(t."t_senderPublicKey", \'hex\') AS "publicKey", t."t_timestamp" AS "timestamp" FROM trs_list t INNER JOIN delegates d ON t."t_id" = d."transactionId" WHERE t."t_type" = 30 ORDER BY "t_timestamp" DESC LIMIT ${limit}',

	addDelegateVoteRecord : 'INSERT INTO "delegate_to_vote_counter"("publicKey", "voteCount") VALUES (${publicKey}, 0)',
=======
	getLatestDelegates: 'SELECT d."username" AS "username", t."t_senderId" AS "address", ENCODE(t."t_senderPublicKey", \'hex\') AS "publicKey", t."t_timestamp" AS "timestamp" FROM trs_list t INNER JOIN delegates d ON t."t_id" = d."transactionId" WHERE t."t_type" = 2 ORDER BY "t_timestamp" DESC LIMIT ${limit}',

    addDelegateVoteRecord : 'INSERT INTO "delegate_to_vote_counter"("publicKey", "voteCount") VALUES (${publicKey}, 0)',
>>>>>>> b297ae56

    removeDelegateVoteRecord : 'DELETE FROM "delegate_to_vote_counter" WHERE "publicKey" = ${publicKey}'
};

module.exports = DelegatesSql;<|MERGE_RESOLUTION|>--- conflicted
+++ resolved
@@ -54,17 +54,11 @@
 
 	getLatestVoters: 'SELECT * from trs WHERE type = 60 ORDER BY timestamp DESC LIMIT ${limit}',
 
-<<<<<<< HEAD
 	getLatestDelegates: 'SELECT d."username" AS "username", t."t_senderId" AS "address", ENCODE(t."t_senderPublicKey", \'hex\') AS "publicKey", t."t_timestamp" AS "timestamp" FROM trs_list t INNER JOIN delegates d ON t."t_id" = d."transactionId" WHERE t."t_type" = 30 ORDER BY "t_timestamp" DESC LIMIT ${limit}',
 
-	addDelegateVoteRecord : 'INSERT INTO "delegate_to_vote_counter"("publicKey", "voteCount") VALUES (${publicKey}, 0)',
-=======
-	getLatestDelegates: 'SELECT d."username" AS "username", t."t_senderId" AS "address", ENCODE(t."t_senderPublicKey", \'hex\') AS "publicKey", t."t_timestamp" AS "timestamp" FROM trs_list t INNER JOIN delegates d ON t."t_id" = d."transactionId" WHERE t."t_type" = 2 ORDER BY "t_timestamp" DESC LIMIT ${limit}',
+  addDelegateVoteRecord : 'INSERT INTO "delegate_to_vote_counter"("publicKey", "voteCount") VALUES (${publicKey}, 0)',
 
-    addDelegateVoteRecord : 'INSERT INTO "delegate_to_vote_counter"("publicKey", "voteCount") VALUES (${publicKey}, 0)',
->>>>>>> b297ae56
-
-    removeDelegateVoteRecord : 'DELETE FROM "delegate_to_vote_counter" WHERE "publicKey" = ${publicKey}'
+  removeDelegateVoteRecord : 'DELETE FROM "delegate_to_vote_counter" WHERE "publicKey" = ${publicKey}'
 };
 
 module.exports = DelegatesSql;