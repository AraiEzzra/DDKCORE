let winston = require('winston');
require('winston-daily-rotate-file');

/** 
 * @desc custom levels for winston logger
*/
const levels = {
	archive: 0,
	error: 1,
	warn: 2,
	info: 3,
	http: 4,
	verbose: 5,
	debug: 6,
	silly: 7,
	trace: 8,
};

/** 
 * @desc Creating file transport to write logs into a file. This file daily rotates
*/
let transport = new (winston.transports.DailyRotateFile)({
	filename: 'logs/./log',
	datePattern: 'yyyy-MM-dd.',
	prepend: true,
	json: false,
<<<<<<< HEAD
	level: process.env.ENV === 'development' ? 'debug' : 'info',
=======
	level: process.env.NODE_ENV === 'development' ? 'info' : 'debug',
>>>>>>> 28d5703e
	timestamp: function () {
		let today = new Date();
		return today.toISOString();
	}
});

/** 
 * @desc creating file transport to write archived logs into a file. 
 * @desc Only "archive" logs will be written in this file.
*/
let traceTransport = new (winston.transports.File)({
	filename: './logs/archive.log',
	level: 'archive',
	levelOnly: true,
	prepend: true,
	json: false,
	timestamp: function () {
		let today = new Date();
		return today.toISOString();
	}
});

let consoleTransport = new (winston.transports.Console)({
	level: process.env.NODE_ENV === 'development' ? 'info' : 'debug',
	handleExceptions: true,
	json: false,
	colorize: true,
	timestamp: function () {
		let today = new Date();
		return today.toISOString();
	}
});

/** 
 * @desc logger Constructor
 * @param {String} sessionId - session is to be written in each log
 * @param {String} address - address od the current logged-in user
 * @returns {Transport}  
*/
class Logger {
	constructor(sessionId, address) {
		this.transport = transport;
		this.transport.formatter = function (options) {
			if (sessionId && address) {
				return options.timestamp() + ' - ' + sessionId + ' - ' + address + ' - [' + options.level + '] : ' + options.message;
			} else if (sessionId) {
				return options.timestamp() + ' - ' + sessionId + ' - [' + options.level + '] : ' + options.message;
			} else if (address) {
				return options.timestamp() + ' - ' + address + ' - [' + options.level + '] : ' + options.message;
			} else {
				return options.timestamp() + '  - [' + options.level + '] : ' + options.message;
			}
		};
		this.traceTransport = traceTransport;
		this.traceTransport.formatter = function (options) {
			return options.timestamp() + '  - [' + options.level + '] : ' + options.message;
		};

		this.consoleTransport = consoleTransport;
		this.consoleTransport.formatter = function (options) {
			return options.timestamp() + '  - [' + options.level + '] : ' + options.message;
		};
		this.logger = new (winston.Logger)({
			levels: levels,
			transports: [this.traceTransport, this.transport, this.consoleTransport],
		});
	}
}

//exports module
module.exports = Logger;

/*************************************** END OF FILE *************************************/<|MERGE_RESOLUTION|>--- conflicted
+++ resolved
@@ -24,11 +24,7 @@
 	datePattern: 'yyyy-MM-dd.',
 	prepend: true,
 	json: false,
-<<<<<<< HEAD
-	level: process.env.ENV === 'development' ? 'debug' : 'info',
-=======
 	level: process.env.NODE_ENV === 'development' ? 'info' : 'debug',
->>>>>>> 28d5703e
 	timestamp: function () {
 		let today = new Date();
 		return today.toISOString();
