--- conflicted
+++ resolved
@@ -243,20 +243,6 @@
  * @throws {e} error
  */
 Vote.prototype.getBytes = function (trs) {
-<<<<<<< HEAD
-  return null;
-  // FIXME add new logic for bytes
-  // https://trello.com/c/Lt24bdzI/143-add-new-logic-for-bytes
-	// let buf;
-  //
-	// try {
-	// 	buf = trs.asset.votes ? Buffer.from(trs.asset.votes.join(''), 'utf8') : null;
-	// } catch (e) {
-	// 	throw e;
-	// }
-  //
-	// return buf;
-=======
 	// return null;
 	// FIXME add new logic for bytes
 	// https://trello.com/c/Lt24bdzI/143-add-new-logic-for-bytes
@@ -269,7 +255,6 @@
 	}
 
 	return buf;
->>>>>>> d4abe7f5
 };
 
 /**
@@ -544,28 +529,6 @@
 				milestone: constants.froze.vTime * 60, // 2 * 60 sec = 2 mins
 				currentTime: slots.getTime()
 			});
-<<<<<<< HEAD
-			
-			const rows = await library.db.query(sql.GetOrders, { senderId: senderId });
-
-            if (rows.length > 0) {
-                let bulk = utils.makeBulk(rows, 'stake_orders');
-				try {
-                    await utils.indexall(bulk, 'stake_orders');
-                    library.logger.info(senderId + ': update stake orders isvoteDone and count');
-				} catch(err) {
-                    library.logger.error('elasticsearch error :' + err.message);
-				}
-                
-            }
-            
-			await library.frozen.applyFrozeOrdersRewardAndUnstake(voteTransaction);
-        });
-    } catch (err) {
-        library.logger.warn(err);
-        throw err;
-    }
-=======
 
 			if (activeOrders && activeOrders.length > 0) {
 				await library.frozen.applyFrozeOrdersRewardAndUnstake(voteTransaction, activeOrders);
@@ -584,7 +547,6 @@
 		library.logger.warn(err);
 		throw err;
 	}
->>>>>>> d4abe7f5
 };
 
 /**
