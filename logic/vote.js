let async = require('async');
let constants = require('../helpers/constants.js');
let exceptions = require('../helpers/exceptions.js');
let Diff = require('../helpers/diff.js');
let _ = require('lodash');
let sql = require('../sql/accounts.js');
let slots = require('../helpers/slots.js');
let utils = require('../utils');

// Private fields
let modules, library, self, __private = {};

__private.loaded = false;

// Constructor
/**
 * Initializes library.
 * @memberof module:accounts
 * @class
 * @classdesc Main vote logic.
 * Allows validate and undo transactions, verify votes.
 * @constructor
 * @param {Object} logger
 * @param {ZSchema} schema
 * @param {Object} db
 * @param {Object} frozen
 * @param {Function} cb
 */
function Vote(logger, schema, db, frozen, cb) {
	self = this;
	library = {
		db: db,
		logger: logger,
		schema: schema,
        frozen: frozen
	};
	if (cb) {
		return setImmediate(cb, null, this);
	}
}

// Public methods
/**
 * Binds module content to private object modules.
 * @param {Delegates} delegates
 * @param {Rounds} rounds
 */
Vote.prototype.bind = function (delegates, rounds, accounts) {
	modules = {
		delegates: delegates,
		rounds: rounds,
		accounts: accounts,
	};
};

/**
 * Sets recipientId with sender address.
 * Creates transaction.asset.votes based on data.
 * @param {Object} data
 * @param {transaction} trs
 * @return {transaction} trs with new data
 */
Vote.prototype.create = async function (data, trs) {
    const senderId = data.sender.address;
    const isDownVote = data.votes[0][0] == "-";
    const totals = await library.frozen.calculateTotalRewardAndUnstake(senderId, isDownVote);
    const airdropReward = await library.frozen.getAirdropReward(senderId, totals.reward, data.type);

	trs.asset.votes = data.votes;
	trs.asset.reward = totals.reward || 0;
	trs.asset.unstake = totals.unstake || 0;
    trs.asset.airdropReward = {
        withAirdropReward : airdropReward.allowed,
        sponsors: airdropReward.sponsors,
		totalReward: airdropReward.total
    };
    trs.recipientId = data.sender.address;
    trs.trsName = isDownVote ? "DOWNVOTE" : "VOTE";
	return trs;

};

/**
 * Obtains constant fee vote.
 * @see {@link module:helpers/constants}
 * @return {number} fee
 */
Vote.prototype.calculateFee = function (trs, sender) {
	return parseInt((parseInt(sender.totalFrozeAmount) * constants.fees.vote) / 100);
};

Vote.prototype.onBlockchainReady = function () {
	__private.loaded = true;
}

/**
 * Validates transaction votes fields and for each vote calls verifyVote.
 * @implements {verifysendStakingRewardVote}
 * @implements {checkConfirmedDelegates}
 * @param {transaction} trs
 * @param {account} sender
 * @param {function} cb - Callback function.
 * @returns {setImmediateCallback|function} returns error if invalid field |
 * calls checkConfirmedDelegates.
 */
Vote.prototype.verify = function (trs, sender, cb) {
	if (trs.recipientId !== trs.senderId) {
		return setImmediate(cb, 'Invalid recipient');
	}

	if (!trs.asset || !trs.asset.votes) {
		return setImmediate(cb, 'Invalid transaction asset');
	}

	if (!Array.isArray(trs.asset.votes)) {
		return setImmediate(cb, 'Invalid votes. Must be an array');
	}

	if (!trs.asset.votes.length) {
		return setImmediate(cb, 'Invalid votes. Must not be empty');
	}

	if (trs.asset.votes && trs.asset.votes.length > constants.maxVotesPerTransaction) {
		return setImmediate(cb, ['Voting limit exceeded. Maximum is', constants.maxVotesPerTransaction, 'votes per transaction'].join(' '));
	}

	(new Promise((resolve, reject) => {
        async.eachSeries(trs.asset.votes, function (vote, eachSeriesCb) {
            self.verifyVote(vote, function (err) {
                if (err) {
                    return setImmediate(eachSeriesCb, ['Invalid vote at index', trs.asset.votes.indexOf(vote), '-', err].join(' '));
                } else {
                    return setImmediate(eachSeriesCb);
                }
            });
        }, function (err) {
            if (err) {
                reject(err);
            }
            resolve();
        });
	})).then( async () => {

		if (trs.asset.votes.length > _.uniqBy(trs.asset.votes, function (v) { return v.slice(1); }).length) {
			throw 'Multiple votes for same delegate are not allowed';
		}

		if (__private.loaded) {
			const isDownVote = trs.trsName === "DOWNVOTE";
			const totals = await library.frozen.calculateTotalRewardAndUnstake(trs.senderId, isDownVote);
			if (totals.reward !== trs.asset.reward) {
				throw 'Verify failed: vote reward is corrupted';
			}
			if (totals.unstake !== trs.asset.unstake) {
				throw 'Verify failed: vote unstake is corrupted';
			}
		}

        await library.frozen.verifyAirdrop(trs);
        return self.checkConfirmedDelegates(trs, cb);
	}).catch((err) => {
        return setImmediate(cb, err);
	});
};

/**
 * Checks type, format and lenght from vote.
 * @param {Object} vote
 * @param {function} cb - Callback function.
 * @return {setImmediateCallback} error message | cb.
 */
Vote.prototype.verifyVote = function (vote, cb) {
	if (typeof vote !== 'string') {
		return setImmediate(cb, 'Invalid vote type');
	}

	if (!/[-+]{1}[0-9a-z]{64}/.test(vote)) {
		return setImmediate(cb, 'Invalid vote format');
	}

	if (vote.length !== 65) {
		return setImmediate(cb, 'Invalid vote length');
	}

	return setImmediate(cb);
};

/**
 * Calls checkConfirmedDelegates() with senderPublicKeykey and asset votes.
 * @implements {modules.delegates.checkConfirmedDelegates}
 * @param {transaction} trs
 * @param {function} cb - Callback function.
 * @return {setImmediateCallback} cb, err(if transaction id is not in
 * exceptions votes list)
 */
Vote.prototype.checkConfirmedDelegates = function (trs, cb) {
	modules.delegates.checkConfirmedDelegates(trs.senderPublicKey, trs.asset.votes, function (err) {
		if (err && exceptions.votes.indexOf(trs.id) > -1) {
			library.logger.debug(err);
			library.logger.debug(JSON.stringify(trs));
			err = null;
		}

		return setImmediate(cb, err);
	});
};

/**
 * Calls checkUnconfirmedDelegates() with senderPublicKeykey and asset votes.
 * @implements {modules.delegates.checkUnconfirmedDelegates}
 * @param {Object} trs
 * @param {function} cb
 * @return {setImmediateCallback} cb, err(if transaction id is not in
 * exceptions votes list)
 */
Vote.prototype.checkUnconfirmedDelegates = function (trs, cb) {
	modules.delegates.checkUnconfirmedDelegates(trs.senderPublicKey, trs.asset.votes, function (err) {
		if (err && exceptions.votes.indexOf(trs.id) > -1) {
			library.logger.debug(err);
			library.logger.debug(JSON.stringify(trs));
			err = null;
		}

		return setImmediate(cb, err);
	});
};

/**
 * @param {transaction} trs
 * @param {account} sender
 * @param {function} cb
 * @return {setImmediateCallback} cb, null, trs
 */
Vote.prototype.process = function (trs, sender, cb) {
	return setImmediate(cb, null, trs);
};

/**
 * Creates a buffer with asset.votes information.
 * @param {transaction} trs
 * @return {Array} Buffer
 * @throws {e} error
 */
Vote.prototype.getBytes = function (trs) {
	// return null;
	// FIXME add new logic for bytes
	// https://trello.com/c/Lt24bdzI/143-add-new-logic-for-bytes
	let buf;

	try {
		buf = trs.asset.votes ? Buffer.from(trs.asset.votes.join(''), 'utf8') : null;
	} catch (e) {
		throw e;
	}

	return buf;
};

/**
 * Calls checkConfirmedDelegates based on transaction data and
 * merges account to sender address with votes as delegates.
 * @implements {checkConfirmedDelegates}
 * @implements {scope.account.merge}
 * @implements {modules.rounds.calc}
 * @param {transaction} trs
 * @param {block} block
 * @param {account} sender
 * @param {function} cb - Callback function
 * @todo delete unnecessary let parent = this
 */
Vote.prototype.apply = function (trs, block, sender, cb) {
	let parent = this;

	async.series([
		function (seriesCb) {
			self.checkConfirmedDelegates(trs, seriesCb);
		},
		function (seriesCb) {
			parent.scope.account.merge(sender.address, {
				delegates: trs.asset.votes,
				blockId: block.id,
				round: modules.rounds.calc(block.height)
			}, seriesCb);
		},
		function (seriesCb) {
			self.updateMemAccounts({ votes: trs.asset.votes, senderId: trs.senderId },
			function (err) {
				if (err) {
					return setImmediate(seriesCb, err);
				}
				return setImmediate(seriesCb, null, trs);
			});
		},
		function (seriesCb) {
            const isDownVote = trs.trsName === "DOWNVOTE";
            if(isDownVote) {
                return setImmediate(seriesCb, null, trs);
			}
			self.updateAndCheckVote(trs)
			.then(
				() => setImmediate(seriesCb, null, trs),
				err => setImmediate(seriesCb, err),
			);
		}
	], cb);
};

/**
 * Calls Diff.reverse to change asset.votes signs and merges account to
 * sender address with inverted votes as delegates.
 * @implements {Diff}
 * @implements {scope.account.merge}
 * @implements {modules.rounds.calc}
 * @param {transaction} trs
 * @param {block} block
 * @param {account} sender
 * @param {function} cb - Callback function
 * @return {setImmediateCallback} cb, err
 */
Vote.prototype.undo = function (trs, block, sender, cb) {
	let parent = this;
	if (trs.asset.votes === null) { return setImmediate(cb); }

	let votesInvert = Diff.reverse(trs.asset.votes);

	async.series([
		function (seriesCb) {
			parent.scope.account.merge(sender.address, {
				delegates: votesInvert,
				blockId: block.id,
				round: modules.rounds.calc(block.height)
			}, seriesCb);
		},
		//added to remove vote count from mem_accounts table
		function (seriesCb) {
			self.updateMemAccounts(
				{
					votes: votesInvert,
					senderId: trs.senderId
				}
                , function (err) {
                    if (err) {
                        return setImmediate(seriesCb, err);
                    }
                    return setImmediate(seriesCb, null);
                });
		},
        function (seriesCb) {
            const isDownVote = trs.trsName === "DOWNVOTE";
            if(isDownVote) {
                return setImmediate(seriesCb, null, trs);
            }
            self.removeCheckVote(trs)
                .then(
                    () => setImmediate(seriesCb, null),
                    err => setImmediate(seriesCb, err),
                );
        }
	], cb);
};

/**
 * Calls checkUnconfirmedDelegates based on transaction data and
 * merges account to sender address with votes as unconfirmed delegates.
 * @implements {checkUnconfirmedDelegates}
 * @implements {scope.account.merge}
 * @param {transaction} trs
 * @param {account} sender
 * @param {function} cb - Callback function
 * @todo delete unnecessary let parent = this
 */
Vote.prototype.applyUnconfirmed = function (trs, sender, cb) {
	let parent = this;

	async.series([
		function (seriesCb) {
			self.checkUnconfirmedDelegates(trs, seriesCb);
		},
		function (seriesCb) {
			parent.scope.account.merge(sender.address, {
				u_delegates: trs.asset.votes
			}, function (err) {
				return setImmediate(seriesCb, err);
			});
		}
	], cb);
};

/**
 * Calls Diff.reverse to change asset.votes signs and merges account to
 * sender address with inverted votes as unconfirmed delegates.
 * @implements {Diff}
 * @implements {scope.account.merge}
 * @implements {modules.rounds.calc}
 * @param {transaction} trs
 * @param {account} sender
 * @param {function} cb - Callback function
 * @return {setImmediateCallback} cb, err
 */
Vote.prototype.undoUnconfirmed = function (trs, sender, cb) {
	if (trs.asset.votes === null) { return setImmediate(cb); }

	let votesInvert = Diff.reverse(trs.asset.votes);

	this.scope.account.merge(sender.address, { u_delegates: votesInvert }, function (err) {
		return setImmediate(cb, err);
	});
};

/**
 * @typedef {Object} votes
 * @property {String[]} votes - Unique items, max constant activeDelegates.
 * @property {string} transactionId
 */
Vote.prototype.schema = {
	id: 'Vote',
	type: 'object',
	properties: {
		votes: {
			type: 'array',
			minItems: 1,
			maxItems: constants.maxVotesPerTransaction,
			uniqueItems: true
		}
	},
	required: ['votes']
};

/**
 * Validates asset schema.
 * @implements {library.schema.validate}
 * @param {transaction} trs
 * @return {transaction}
 * @throws {string} Failed to validate vote schema.
 * @todo should pass trs.asset.vote to validate?
 */
Vote.prototype.objectNormalize = function (trs) {
	let report = library.schema.validate(trs.asset, Vote.prototype.schema);

	if (!report) {
		throw 'Failed to validate vote schema: ' + this.scope.schema.getLastErrors().map(function (err) {
			return err.message;
		}).join(', ');
	}

	return trs;
};

/**
 * Creates votes object based on raw data.
 * @param {Object} raw
 * @return {null|votes} votes object
 */
Vote.prototype.dbRead = function (raw) {

	if (!raw.v_votes) {
		return null;
	} else {
		const votes = raw.v_votes.split(',');
        const reward = Number(raw.v_reward) || 0;
		const unstake = Number(raw.v_unstake) || 0;
        const airdropReward = raw.v_airdropReward || {};

		return { votes: votes, reward: reward, unstake: unstake, airdropReward: airdropReward };
	}
};

Vote.prototype.dbTable = 'votes';

Vote.prototype.dbFields = [
	'votes',
	'transactionId',
    'reward',
    'unstake',
    'airdropReward'
];

/**
 * Creates db operation object to 'votes' table based on votes data.
 * @param {transaction} trs
 * @return {Object[]} table, fields, values.
 */
Vote.prototype.dbSave = function (trs) {
	return {
		table: this.dbTable,
		fields: this.dbFields,
		values: {
			votes: Array.isArray(trs.asset.votes) ? trs.asset.votes.join(',') : null,
			transactionId: trs.id,
			reward: trs.asset.reward || 0,
            unstake: trs.asset.unstake || 0,
            airdropReward: trs.asset.airdropReward || {}
		}
	};
};

/**
 * Checks sender multisignatures and transaction signatures.
 * @param {transaction} trs
 * @param {account} sender
 * @return {boolean} True if transaction signatures greather than
 * sender multimin or there are not sender multisignatures.
 */
Vote.prototype.ready = function (trs, sender) {
	if (Array.isArray(sender.multisignatures) && sender.multisignatures.length) {
		if (!Array.isArray(trs.signatures)) {
			return false;
		}
		return trs.signatures.length >= sender.multimin;
	} else {
		return true;
	}
};

/**
 * Check and update vote milestone, vote count from stake_order and mem_accounts table
 * @param {Object} voteTransaction transaction data object
 * @return {null|err} return null if success else err
 *
 */
Vote.prototype.updateAndCheckVote = async (voteTransaction) => {
<<<<<<< HEAD
    const senderId = voteTransaction.senderId;
    try {
        // todo check if could change to tx
        await library.db.task(async () => {

			let affectedRowIds = await library.db.many(sql.updateStakeOrder, {
=======
	const senderId = voteTransaction.senderId;
	try {
		// todo check if could change to tx
		await library.db.task(async () => {
			const activeOrders = await library.db.manyOrNone(sql.updateStakeOrder, {
>>>>>>> 9565b6719b4c5334502cedf3896c967ec947a894
				senderId: senderId,
				milestone: constants.froze.vTime * 60, // 2 * 60 sec = 2 mins
				currentTime: slots.getTime()
			});
<<<<<<< HEAD
			
			affectedRowIds = await affectedRowIds.map(item => item.id);
			
			await library.frozen.applyFrozeOrdersRewardAndUnstake(voteTransaction);
			
			const rows = await library.db.query(sql.GetOrders, { affectedRowIds });
			
            if (rows.length > 0) {
                let bulk = utils.makeBulk(rows, 'stake_orders');
				try {
                    await utils.indexall(bulk, 'stake_orders');
                    library.logger.info(senderId + ': update stake orders isvoteDone and count');
				} catch(err) {
                    library.logger.error('elasticsearch error :' + err.message);
				}                
            }
            
        });
    } catch (err) {
        library.logger.warn(err);
        throw err;
    }
=======

			if (activeOrders && activeOrders.length > 0) {
				await library.frozen.applyFrozeOrdersRewardAndUnstake(voteTransaction, activeOrders);

				let bulk = utils.makeBulk(activeOrders, 'stake_orders');
				try {
					await utils.indexall(bulk, 'stake_orders');
					library.logger.info(senderId + ': update stake orders isvoteDone and count');
				} catch (err) {
					library.logger.error('elasticsearch error :' + err.message);
				}

			}
		});
	} catch (err) {
		library.logger.warn(err);
		throw err;
	}
>>>>>>> 9565b6719b4c5334502cedf3896c967ec947a894
};

/**
 * Check and update vote milestone, vote count from stake_order and mem_accounts table
 * @param {Object} voteTransaction transaction data object
 * @return {null|err} return null if success else err
 *
 */
Vote.prototype.removeCheckVote = async (voteTransaction) => {
    const senderId = voteTransaction.senderId;
    try {
        // todo check if could change to tx
        await library.db.task(async () => {
            await library.frozen.undoFrozeOrdersRewardAndUnstake(voteTransaction);
			await library.db.none(sql.undoUpdateStakeOrder, {
				senderId: senderId,
				milestone: constants.froze.vTime * 60,
				currentTime: slots.getTime()
			});
        });
    } catch (err) {
        library.logger.warn(err);
        throw err;
    }
};

/**
 * Update vote count from stake_order and mem_accounts table
 * @param {voteInfo} voteInfo voteInfo have votes and senderId
 * @return {null|err} return null if success else err
 *
 */
Vote.prototype.updateMemAccounts = function (voteInfo, cb) {
	let votes = voteInfo.votes;
	let senderId = voteInfo.senderId;

	function checkUpvoteDownvote(waterCb) {

		if ((votes[0])[0] === '+') {
			return setImmediate(waterCb, null, 1);
		} else {
			return setImmediate(waterCb, null, 0);
		}
	}

	function prepareQuery(voteType, waterCb) {

		let inCondition = "";
		votes.forEach(function (vote) {
			let address = modules.accounts.generateAddressByPublicKey(vote.substring(1));
			inCondition += '\'' + address + '\' ,';
		});
		inCondition = inCondition.substring(0, inCondition.length - 1);
		let query;
		let sign = voteType === 1 ? '+' : '-';

		query = 'UPDATE mem_accounts SET "voteCount"="voteCount"' + sign + '1  WHERE "address" IN ( ' + inCondition + ')';

		return setImmediate(waterCb, null, query);

	}

	function updateVoteCount(query, waterCb) {

		library.db.query(query)
			.then(function () {
				return setImmediate(waterCb);
			})
			.catch(function (err) {
				library.logger.error(err.stack);
				return setImmediate(waterCb, 'vote updation in mem_accounts table error');
			});
	}

	async.waterfall([
		checkUpvoteDownvote,
		prepareQuery,
		updateVoteCount
	], function (err) {
		if (err) {
			library.logger.warn(err);
			return setImmediate(cb, err);
		}
		return setImmediate(cb, null);
	});

};

// Export
module.exports = Vote;

/*************************************** END OF FILE *************************************/<|MERGE_RESOLUTION|>--- conflicted
+++ resolved
@@ -519,48 +519,15 @@
  *
  */
 Vote.prototype.updateAndCheckVote = async (voteTransaction) => {
-<<<<<<< HEAD
-    const senderId = voteTransaction.senderId;
-    try {
-        // todo check if could change to tx
-        await library.db.task(async () => {
-
-			let affectedRowIds = await library.db.many(sql.updateStakeOrder, {
-=======
 	const senderId = voteTransaction.senderId;
 	try {
 		// todo check if could change to tx
 		await library.db.task(async () => {
 			const activeOrders = await library.db.manyOrNone(sql.updateStakeOrder, {
->>>>>>> 9565b6719b4c5334502cedf3896c967ec947a894
 				senderId: senderId,
 				milestone: constants.froze.vTime * 60, // 2 * 60 sec = 2 mins
 				currentTime: slots.getTime()
 			});
-<<<<<<< HEAD
-			
-			affectedRowIds = await affectedRowIds.map(item => item.id);
-			
-			await library.frozen.applyFrozeOrdersRewardAndUnstake(voteTransaction);
-			
-			const rows = await library.db.query(sql.GetOrders, { affectedRowIds });
-			
-            if (rows.length > 0) {
-                let bulk = utils.makeBulk(rows, 'stake_orders');
-				try {
-                    await utils.indexall(bulk, 'stake_orders');
-                    library.logger.info(senderId + ': update stake orders isvoteDone and count');
-				} catch(err) {
-                    library.logger.error('elasticsearch error :' + err.message);
-				}                
-            }
-            
-        });
-    } catch (err) {
-        library.logger.warn(err);
-        throw err;
-    }
-=======
 
 			if (activeOrders && activeOrders.length > 0) {
 				await library.frozen.applyFrozeOrdersRewardAndUnstake(voteTransaction, activeOrders);
@@ -579,7 +546,6 @@
 		library.logger.warn(err);
 		throw err;
 	}
->>>>>>> 9565b6719b4c5334502cedf3896c967ec947a894
 };
 
 /**
