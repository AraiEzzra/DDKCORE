
let constants = require('../helpers/constants.js');

// Private fields
let modules;

/**
 * Main transfer logic.
 * @memberof module:transactions
 * @class
 * @classdesc Main transfer logic.
 */
// Constructor
function Transfer () {}

// Public methods
/**
 * Binds input parameters to private variable modules.
 * @param {Accounts} accounts
 * @param {Rounds} rounds
 */
Transfer.prototype.bind = function (accounts, rounds) {
	modules = {
		accounts: accounts,
		rounds: rounds,
	};
};

/**
 * Assigns data to transaction recipientId and amount.
 * @param {Object} data
 * @param {transaction} trs
 * @return {transaction} trs with assigned data
 */
Transfer.prototype.create = function (data, trs) {
	trs.recipientId = data.recipientId;
	trs.amount = data.amount;
	trs.trsName = 'SEND';
	return trs;
};
/**
 * Returns send fees from constants.
 * @param {transaction} trs
 * @param {account} sender
 * @return {number} fee
 */
Transfer.prototype.calculateFee = function (trs) {

	return (trs.amount * constants.fees.send) / 100;
<<<<<<< HEAD

	/* if (trs.amount <= 10000000000) {

		return (trs.amount * constants.fees.send.level1) / 100;

	} else if (trs.amount > 10000000000 && trs.amount <= 100000000000) {

		return (trs.amount * constants.fees.send.level2) / 100;

	} else {

		return (trs.amount * constants.fees.send.level3) / 100;
	} */
=======
>>>>>>> c317f2df
};

/**
 * Verifies recipientId and amount greather than 0.
 * @param {transaction} trs
 * @param {account} sender
 * @param {function} cb
 * @return {setImmediateCallback} errors | trs
 */
Transfer.prototype.verify = function (trs, sender, cb) {
	if (!trs.recipientId) {
		return setImmediate(cb, 'Missing recipient');
	}

	if (trs.amount <= 0) {
		return setImmediate(cb, 'Invalid transaction amount');
	}

	return setImmediate(cb, null, trs);
};

/**
 * @param {transaction} trs
 * @param {account} sender
 * @param {function} cb
 * @return {setImmediateCallback} cb, null, trs
 */
Transfer.prototype.process = function (trs, sender, cb) {
	return setImmediate(cb, null, trs);
};

/**
 * @param {transaction} trs
 * @return {null}
 */
Transfer.prototype.getBytes = function () {
	return null;
};

/**
 * Calls setAccountAndGet based on transaction recipientId and
 * mergeAccountAndGet with unconfirmed trs amount.
 * @implements {modules.accounts.setAccountAndGet}
 * @implements {modules.accounts.mergeAccountAndGet}
 * @implements {modules.rounds.calc}
 * @param {transaction} trs
 * @param {block} block
 * @param {account} sender
 * @param {function} cb - Callback function
 * @return {setImmediateCallback} error, cb
 */
Transfer.prototype.apply = function (trs, block, sender, cb) {
	modules.accounts.setAccountAndGet({address: trs.recipientId}, function (err) {
		if (err) {
			return setImmediate(cb, err);
		}

		modules.accounts.mergeAccountAndGet({
			address: trs.recipientId,
			balance: trs.amount,
			u_balance: trs.amount,
			blockId: block.id,
			round: modules.rounds.calc(block.height)
		}, function (err) {
			return setImmediate(cb, err);
		});
	});
};

/**
 * Calls setAccountAndGet based on transaction recipientId and
 * mergeAccountAndGet with unconfirmed trs amount and balance negative.
 * @implements {modules.accounts.setAccountAndGet}
 * @implements {modules.accounts.mergeAccountAndGet}
 * @implements {modules.rounds.calc}
 * @param {transaction} trs
 * @param {block} block
 * @param {account} sender
 * @param {function} cb - Callback function
 * @return {setImmediateCallback} error, cb
 */
Transfer.prototype.undo = function (trs, block, sender, cb) {
	modules.accounts.setAccountAndGet({address: trs.recipientId}, function (err) {
		if (err) {
			return setImmediate(cb, err);
		}

		modules.accounts.mergeAccountAndGet({
			address: trs.recipientId,
			balance: -trs.amount,
			u_balance: -trs.amount,
			blockId: block.id,
			round: modules.rounds.calc(block.height)
		}, function (err) {
			return setImmediate(cb, err);
		});
	});
};

/**
 * @param {transaction} trs
 * @param {account} sender
 * @param {function} cb
 * @return {setImmediateCallback} cb
 */
Transfer.prototype.applyUnconfirmed = function (trs, sender, cb) {
	return setImmediate(cb);
};

/**
 * @param {transaction} trs
 * @param {account} sender
 * @param {function} cb
 * @return {setImmediateCallback} cb
 */
Transfer.prototype.undoUnconfirmed = function (trs, sender, cb) {
	return setImmediate(cb);
};

/**
 * Deletes blockId from transaction 
 * @param {transaction} trs
 * @return {transaction}
 */
Transfer.prototype.objectNormalize = function (trs) {
	delete trs.blockId;
	return trs;
};

/**
 * @param {Object} raw
 * @return {null}
 */
Transfer.prototype.dbRead = function () {
	return null;
};

/**
 * @param {transaction} trs
 * @return {null}
 */
Transfer.prototype.dbSave = function () {
	return null;
};

/**
 * Checks sender multisignatures and transaction signatures.
 * @param {transaction} trs
 * @param {account} sender
 * @return {boolean} True if transaction signatures greather than 
 * sender multimin or there are not sender multisignatures.
 */
Transfer.prototype.ready = function (trs, sender) {
	if (Array.isArray(sender.multisignatures) && sender.multisignatures.length) {
		if (!Array.isArray(trs.signatures)) {
			return false;
		}
		return trs.signatures.length >= sender.multimin;
	} else {
		return true;
	}
};

// Export
module.exports = Transfer;

/*************************************** END OF FILE *************************************/<|MERGE_RESOLUTION|>--- conflicted
+++ resolved
@@ -47,22 +47,6 @@
 Transfer.prototype.calculateFee = function (trs) {
 
 	return (trs.amount * constants.fees.send) / 100;
-<<<<<<< HEAD
-
-	/* if (trs.amount <= 10000000000) {
-
-		return (trs.amount * constants.fees.send.level1) / 100;
-
-	} else if (trs.amount > 10000000000 && trs.amount <= 100000000000) {
-
-		return (trs.amount * constants.fees.send.level2) / 100;
-
-	} else {
-
-		return (trs.amount * constants.fees.send.level3) / 100;
-	} */
-=======
->>>>>>> c317f2df
 };
 
 /**
