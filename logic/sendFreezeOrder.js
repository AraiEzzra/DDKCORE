--- conflicted
+++ resolved
@@ -238,12 +238,8 @@
 }
 
 SendFreezeOrder.prototype.sendFreezedOrder = async function (userAndOrderData, cb) {
-
-<<<<<<< HEAD
+  
 	//This function take active froze order from table and deduct froze amount and update froze 
-=======
-    //This function take active froze order from table and deduct froze amount and update froze
->>>>>>> e6d1eb30
 	//amount in mem_account table & update old order and create new order in stake table
 	try {
 		let order = userAndOrderData.stakeOrder;
