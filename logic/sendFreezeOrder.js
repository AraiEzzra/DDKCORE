--- conflicted
+++ resolved
@@ -145,22 +145,13 @@
 		return new Promise(function (resolve, reject) {
 			self.scope.db.one(sql.getActiveFrozeOrder,
 				{
-<<<<<<< HEAD
 					senderId: userAndOrderData.account.address,
 					frozeId: userAndOrderData.frozeId
-				}).then(function (order) {
+				})
+				.then(function (order) {
 					resolve(order)
-				}).catch(function (err) {
-=======
-					senderId: data.account.address,
-					frozeId: data.req.body.frozeId
-				})
-				.then(function (row) {
-					resolve(row)
-
-				})
-				.catch(function (err) {
->>>>>>> 6d262b86
+				})
+				.catch(function (err) {
 					self.scope.logger.error(err.stack);
 
 					if (err.code == 0 && err.message == "No data returned from the query.") {
@@ -177,16 +168,10 @@
 			//deduct froze Amount from totalFrozeAmount in mem_accounts table
 			self.scope.db.none(sql.deductFrozeAmount,
 				{
-<<<<<<< HEAD
 					senderId: userAndOrderData.account.address,
 					FrozeAmount: order.freezedAmount
-				}).then(function () {
-=======
-					senderId: data.account.address,
-					FrozeAmount: row.freezedAmount
-				})
-				.then(function () {
->>>>>>> 6d262b86
+				})
+				.then(function () {
 					resolve();
 				})
 				.catch(function (err) {
@@ -202,16 +187,10 @@
 			//update total Froze amount for recipient of froze order during sending order
 			self.scope.db.none(sql.updateFrozeAmount,
 				{
-<<<<<<< HEAD
 					senderId: userAndOrderData.recipientId,
 					freezedAmount: order.freezedAmount
-				}).then(function () {
-=======
-					senderId: data.req.body.recipientId,
-					freezedAmount: row.freezedAmount
-				})
-				.then(function () {
->>>>>>> 6d262b86
+				})
+				.then(function () {
 					resolve();
 				})
 				.catch(function (err) {
@@ -227,18 +206,11 @@
 			//Update old freeze order
 			self.scope.db.none(sql.updateFrozeOrder,
 				{
-<<<<<<< HEAD
 					recipientId: userAndOrderData.recipientId,
 					senderId: order.senderId,
 					frozeId: userAndOrderData.frozeId
-				}).then(function () {
-=======
-					recipientId: data.req.body.recipientId,
-					senderId: row.senderId,
-					frozeId: data.req.body.frozeId
-				})
-				.then(function () {
->>>>>>> 6d262b86
+				})
+				.then(function () {
 					self.scope.logger.info("Successfully check for update froze order");
 					resolve();
 				})
@@ -266,14 +238,9 @@
 				})
 				.then(function () {
 					self.scope.logger.info("Successfully inserted new row in stake_orders table");
-<<<<<<< HEAD
 					resolve(order.freezedAmount);
-				}).catch(function (err) {
-=======
-					resolve(row.freezedAmount);
-				})
-				.catch(function (err) {
->>>>>>> 6d262b86
+				})
+				.catch(function (err) {
 					self.scope.logger.error(err.stack);
 					reject(new Error(err.toString()));
 				});
