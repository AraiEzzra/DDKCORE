--- conflicted
+++ resolved
@@ -273,18 +273,14 @@
 			});
 
         //Update old freeze order
-<<<<<<< HEAD
-        let updatedStakeOrderRow = await self.scope.db.one(sql.updateFrozeOrder,
-=======
         const prevOrder = await self.scope.db.one(sql.updateFrozeOrder,
->>>>>>> 11e6f43a
 			{
 				recipientId: userAndOrderData.recipientId,
 				senderId: order.senderId,
 				stakeId: userAndOrderData.stakeId
 			});
 		
-		let bulk = utils.makeBulk([updatedStakeOrderRow], 'stake_orders');
+		let bulk = utils.makeBulk([prevOrder], 'stake_orders');
  		try {
  			await utils.indexall(bulk, 'stake_orders');
  			library.logger.info(order.senderId + ': updated stake order ', userAndOrderData.stakeId);
