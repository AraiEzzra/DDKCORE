
let constants = require('../helpers/constants.js');
let sql = require('../sql/frogings.js');
let slots = require('../helpers/slots.js');
let StakeReward = require('../logic/stakeReward.js');
let request = require('request');
let async = require('async');
let Promise = require('bluebird');
let rewards = require('../helpers/rewards');
let reward_sql = require('../sql/referal_sql');
let env = process.env;
let cache = require('../modules/cache');
let transactionTypes = require('../helpers/transactionTypes.js');

let __private = {};
__private.types = {};
let modules, library, self;

/**
 * Main Frozen logic.
 * @memberof module:frogings
 * @class
 * @classdesc Main Frozen logic.
 * @param {Object} logger
 * @param {Dataabase} db
 * @param {Transaction} transaction
 * @param {Network} network
 * @param {Object} config
 * @param {function} cb - Callback function.
 * @return {setImmediateCallback} With `this` as data.
 */
// Constructor
function Frozen(logger, db, transaction, network, config, balancesSequence, ed, cb) {
	self = this;
	self.scope = {
		logger: logger,
		db: db,
		logic: {
			transaction: transaction
		},
		network: network,
		config: config,
		balancesSequence: balancesSequence,
		ed: ed
	};

	if (cb) {
		return setImmediate(cb, null, this);
	}
}

// Private methods
/**
 * Creates a stakeReward instance.
 * @private
 */
__private.stakeReward = new StakeReward();

/**
 * create stake_orders table records
 * @param {Object} data - stake order data
 * @param {Object} trs - transaction data
 * @returns {trs} trs
 */
Frozen.prototype.create = function (data, trs) {
	trs.startTime = trs.timestamp;
	let date = new Date(trs.timestamp * 1000);
	trs.recipientId = null;
	trs.stakedAmount = data.freezedAmount;
	trs.nextVoteMilestone = (date.setMinutes(date.getMinutes() + constants.froze.vTime)) / 1000;
	trs.trsName = 'STAKE';
	return trs;
};

/**
 * @desc on modules ready
 * @private
 * @implements 
 * @param {Object} sender - sender data
 * @param {Object} frz - stake order data
 * @param {function} cb - Callback function.
 * @return {bool} true
 */
Frozen.prototype.ready = function (frz, sender) {
	return true;
};

/**
 * @desc stake_order table name
 */
Frozen.prototype.dbTable = 'stake_orders';

/**
 * @desc stake_order table fields
 */
Frozen.prototype.dbFields = [
	'id',
	'status',
	'startTime',
	'insertTime',
	'senderId',
	'recipientId',
	'freezedAmount',
	'nextVoteMilestone'
];

Frozen.prototype.inactive = '0';
Frozen.prototype.active = '1';

/**
 * Creates db object transaction to `stake_orders` table.
 * @param {trs} trs
 * @return {Object} created object {table, fields, values}
 * @throws {error} catch error
 */
Frozen.prototype.dbSave = function (trs) {
	return {
		table: this.dbTable,
		fields: this.dbFields,
		values: {
			id: trs.id,
			status: this.active,
			startTime: trs.startTime,
			insertTime: trs.startTime,
			senderId: trs.senderId,
			recipientId: trs.recipientId,
			freezedAmount: trs.stakedAmount,
			nextVoteMilestone: trs.nextVoteMilestone
		}
	};
};

/**
 * Creates froze object based on raw data.
 * @param {Object} raw
 * @return {null|froze} blcok object
 */
Frozen.prototype.dbRead = function (raw) {
	return null;
};

/**
 * @param {trs} trs
 * @return {error|transaction} error string | trs normalized
 * @throws {string|error} error message | catch error
 */
Frozen.prototype.objectNormalize = function (trs) {
	delete trs.blockId;
	return trs;
};

/**
 * @desc undo unconfirmed transations
 * @private
 * @implements 
 * @param {Object} sender - sender data
 * @param {Object} trs - transation data
 * @param {function} cb - Callback function.
 * @return {function} cb
 */
Frozen.prototype.undoUnconfirmed = function (trs, sender, cb) {
	return setImmediate(cb);
};

/**
 * @desc apply unconfirmed transations
 * @private
 * @implements 
 * @param {Object} sender - sender data
 * @param {Object} trs - transation data
 * @param {function} cb - Callback function.
 * @return {function} cb
 */
Frozen.prototype.applyUnconfirmed = function (trs, sender, cb) {
	return setImmediate(cb);
};

/**
 * @private
 * @implements 
 * @param {Object} block - block data
 * @param {Object} sender - sender data
 * @param {Object} trs - transation data
 * @param {function} cb - Callback function.
 * @return {function} {cb, err}
 */
Frozen.prototype.undo = function (trs, block, sender, cb) {

	self.scope.db.none(sql.RemoveOrder,
		{
			id: trs.id,
			address: trs.senderId
		})
		.then(function () {
			self.scope.db.none(sql.deductFrozeAmount,
				{
					senderId: trs.senderId,
					FrozeAmount:trs.stakedAmount
				})
				.then(function () {
					return setImmediate(cb);
				})
				.catch(function (err) {
					self.scope.logger.error(err.stack);
					return setImmediate(cb, 'Stake#DeductStakeAmount from mem_account error');
				});
		})
		.catch(function (err) {
			self.scope.logger.error(err.stack);
			return setImmediate(cb, 'Stake#deleteOrder error');
		});
};

/**
 * @desc apply
 * @private
 * @implements 
 *  @param {Object} block - block data
 * @param {Object} sender - sender data
 * @param {Object} trs - transation data
 * @param {function} cb - Callback function.
 * @return {function} cb
 */
Frozen.prototype.apply = function (trs, block, sender, cb) {

	self.updateFrozeAmount({
		account: sender,
		freezedAmount: trs.stakedAmount
	}, function (err) {
		if (err) {
			return setImmediate(cb, err);
		}

		return setImmediate(cb, null, trs);
	});
};

/**
 * @desc get bytes
 * @private
 * @implements 
 * @return {null}
 */
Frozen.prototype.getBytes = function (trs) {
	return null;
};

/**
 * @desc process transaction
 * @private
 * @implements 
 * @param {Object} sender - sender data
 * @param {Object} trs - transation data
 * @param {function} cb - Callback function.
 * @return {function} cb
 */
Frozen.prototype.process = function (trs, sender, cb) {
	return setImmediate(cb, null, trs);
};

/**
 * @desc verify
 * @private
 * @implements 
 * @param {Object} sender - sender data
 * @param {Object} trs - transation data
 * @param {function} cb - Callback function.
 * @return {function} {cb, err, trs}
 */
Frozen.prototype.verify = function (trs, sender, cb) {
	let amount = trs.stakedAmount / 100000000;

	if (amount < 1) {
		return setImmediate(cb, 'Invalid stake amount');
	}

	if((amount%1)!= 0){
		return setImmediate(cb, 'Invalid stake amount: Decimal value');
	}

	return setImmediate(cb, null, trs);
};

/**
 * @desc calculate fee for transaction type 9
 * @private
 * @param {Object} sender - sender data
 * @param {Object} trs - transation data
 * @return % based on amount
 */
Frozen.prototype.calculateFee = function (trs, sender) {
	return (trs.stakedAmount * constants.fees.froze) / 100;
};

/**
 * @desc on bind
 * @private
 * @implements 
 * @param {Object} accounts - modules:accounts
 */
Frozen.prototype.bind = function (accounts, rounds, blocks, transactions) {
	modules = {
		accounts: accounts,
		rounds: rounds,
		blocks: blocks,
		transactions: transactions
	};
};

/**
 * Distributing the Staking Reward to their sponsors.
 * Award being sent on level basis.
 * Disable refer option when main account balance becomes zero.
 * @param {address} - Address which get the staking reward.
 * @param {reward_amount} - Reward amount received.
 * @param {cb} - callback function.
 * @author - Satish Joshi
 */

Frozen.prototype.sendStakingReward = function (address, reward_amount, cb) {

	let sponsor_address = address;
	let stakeReward = {};
	let i = 0;
	let reward, sender_balance;

	self.scope.db.query(reward_sql.referLevelChain, {
		address: sponsor_address
	}).then(function (user) {

		if (user.length != 0 && user[0].level != null) {

			let chain_length = user[0].level.length;

			async.eachSeries(user[0].level, function (sponsorId, callback) {

				stakeReward[sponsorId] = (((rewards.level[i]) * reward_amount) / 100);

				let hash = Buffer.from(JSON.parse(self.scope.config.users[6].keys));
				let keypair = self.scope.ed.makeKeypair(hash);
				let publicKey = keypair.publicKey.toString('hex');
				self.scope.balancesSequence.add(function (reward_cb) {
<<<<<<< HEAD
					modules.accounts.getAccount({ publicKey: publicKey }, function (err, account) {
=======
					modules.accounts.getAccount({
						publicKey: publicKey
					}, function (err, account) {
>>>>>>> bb071342
						if (err) {
							return setImmediate(cb, err);
						}
						let transaction;
						let secondKeypair = null;
						account.publicKey = publicKey;

						try {
							transaction = self.scope.logic.transaction.create({
								type: transactionTypes.REFER,
								amount: stakeReward[sponsorId],
								sender: account,
								recipientId: sponsorId,
								keypair: keypair,
								secondKeypair: secondKeypair,
								trsName: "CHAINREF"
							});
						} catch (e) {
							return setImmediate(cb, e.toString());
						}
						modules.transactions.receiveTransactions([transaction], true, reward_cb);
						i++;
					});
				}, function (err, transaction) {
					if (err) {
						let subString = err.toString().indexOf('balance:');
						if (subString != -1) {
							sender_balance = parseFloat(err.split('balance:')[1]);
							if (!sender_balance) {
								cache.prototype.setJsonForKey("referStatus", false);
								self.scope.logger.info("Staking Reward Info : " + err);
								return setImmediate(cb, null);
							}
							if (i == chain_length && reward != true) {
								self.scope.logger.info("Staking Reward Info : " + err);
							}
						} else {
							return callback(err);
						}
					} else {
						reward = true;
						(async function () {
							await self.scope.db.none(reward_sql.updateRewardTypeTransaction, {
<<<<<<< HEAD
=======
								trsId: transaction[0].id,
>>>>>>> bb071342
								sponsorAddress: sponsor_address,
								introducer_address: sponsorId,
								reward: stakeReward[sponsorId],
								level: "Level " + (i),
								transaction_type: "CHAINREF",
								time: slots.getTime()
							}).then(function () {

							}).catch(function (err) {
								return setImmediate(cb, err);
							});
						}());
					}
					callback();
				});

			}, function (err) {
				if (err) {
					return setImmediate(cb, err);
				}
				return setImmediate(cb, null);
			});

		} else {
			self.scope.logger.info("Staking Reward Info : Referral chain is empty");
			return setImmediate(cb, null);
		}
	}).catch(function (err) {
		return setImmediate(cb, err);
	});
}



/**
 * @desc checkFrozeOrders
 * @private
 * @implements {Frozen#getfrozeOrders}
 * @implements {Frozen#checkAndUpdateMilestone}
 * @implements {Frozen#deductFrozeAmountandSendReward}
 * @implements {Frozen#disableFrozeOrders}
 * @return {Promise} {Resolve|Reject}
 */
Frozen.prototype.checkFrozeOrders = function () {


	function getfrozeOrders(next) {

		self.scope.db.query(sql.getfrozeOrder,
			{
				milestone: constants.froze.vTime * 60,
				currentTime: slots.getTime()
			}).then(function (freezeOrders) {
				if (freezeOrders.length > 0) {
					self.scope.logger.info("Successfully get :" + freezeOrders.length + ", number of froze order");
				
				}
				if(freezeOrders.length==0){
					next(null, []);
				}else{
					next(null, freezeOrders);
				}
				
			}).catch(function (err) {
				self.scope.logger.error(err);
				next(err, null);
			});
	}

	function checkAndUpdateMilestone(next, freezeOrders) {
		if (freezeOrders.length > 0) {
			//emit Stake order event when milestone change
			self.scope.network.io.sockets.emit('milestone/change', null);

			//Update nextMilesone in "stake_orders" table
			self.scope.db.none(sql.checkAndUpdateMilestone,
				{
					milestone: constants.froze.vTime * 60,
					currentTime: slots.getTime()
				})
				.then(function () {
					next(null, freezeOrders);
				})
				.catch(function (err) {
					self.scope.logger.error(err.stack);
					next(err, null);
				});
		} else {
			next(null, freezeOrders);
		}

	}

	function deductFrozeAmountandSendReward(next, freezeOrders) {
		if (freezeOrders.length > 0) {

			async.eachSeries(freezeOrders, function (order, eachSeriesCb) {

				updateOrderAndSendReward(order, function (err, Success) {
					if (err) {
						eachSeriesCb(err);
					} else {
						deductFrozeAmount(order, function (_err, _Success) {
							if (_err) {
								eachSeriesCb(_err);
							} else {
								async.setImmediate(eachSeriesCb);
							}
						});
					}
				});

			}, function (err) {
				next(err, freezeOrders);
			});

		} else {
			next(null, freezeOrders);
		}
	}

	function updateOrderAndSendReward(order, next) {

			if (order.voteCount === (constants.froze.milestone / constants.froze.vTime)) {

				self.scope.db.none(sql.updateOrder, {
					senderId: order.senderId,
					id: order.stakeId
				}).then(function () {
					//Request to send transaction
					/* let transactionData = {
						json: {
							secret: self.scope.config.sender.secret,
							amount: parseInt(order.freezedAmount * __private.stakeReward.calcReward(modules.blocks.lastBlock.get().height) / 100),
							recipientId: order.senderId,
							publicKey: self.scope.config.sender.publicKey
						}
					}; */
					//Send froze monthly rewards to users
					/* self.scope.logic.transaction.sendTransaction(transactionData, function (error, transactionResponse) {
						if (error)
							throw error;
						else {

							self.scope.db.one(reward_sql.checkBalance, {
								sender_address: env.SENDER_ADDRESS
							}).then(function (bal) {
								let balance = parseInt(bal.u_balance);
								if (balance > 10000) {
									self.sendStakingReward(order.senderId, transactionData.json.amount, function (err) {
										if (err) {
											self.scope.logger.error(err.stack);
										}

										self.scope.logger.info("Successfully transfered reward for freezing an amount and transaction ID is : " + transactionResponse.body.transactionId);
										next(null, null);
									});
								} else {
									cache.prototype.isExists("referStatus",function(err,exist){
										if(!exist) {
											cache.prototype.setJsonForKey("referStatus", false);
										}
										self.scope.logger.info("Successfully transfered reward for freezing an amount and transaction ID is : " + transactionResponse.body.transactionId);
										next(null, null);
									});
								}
							}).catch(function (err) {
								self.scope.logger.error(err.stack);
								next(err, null);
							});

						}
					}); */
					let hash = Buffer.from(JSON.parse(self.scope.config.users[0].keys));
					let keypair = self.scope.ed.makeKeypair(hash);
					let publicKey = keypair.publicKey.toString('hex');
					self.scope.balancesSequence.add(function (cb) {
						modules.accounts.getAccount({ publicKey: publicKey }, function (err, account) {
							if (err) {
								return setImmediate(cb, err);
							}
							let transaction;
							let secondKeypair = null;
							account.publicKey = publicKey;

							try {
								transaction = self.scope.logic.transaction.create({
									type: transactionTypes.REWARD,
									amount: parseInt(order.freezedAmount * __private.stakeReward.calcReward(modules.blocks.lastBlock.get().height) / 100),
									sender: account,
									recipientId: order.senderId,
									keypair: keypair,
									secondKeypair: secondKeypair
								});
							} catch (e) {
								return setImmediate(cb, e.toString());
							}
							modules.transactions.receiveTransactions([transaction], true, cb);
						});
					}, function (err, transaction) {
						if (err) {
							return setImmediate(next, err);
						}
						//return setImmediate(next, null, transaction[0].id);
						// self.scope.logger.debug('TransactionId : ', transaction[0].id);
						self.scope.db.one(reward_sql.checkBalance, {
							sender_address: env.SENDER_ADDRESS
						}).then(function (bal) {
							let balance = parseFloat(bal.u_balance);
							if (balance > 1000) {
								let amount = parseInt(order.freezedAmount * __private.stakeReward.calcReward(modules.blocks.lastBlock.get().height) / 100);
								self.sendStakingReward(order.senderId, amount, function (err) {
									if (err) {
										self.scope.logger.error(err);
									}

									self.scope.logger.info("Successfully transfered reward for freezing an amount and transaction ID is : " + transaction[0].id);
									next(null, null);
								});
							} else {
								cache.prototype.isExists("referStatus",function(err,exist){
									if(!exist) {
										cache.prototype.setJsonForKey("referStatus", false);
									}
									self.scope.logger.info("Successfully transfered reward for freezing an amount and transaction ID is : " + transaction[0].id);
									next(null, null);
								});
							}
						}).catch(function (err) {
							next(err, null);
						});
					});
				}).catch(function (err) {
					self.scope.logger.error(err.stack);
					next(err, null);
				});
			} else {
				next(null, null);
			}
	}

	function deductFrozeAmount(order, _next) {

			if (((order.rewardCount + 1) >= (constants.froze.endTime / constants.froze.milestone)) && (order.voteCount === (constants.froze.milestone / constants.froze.vTime))) {

				self.scope.db.none(sql.deductFrozeAmount, {
					FrozeAmount: order.freezedAmount,
					senderId: order.senderId
				}).then(function () {
					_next(null, null);
				}).catch(function (err) {
					self.scope.logger.error(err.stack);
					_next(err, null);
				});
			} else {
				_next(null, null);
			}
	}

	function disableFrozeOrder(next, freezeOrders) {
		if (freezeOrders.length > 0) {
			//change status and nextmilestone
			self.scope.db.none(sql.disableFrozeOrders,
				{
					currentTime: slots.getTime(),
					totalMilestone: constants.froze.endTime / constants.froze.milestone
				})
				.then(function () {
					self.scope.logger.info("Successfully check status for disable froze orders");
					next(null, null);


				})
				.catch(function (err) {
					self.scope.logger.error(err.stack);
					next(err, null);
				});
		} else {
			next(null, null);
		}
	}

	async.auto({
		getfrozeOrders: function (next) {
			getfrozeOrders(next);
		},
		checkAndUpdateMilestone: ['getfrozeOrders', function (results, next) {
			checkAndUpdateMilestone(next, results.getfrozeOrders);
		}],
		deductFrozeAmountandSendReward: ['checkAndUpdateMilestone', function (results, next) {
			deductFrozeAmountandSendReward(next, results.getfrozeOrders);
		}],
		disableFrozeOrder: ['deductFrozeAmountandSendReward', function (results, next) {
			disableFrozeOrder(next, results.getfrozeOrders)
		}]
	}, function (err, results) {
		if (err)
			self.scope.logger.error(err);
	});

};

/**
 * @desc updateFrozeAmount
 * @private
 * @param {Object} userData - user data
 * @param {function} cb - Callback function.
 * @return {function} {cb, err}
 */
Frozen.prototype.updateFrozeAmount = function (userData, cb) {

	self.scope.db.one(sql.getFrozeAmount, {
		senderId: userData.account.address
	})
		.then(function (totalFrozeAmount) {
			if (!totalFrozeAmount) {
				return setImmediate(cb, 'No Account Exist in mem_account table for' + userData.account.address);
			}
			let frozeAmountFromDB = totalFrozeAmount.totalFrozeAmount;
			totalFrozeAmount = parseInt(frozeAmountFromDB) + userData.freezedAmount;
			let totalFrozeAmountWithFees = totalFrozeAmount + (parseFloat(constants.fees.froze) * (userData.freezedAmount)) / 100;
			if (totalFrozeAmountWithFees <= userData.account.balance) {
				self.scope.db.none(sql.updateFrozeAmount, {
					freezedAmount: userData.freezedAmount,
					senderId: userData.account.address
				})
					.then(function () {
						self.scope.logger.info(userData.account.address, ': is update its froze amount in mem_accounts table ');
						return setImmediate(cb, null);
					})
					.catch(function (err) {
						self.scope.logger.error(err.stack);
						return setImmediate(cb, err.toString());
					});
			} else {
				return setImmediate(cb, 'Not have enough balance');
			}
		})
		.catch(function (err) {
			self.scope.logger.error(err.stack);
			return setImmediate(cb, err.toString());
		});

};

// Export
module.exports = Frozen;

/*************************************** END OF FILE *************************************/<|MERGE_RESOLUTION|>--- conflicted
+++ resolved
@@ -340,13 +340,9 @@
 				let keypair = self.scope.ed.makeKeypair(hash);
 				let publicKey = keypair.publicKey.toString('hex');
 				self.scope.balancesSequence.add(function (reward_cb) {
-<<<<<<< HEAD
-					modules.accounts.getAccount({ publicKey: publicKey }, function (err, account) {
-=======
 					modules.accounts.getAccount({
 						publicKey: publicKey
 					}, function (err, account) {
->>>>>>> bb071342
 						if (err) {
 							return setImmediate(cb, err);
 						}
@@ -390,10 +386,7 @@
 						reward = true;
 						(async function () {
 							await self.scope.db.none(reward_sql.updateRewardTypeTransaction, {
-<<<<<<< HEAD
-=======
 								trsId: transaction[0].id,
->>>>>>> bb071342
 								sponsorAddress: sponsor_address,
 								introducer_address: sponsorId,
 								reward: stakeReward[sponsorId],
