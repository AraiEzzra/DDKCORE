--- conflicted
+++ resolved
@@ -75,16 +75,11 @@
 		startTime: trs.timestamp
 	};
 	trs.stakedAmount = data.freezedAmount;
-<<<<<<< HEAD
-	trs.trsName = 'STAKE';
-	console.log('Frozen CREATE');
-=======
 	if (data.stakeId) {
 		trs.stakeId = data.stakeId;
 	}
-	console.log('BLABLA');
+	console.log('Frozen CREATE');
 	trs.trsName = trs.stakedAmount > 0 ? 'STAKE' : 'UNSTAKE';
->>>>>>> b2017ab5
 	return trs;
 };
 
@@ -218,9 +213,7 @@
  * @return {function} {cb, err}
  */
 Frozen.prototype.undo = function (trs, block, sender, cb) {
-<<<<<<< HEAD
 	console.log('Frozen undo');
-=======
     const undoUnstake = async () => {
 		const orders = await self.scope.db.query(sql.selectOrder, { id: trs.id, address: trs.senderId });
 		const order = orders[0];
@@ -234,7 +227,6 @@
 		await self.scope.db.query(sql.decrementFrozeAmount, { freezedAmount: order.freezedAmount, address: trs.senderId });
 	};
 	const doUndo = trs.name === 'STAKE' ? undoStake : undoUnstake;
->>>>>>> b2017ab5
 
 	doUndo().then(() => {
 		return setImmediate(cb);
