--- conflicted
+++ resolved
@@ -206,7 +206,6 @@
 
 	for (i = 0; i < rows.length; i++) {
 
-<<<<<<< HEAD
 		if (rows[i].nextMilestone === rows[i].endTime) {
 			self.scope.db.none(sql.deductFrozeAmount, {
 				FrozeAmount: rows[i].freezedAmount,
@@ -226,24 +225,6 @@
 				amount: parseInt(rows[i].freezedAmount * constants.froze.reward),
 				recipientId: rows[i].senderId,
 				publicKey: config.users[0].publicKey
-=======
-					}).catch(function (err) {
-						self.scope.logger.error(err.stack);
-					});
-				}
-
-				//Request to send tarnsaction
-				var transactionData = {
-					json: {
-						secret: self.scope.config.sender.secret,
-						amount: parseInt(rows[i].freezedAmount * constants.froze.reward),
-						recipientId: rows[i].senderId,
-						publicKey: self.scope.config.sender.publicKey
-					}
-				};
-				//Send froze monthly rewards to users
-				self.scope.logic.transaction.sendTransaction(transactionData);
->>>>>>> 3edb8422
 			}
 		};
 		//Send froze monthly rewards to users
