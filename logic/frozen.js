--- conflicted
+++ resolved
@@ -453,7 +453,6 @@
  * @implements {Frozen#disableFrozeOrders}
  * @return {Promise} {Resolve|Reject}
  */
-<<<<<<< HEAD
 Frozen.prototype.checkFrozeOrders = async function (sender) {
 	const getAccountAsync = promisify(modules.accounts.getAccount);
 
@@ -467,56 +466,6 @@
 		} catch(err) {
 			self.scope.logger.error(err);
 			throw err;
-=======
-Frozen.prototype.checkFrozeOrders = function (cb) {
-
-
-	function getfrozeOrders(next) {
-
-		self.scope.db.query(sql.getfrozeOrder,
-			{
-				milestone: constants.froze.vTime * 60,
-				currentTime: slots.getTime()
-			}).then(function (freezeOrders) {
-				if (freezeOrders.length > 0) {
-					self.scope.logger.info("Successfully get :" + freezeOrders.length + ", number of froze order");
-				
-				}
-				if(freezeOrders.length==0){
-					next(null, []);
-				}else{
-					next(null, freezeOrders);
-				}
-				
-			})
-			.asCallback(done)
-			.catch(function (err) {
-				self.scope.logger.error(err);
-				next(err, null);
-			});
-	}
-
-	function checkAndUpdateMilestone(next, freezeOrders) {
-		if (freezeOrders.length > 0) {
-			//emit Stake order event when milestone change
-			self.scope.network.io.sockets.emit('milestone/change', null);
-
-			//Update nextMilesone in "stake_orders" table
-			self.scope.db.none(sql.checkAndUpdateMilestone,
-				{
-					milestone: constants.froze.vTime * 60,
-					currentTime: slots.getTime()
-				})
-				.then(function () {
-					next(null, freezeOrders);
-				})
-				.catch(function (err) {
-					self.scope.logger.error(err.stack);
-					next(err, null);
-				});
-		} else {
-			next(null, freezeOrders);
->>>>>>> 2aa18159
 		}
 	};
 
@@ -551,30 +500,7 @@
 		return transaction;
     };
 
-<<<<<<< HEAD
 	const deductFrozeAmountandSendReward = freezeOrders => Promise.all(freezeOrders.map(order => updateOrderAndSendReward(order)));
-=======
-	async.auto({
-		getfrozeOrders: function (next) {
-			return getfrozeOrders(next);
-		},
-		checkAndUpdateMilestone: ['getfrozeOrders', function (results, next) {
-			return checkAndUpdateMilestone(next, results.getfrozeOrders);
-		}],
-		deductFrozeAmountandSendReward: ['checkAndUpdateMilestone', function (results, next) {
-			return deductFrozeAmountandSendReward(next, results.getfrozeOrders);
-		}],
-		disableFrozeOrder: ['deductFrozeAmountandSendReward', function (results, next) {
-			return disableFrozeOrder(next, results.getfrozeOrders)
-		}]
-	}, function (err, results) {
-		if (err) {
-			self.scope.logger.error(err);
-			return null;
-		}
-		return null;
-	});
->>>>>>> 2aa18159
 
 	const freezeOrders = await getFrozeOrders(sender.address);
 	const transactions = await deductFrozeAmountandSendReward(freezeOrders);
