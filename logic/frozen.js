--- conflicted
+++ resolved
@@ -603,11 +603,7 @@
 										self.scope.logger.error(err);
 									}
 
-<<<<<<< HEAD
-								//	self.scope.logger.info("Successfully transfered reward for freezing an amount and transaction ID is : " + transactionResponse.body.transactionId);
-=======
 									self.scope.logger.info("Successfully transfered reward for freezing an amount and transaction ID is : " + transaction[0].id);
->>>>>>> 0dabd220
 									next(null, null);
 								});
 							} else {
@@ -615,11 +611,7 @@
 									if(!exist) {
 										cache.prototype.setJsonForKey("referStatus", false);
 									}
-<<<<<<< HEAD
-								//	self.scope.logger.info("Successfully transfered reward for freezing an amount and transaction ID is : " + transactionResponse.body.transactionId);
-=======
 									self.scope.logger.info("Successfully transfered reward for freezing an amount and transaction ID is : " + transaction[0].id);
->>>>>>> 0dabd220
 									next(null, null);
 								});
 							}
