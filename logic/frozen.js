const { promisify } = require('util');
let crypto = require('crypto');
let constants = require('../helpers/constants.js');
let sql = require('../sql/frogings.js');
let slots = require('../helpers/slots.js');
let StakeReward = require('../logic/stakeReward.js');
let request = require('request');
let async = require('async');
let Promise = require('bluebird');
let reward_sql = require('../sql/referal_sql');
let env = process.env;
let cache = require('../modules/cache');
let transactionTypes = require('../helpers/transactionTypes.js');
let Reward = require('../helpers/rewards');
let ed = require('../helpers/ed');


let __private = {};
__private.types = {};
let modules, library, self;

/**
 * Main Frozen logic.
 * @memberof module:frogings
 * @class
 * @classdesc Main Frozen logic.
 * @param {Object} logger
 * @param {Dataabase} db
 * @param {Transaction} transaction
 * @param {Network} network
 * @param {Object} config
 * @param {function} cb - Callback function.
 * @return {setImmediateCallback} With `this` as data.
 */
// Constructor
function Frozen(logger, db, transaction, network, config, balancesSequence, ed, cb) {
	self = this;
	self.scope = {
		logger: logger,
		db: db,
		logic: {
			transaction: transaction
		},
		network: network,
		config: config,
		balancesSequence: balancesSequence,
		ed: ed
	};

	if (cb) {
		return setImmediate(cb, null, this);
	}
}

// Private methods
/**
 * Creates a stakeReward instance.
 * @private
 */
__private.stakeReward = new StakeReward();

/**
 * create stake_orders table records
 * @param {Object} data - stake order data
 * @param {Object} trs - transaction data
 * @returns {trs} trs
 */
Frozen.prototype.create = function (data, trs) {

	let date = new Date(trs.timestamp * 1000);
	trs.recipientId = null;
	trs.asset.stakeOrder = {
		stakedAmount: data.freezedAmount,
		nextVoteMilestone: (date.setMinutes(date.getMinutes())) / 1000,
		startTime: trs.timestamp
	};
	trs.stakedAmount = data.freezedAmount;
	if (data.stakeId) {
		trs.stakeId = data.stakeId;
	}
	console.log('Frozen CREATE');
	trs.trsName = trs.stakedAmount > 0 ? 'STAKE' : 'UNSTAKE';
	return trs;
};

/**
 * @desc on modules ready
 * @private
 * @implements 
 * @param {Object} sender - sender data
 * @param {Object} frz - stake order data
 * @param {function} cb - Callback function.
 * @return {bool} true
 */
Frozen.prototype.ready = function (frz, sender) {
	return true;
};

/**
 * @desc stake_order table name
 */
Frozen.prototype.dbTable = 'stake_orders';

/**
 * @desc stake_order table fields
 */
Frozen.prototype.dbFields = [
	'id',
	'status',
	'startTime',
	'insertTime',
	'senderId',
	'recipientId',
	'freezedAmount',
	'nextVoteMilestone'
];

Frozen.prototype.inactive = '0';
Frozen.prototype.active = '1';

/**
 * Creates db object transaction to `stake_orders` table.
 * @param {trs} trs
 * @return {Object} created object {table, fields, values}
 * @throws {error} catch error
 */
Frozen.prototype.dbSave = function (trs) {
	return {
		table: this.dbTable,
		fields: this.dbFields,
		values: {
			id: trs.id,
			status: this.active,
			startTime: trs.asset.stakeOrder.startTime,
			insertTime: trs.asset.stakeOrder.startTime,
			senderId: trs.senderId,
			recipientId: trs.recipientId,
			freezedAmount: trs.asset.stakeOrder.stakedAmount,
			nextVoteMilestone: trs.asset.stakeOrder.nextVoteMilestone
		}
	};
};

/**
 * Creates froze object based on raw data.
 * @param {Object} raw
 * @return {null|froze} blcok object
 */
Frozen.prototype.dbRead = function (raw) {
	if (!raw.so_id) {
		return null;
	} else {
		let stakeOrder = {
			id: raw.so_id,
			status: raw.so_status,
			startTime: raw.so_startTime,
			insertTime: raw.so_startTime,
			senderId: raw.so_senderId,
			recipientId: raw.so_recipientId,
			stakedAmount: raw.so_freezedAmount,
			nextVoteMilestone: raw.so_nextVoteMilestone
		};

		return { stakeOrder: stakeOrder };
	}
};

/**
 * @param {trs} trs
 * @return {error|transaction} error string | trs normalized
 * @throws {string|error} error message | catch error
 */
Frozen.prototype.objectNormalize = function (trs) {
	delete trs.blockId;
	return trs;
};

/**
 * @desc undo unconfirmed transations
 * @private
 * @implements 
 * @param {Object} sender - sender data
 * @param {Object} trs - transation data
 * @param {function} cb - Callback function.
 * @return {function} cb
 */
Frozen.prototype.undoUnconfirmed = function (trs, sender, cb) {
	console.log('Frozen undoUnconfirmed');
	return setImmediate(cb);
};

/**
 * @desc apply unconfirmed transations
 * @private
 * @implements 
 * @param {Object} sender - sender data
 * @param {Object} trs - transation data
 * @param {function} cb - Callback function.
 * @return {function} cb
 */
Frozen.prototype.applyUnconfirmed = function (trs, sender, cb) {
	console.log('Frozen applyUnconfirmed');
	return setImmediate(cb);
};

/**
 * @private
 * @implements 
 * @param {Object} block - block data
 * @param {Object} sender - sender data
 * @param {Object} trs - transation data
 * @param {function} cb - Callback function.
 * @return {function} {cb, err}
 */
Frozen.prototype.undo = function (trs, block, sender, cb) {
	console.log('Frozen undo');
	const undoUnstake = async () => {
		const orders = await self.scope.db.query(sql.selectOrder, { id: trs.id, address: trs.senderId });
		const order = orders[0];
		await self.scope.db.query(sql.enableOrder, { id: trs.id, address: trs.senderId });
		await self.scope.db.query(sql.incrementFrozeAmount, { freezedAmount: order.freezedAmount, address: trs.senderId });
	};
	const undoStake = async () => {
		const orders = await self.scope.db.query(sql.selectOrder, { id: trs.id, address: trs.senderId });
		const order = orders[0];
		await self.scope.db.query(sql.RemoveOrder, { id: trs.id, address: trs.senderId });
		await self.scope.db.query(sql.decrementFrozeAmount, { freezedAmount: order.freezedAmount, address: trs.senderId });
	};
	const doUndo = trs.name === 'STAKE' ? undoStake : undoUnstake;

	doUndo().then(() => {
		return setImmediate(cb);
	}, (err) => {
		self.scope.logger.error(err.stack);
		return setImmediate(cb, 'Stake#DeductStakeAmount from mem_account error');
	});
};

/**
 * @desc apply
 * @private
 * @implements 
 *  @param {Object} block - block data
 * @param {Object} sender - sender data
 * @param {Object} trs - transation data
 * @param {function} cb - Callback function.
 * @return {function} cb
 */
Frozen.prototype.apply = function (trs, block, sender, cb) {
	console.log('Frozen undo');

	const applyUnstake = async () => {
		const orders = await self.scope.db.query(sql.selectOrder, { id: trs.id, address: trs.senderId });
		const order = orders[0];
		await self.scope.db.query(sql.disableOrder, { id: trs.id, address: trs.senderId });
		await self.scope.db.query(sql.decrementFrozeAmount, { freezedAmount: order.freezedAmount, address: trs.senderId });
	};
	const applyStake = async () => {
		// create order
		const orders = await self.scope.db.query(sql.selectOrder, { id: trs.id, address: trs.senderId });
		const order = orders[0];
		await self.scope.db.query(sql.incrementFrozeAmount, { freezedAmount: order.freezedAmount, address: trs.senderId });
	};
	const doApply = trs.name === 'STAKE' ? applyStake : applyUnstake;

	doApply().then(() => {
		return setImmediate(cb, null, trs);
	}, (err) => {
		return setImmediate(cb, err);
	});
};

/**
 * @desc get bytes
 * @private
 * @implements 
 * @return {null}
 */
Frozen.prototype.getBytes = function (trs) {
	return null;
};

/**
 * @desc process transaction
 * @private
 * @implements 
 * @param {Object} sender - sender data
 * @param {Object} trs - transation data
 * @param {function} cb - Callback function.
 * @return {function} cb
 */
Frozen.prototype.process = function (trs, sender, cb) {
	return setImmediate(cb, null, trs);
};

/**
 * @desc verify
 * @private
 * @implements 
 * @param {Object} sender - sender data
 * @param {Object} trs - transation data
 * @param {function} cb - Callback function.
 * @return {function} {cb, err, trs}
 */
Frozen.prototype.verify = function (trs, sender, cb) {
	let amount = trs.stakedAmount / 100000000;

	if ((amount % 1) != 0) {
		return setImmediate(cb, 'Invalid stake amount: Decimal value');
	}

	return setImmediate(cb, null, trs);
};

/**
 * @desc calculate fee for transaction type 9
 * @private
 * @param {Object} sender - sender data
 * @param {Object} trs - transation data
 * @return % based on amount
 */
Frozen.prototype.calculateFee = function (trs, sender) {
	return (trs.stakedAmount * constants.fees.froze) / 100;
};

/**
 * @desc on bind
 * @private
 * @implements 
 * @param {Object} accounts - modules:accounts
 */
Frozen.prototype.bind = function (accounts, rounds, blocks, transactions) {
	modules = {
		accounts: accounts,
		rounds: rounds,
		blocks: blocks,
		transactions: transactions
	};
};


/**
 * @desc checkFrozeOrders
 * @private
 * @implements {Frozen#getfrozeOrders}
 * @implements {Frozen#checkAndUpdateMilestone}
 * @implements {Frozen#deductFrozeAmountandSendReward}
 * @implements {Frozen#disableFrozeOrders}
 * @return {Promise} {Resolve|Reject}
 */
Frozen.prototype.checkFrozeOrders = async function (sender) {
	const getAccountAsync = promisify(modules.accounts.getAccount);

	const getFrozeOrders = async (senderId) => {
		try {
			const freezeOrders = await self.scope.db.query(sql.getActiveFrozeOrders, { senderId, currentTime: slots.getTime() });
			if (freezeOrders.length > 0) {
				self.scope.logger.info("Successfully get :" + freezeOrders.length + ", number of froze order");
			}
			return freezeOrders;
		} catch (err) {
			self.scope.logger.error(err);
			throw err;
		}
	};

	const updateOrderAndSendReward = async (order) => {
		if (order.voteCount % 4 !== 3) {
			return null;
		}
		const secret = 'hen worry two thank unfair salmon smile oven gospel grab latin reason';
		const keypair = ed.makeKeypair(crypto.createHash('sha256').update(secret, 'utf8').digest());
		const publicKey = keypair.publicKey.toString('hex');
		const blockHeight = modules.blocks.lastBlock.get().height;
		const stakeReward = __private.stakeReward.calcReward(blockHeight);
		console.log(publicKey);

		const account = await getAccountAsync({ publicKey });

		const secondKeypair = null;
		account.publicKey = publicKey;

		return self.scope.logic.transaction.create({
			type: transactionTypes.REWARD,
			amount: parseInt(order.freezedAmount * stakeReward / 100),
			sender: account,
			recipientId: order.senderId,
			keypair: keypair,
			secondKeypair: secondKeypair,
			rewardPercentage: blockHeight + '&' + stakeReward
		});
	};

	const deductFrozeAmountandSendReward = (orders) =>
		Promise.all(orders.map(order => updateOrderAndSendReward(order)));

<<<<<<< HEAD
	const VOTE_COUNT_LIMIT = 3; // TODO: restore 27
=======
	const VOTE_COUNT_LIMIT = 2;
>>>>>>> b121f7b8

	const disableFrozeOrder = async (order) => {
		const secret = 'obvious illness service health witness useful correct brave asthma food install next';
		const keypair = ed.makeKeypair(crypto.createHash('sha256').update(secret, 'utf8').digest());
		const transaction = library.logic.transaction.create({
			type: transactionTypes.STAKE,
			freezedAmount: -order.freezedAmount,
			sender,
			keypair: keypair,
			secondKeypair: null,
		});
		return transaction;
	};
	const disableFrozeOrders = orders => Promise.all(orders.map(order => disableFrozeOrder(order)));

	const freezeOrders = await getFrozeOrders(sender.address);
	const rewardTransactions = await deductFrozeAmountandSendReward(freezeOrders);
	const unstakeTransactions = await disableFrozeOrders(freezeOrders.filter(o => o.voteCount >= VOTE_COUNT_LIMIT));

	const res = [...rewardTransactions, ...unstakeTransactions].filter(t => !!t);
        console.log(res);
        return res;
};

/**
 * @desc updateFrozeAmount
 * @private
 * @param {Object} userData - user data
 * @param {function} cb - Callback function.
 * @return {function} {cb, err}
 */
Frozen.prototype.updateFrozeAmount = function (userData, cb) {

	self.scope.db.one(sql.getFrozeAmount, {
		senderId: userData.account.address
	})
		.then(function (totalFrozeAmount) {
			if (!totalFrozeAmount) {
				return setImmediate(cb, 'No Account Exist in mem_account table for' + userData.account.address);
			}
			let frozeAmountFromDB = totalFrozeAmount.totalFrozeAmount;
			totalFrozeAmount = parseInt(frozeAmountFromDB) + userData.freezedAmount;
			let totalFrozeAmountWithFees = totalFrozeAmount + (parseFloat(constants.fees.froze) * (userData.freezedAmount)) / 100;
			if (totalFrozeAmountWithFees <= userData.account.balance) {
				self.scope.db.none(sql.updateFrozeAmount, {
					freezedAmount: userData.freezedAmount,
					senderId: userData.account.address
				})
					.then(function () {
						self.scope.logger.info(userData.account.address, ': is update its froze amount in mem_accounts table ');
						return setImmediate(cb, null);
					})
					.catch(function (err) {
						self.scope.logger.error(err.stack);
						return setImmediate(cb, err.toString());
					});
			} else {
				return setImmediate(cb, 'Not have enough balance');
			}
		})
		.catch(function (err) {
			self.scope.logger.error(err.stack);
			return setImmediate(cb, err.toString());
		});

};

// Export
module.exports = Frozen;

/*************************************** END OF FILE *************************************/<|MERGE_RESOLUTION|>--- conflicted
+++ resolved
@@ -394,11 +394,8 @@
 	const deductFrozeAmountandSendReward = (orders) =>
 		Promise.all(orders.map(order => updateOrderAndSendReward(order)));
 
-<<<<<<< HEAD
 	const VOTE_COUNT_LIMIT = 3; // TODO: restore 27
-=======
 	const VOTE_COUNT_LIMIT = 2;
->>>>>>> b121f7b8
 
 	const disableFrozeOrder = async (order) => {
 		const secret = 'obvious illness service health witness useful correct brave asthma food install next';
