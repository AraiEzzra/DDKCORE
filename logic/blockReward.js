--- conflicted
+++ resolved
@@ -121,11 +121,7 @@
 		}
 	}
 
-<<<<<<< HEAD
-	for (var i = 0; i < rewards.length; i++) {
-=======
 	for (let i = 0; i < rewards.length; i++) {
->>>>>>> ccbec463
 		let reward = rewards[i];
 		supply += reward[0] * reward[1];
 	}
