--- conflicted
+++ resolved
@@ -355,9 +355,6 @@
 			immutable: true
 		},
 		{
-<<<<<<< HEAD
-			name: 'totalFrozeAmount',
-=======
 			name: 'acc_type',
 			type: 'SmallInt',
 			filter: {
@@ -367,18 +364,13 @@
 		},
 		{
 			name: 'transferedAmount',
->>>>>>> e8771b75
 			type: 'BigInt',
 			filter: {
 				type: 'integer'
 			},
-<<<<<<< HEAD
 			conv: Number,
 			expression: '("totalFrozeAmount")::bigint'
 
-		}
-=======
-			conv: Number
 		},
 		{
 			name: 'endTime',
@@ -388,7 +380,15 @@
 			},
 			conv: Number
 		},
->>>>>>> e8771b75
+		{ 
+			name: 'totalFrozeAmount', 
+			type: 'BigInt', 
+			filter: { 
+				type: 'integer' 
+			}, 
+			conv: Number, 
+			expression: '("totalFrozeAmount")::bigint' 
+		}
 	];
 	
 	// Obtains fields from model
