--- conflicted
+++ resolved
@@ -604,11 +604,7 @@
 	}
 	
 	let fee = __private.types[trs.type].calculateFee.call(this, trs, sender) || false;
-<<<<<<< HEAD
-	if ((trs.type !== 11 && trs.type !== 12)  && (!fee || trs.fee !== fee)) {
-=======
-	if ((trs.type !== 11 && trs.type !== 9) && (!fee || trs.fee !== fee)) {
->>>>>>> bb071342
+	if ((trs.type !== 11 && trs.type !== 9 && trs.type !== 12) && (!fee || trs.fee !== fee)) {
 		return setImmediate(cb, 'Invalid transaction fee');
 	}
 
@@ -620,13 +616,8 @@
 	// //Check sender not able to do transaction on froze amount
 	let amount;
 	// Check confirmed sender balance
-<<<<<<< HEAD
-	if (trs.type !== 11 && trs.type !== 12) {
-		var amount = new bignum(trs.amount.toString()).plus(trs.fee.toString());
-=======
-	if (trs.type !== 11 && trs.type !== 9) {
+	if (trs.type !== 11 && trs.type !== 9 && trs.type !== 12) {
 		amount = new bignum(trs.amount.toString()).plus(trs.fee.toString());
->>>>>>> bb071342
 	} else {
 		amount = new bignum(trs.amount.toString());
 	}
@@ -762,13 +753,8 @@
 
 	let amount;
 	// Check confirmed sender balance
-<<<<<<< HEAD
-	if (trs.type !== 11 && trs.type !== 12) {
-		var amount = new bignum(trs.amount.toString()).plus(trs.fee.toString());
-=======
-	if (trs.type !== 11 && trs.type !==9 ) {
+	if (trs.type !== 11 && trs.type !==9 && trs.type !== 12 ) {
 		amount = new bignum(trs.amount.toString()).plus(trs.fee.toString());
->>>>>>> bb071342
 	} else {
 		amount = new bignum(trs.amount.toString());
 	}
@@ -823,11 +809,7 @@
  */
 Transaction.prototype.undo = function (trs, block, sender, cb) {
 	let amount = new bignum(trs.amount.toString());
-<<<<<<< HEAD
-	if (trs.type !== 11 && trs.type !== 12) {
-=======
-	if (trs.type !== 11 && trs.type !== 9) {
->>>>>>> bb071342
+	if (trs.type !== 11 && trs.type !== 9 && trs.type !== 12) {
 		amount = amount.plus(trs.fee.toString()).toNumber();
 	}
 
@@ -878,13 +860,8 @@
 	}
 	var amount;
 	// Check unconfirmed sender balance
-<<<<<<< HEAD
-	if (trs.type !== 11 && trs.type !== 12) {
-		var amount = new bignum(trs.amount.toString()).plus(trs.fee.toString());
-=======
-	if (trs.type === 11 || trs.type === 9) {
+	if (trs.type === 11 || trs.type === 9 || trs.type === 12) {
 		amount = new bignum(trs.amount.toString());
->>>>>>> bb071342
 	} else {
 		amount = new bignum(trs.amount.toString()).plus(trs.fee.toString());
 	}
@@ -927,11 +904,7 @@
  */
 Transaction.prototype.undoUnconfirmed = function (trs, sender, cb) {
 	let amount = new bignum(trs.amount.toString());
-<<<<<<< HEAD
-	if (trs.type !== 11 && trs.type !== 12) {
-=======
-	if (trs.type !== 11 && trs.type !== 9) {
->>>>>>> bb071342
+	if (trs.type !== 11 && trs.type !== 9 && trs.type !== 12) {
 		amount = amount.plus(trs.fee.toString()).toNumber();
 	}
 	else {
@@ -1003,12 +976,7 @@
 		trs.amount = trs.freezedAmount;
 	}
 
-<<<<<<< HEAD
-	if (trs.type === 11 || trs.type === 12)
-	{
-=======
-	if (trs.type === 11 || trs.type === 9) {
->>>>>>> bb071342
+	if (trs.type === 11 || trs.type === 9 || trs.type === 12) {
 		trs.fee = 0;
 	}
 
