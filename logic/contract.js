let modules, self;
let StakeReward = require('./stakeReward.js');

let reward = new StakeReward();

/**
 * Main Contract logic.
 * @memberof module:contracts
 * @class
 * @classdesc Main Contract logic.
 * @param {Object} config
 * @param {function} cb - Callback function.
 * @return {setImmediateCallback} With `this` as data.
 */
function Contract(config, db, cb) {
	self = this;
	self.scope = {
		config: config,
		db: db
	};

	if (cb) {
		return setImmediate(cb, null, this);
	}
}

/**
 * @desc create
 * @private
 * @param {Object} data - data
 * @param {Object} trs - transation data
 * @return {trs} trs
 */
Contract.prototype.create = function (data, trs) {
	trs.recipientId = data.recipientId;
	trs.amount = data.amount;
	if(data.trsName) {
		trs.trsName = data.trsName;
	} else {
		trs.trsName = 'REWARD';
	}
	
	return trs;
};

/**
 * @desc calculate fee for transaction type 9
 * @private
 * @return 0
 */
Contract.prototype.calculateFee = function () {
	return 0;
};

/**
 * @desc verify
 * @private
 * @implements 
 * @param {Object} sender - sender data
 * @param {Object} trs - transation data
 * @param {function} cb - Callback function.
 * @return {function} cb
 */
Contract.prototype.verify = function (trs, sender, cb) {
<<<<<<< HEAD
	if (!trs.recipientId) {
		return setImmediate(cb, 'Missing recipient');
	}

	if (trs.amount <= 0) {
		return setImmediate(cb, 'Invalid transaction amount');
	}
=======
  if (!trs.recipientId) {
  	return setImmediate(cb, 'Missing recipient');
  }

  if (trs.amount <= 0) {
  	return setImmediate(cb, 'Invalid transaction amount');
  }
>>>>>>> 813e1e86

	if (trs.trsName === 'REWARD') {
		if (!trs.reward) {
			return setImmediate(cb, 'Invalid stake reward percentage');
		}
		let split = trs.reward.split('&');
		let height = parseInt(split[0]);
		let stake_reward = parseInt(split[1]);

		let stakeReward = reward.calcReward(height);

		if (stake_reward !== stakeReward) {
			return setImmediate(cb, 'Invalid stake reward percentage');
		}
	}

	return setImmediate(cb, null, trs);
};

/**
 * @desc get bytes
 * @private
 * @implements 
 * @return {null}
 */
Contract.prototype.getBytes = function (trs) {
	return Buffer.from([]);
};

/**
 * @desc appliy
 * @private
 * @implements 
 * @param {Object} sender - sender data
 * @param {Object} trs - transation data
 * @param {function} cb - Callback function.
 * @return {function} cb
 */
Contract.prototype.apply = function (trs, block, sender, cb) {
	modules.accounts.setAccountAndGet({address: trs.recipientId}, function (err) {
		if (err) {
			return setImmediate(cb, err);
		}

		modules.accounts.mergeAccountAndGet({
			address: trs.recipientId,
			balance: trs.amount,
			u_balance: trs.amount,
			blockId: block.id,
			round: modules.rounds.calc(block.height)
		}, function (err) {
			return setImmediate(cb, err);
		});
	});
};

/**
 * @desc undo transaction
 * @private
 * @implements 
 * @param {Object} sender - sender data
 * @param {Object} trs - transation data
 * @param {function} cb - Callback function.
 * @return {function} cb
 */
Contract.prototype.undo = function (trs, sender, cb) {
	return setImmediate(cb);
};

/**
 * @desc apply unconfirmed transactions
 * @private
 * @implements 
 * @param {Object} sender - sender data
 * @param {Object} trs - transation data
 * @param {function} cb - Callback function.
 * @return {function} cb
 */
Contract.prototype.applyUnconfirmed = function (trs, sender, cb) {
	return setImmediate(cb);
};

/**
 * @desc undo unconfirmed transations
 * @private
 * @implements 
 * @param {Object} sender - sender data
 * @param {Object} trs - transation data
 * @param {function} cb - Callback function.
 * @return {function} cb
 */
Contract.prototype.undoUnconfirmed = function (trs, sender, cb) {
	return setImmediate(cb, null, trs);
};

/**
 * @desc on modules ready
 * @private
 * @implements 
 * @param {Object} sender - sender data
 * @param {Object} trs - transation data
 * @param {function} cb - Callback function.
 * @return {function} cb
 */
Contract.prototype.ready = function (trs) {
	return true;
};

/**
 * @desc save data to satabase
 * @private
 * @implements 
 * @param {Object} trs - transation data
 * @param {function} cb - Callback function.
 * @return {fucntion} cb
 */
Contract.prototype.save = function (trs) {
	return trs;
};

Contract.prototype.dbSave = function () {
	return null;
};

/**
 * @desc database read
 * @private
 * @implements
 * @return {null}
 */
Contract.prototype.dbRead = function () {
	return null;
};

/**
 * @desc normalize object
 * @private
 * @implements 
 * @param {Object} asset - transaction data
 * @param {function} cb - Callback function.
 * @return {function} cb
 */
Contract.prototype.objectNormalize = function (trs) {
	return trs;
};

/**
 * @desc process transaction
 * @private
 * @implements 
 * @param {Object} sender - sender data
 * @param {Object} trs - transation data
 * @param {function} cb - Callback function.
 * @return {function} cb
 */
Contract.prototype.process = function (trs, sender, cb) {
	return setImmediate(cb, null, trs);
};

/**
 * @desc calculate end time for user to be unlocked by transaction type 9
 * @private
 * @implements calculate lock period based on {accType}
 * @param {Integer} accType - type of account as described in ../helpers/userGroups.js
 * @param {timestamp} startTime - start time when a user locked throug admin panel
 * @param {timestamp} endTime - lock time based on {accType}
 * @return {timestamp} endTime
 */
Contract.prototype.calcEndTime = function (accType, startTime) {
	let date = new Date(startTime * 1000);
	if (accType === 1 || accType === 0) {
		let endTime = (date.setMinutes(date.getMinutes() + 90 * 24 * 60 * 60)) / 1000;
		return endTime;
	} else if (accType === 2) {
		let endTime = (date.setMinutes(date.getMinutes() + 90 * 24 * 60 * 60)) / 1000;
		return endTime;
	} else if (accType === 3) {
		let endTime = (date.setMinutes(date.getMinutes() + 365 * 24 * 60 * 60)) / 1000;
		return endTime;
	}
};

/**
 * @desc send transaction through contract
 * @private
 * @implements send contract amount to respective users
 * @param {Object} data - user details who will get contarct amount
 * @param {Object} trs - transation data
 * @param {function} cb - Callback function.
 * @return {function} cb
 */
Contract.prototype.sendContractAmount = function (data, cb) {
	let query = [];
	data.forEach(function (recipient) {
		let sender = self.scope.config.users[recipient.accType];
		query.push(modules.accounts.mergeAccountAndGet({
			publicKey: sender.publicKey,
			balance: -recipient.transferedAmount,
			u_balance: -recipient.transferedAmount
		}));
		query.push(modules.accounts.mergeAccountAndGet({
			publicKey: recipient.publicKey,
			balance: recipient.transferedAmount,
			u_balance: recipient.transferedAmount
		}));
		function Tick(t) {
			return t.none(query.join(''));
		}
		self.scope.db.tx(Tick)
		.then(function () {
			setImmediate(cb, null);
		})
		.catch(function (err) {
			setImmediate(cb, err);
		});  
	});
};

/**
 * @desc on bine
 * @private
 * @implements 
 * @param {Object} accounts - modules:accounts
 */
Contract.prototype.bind = function (accounts, rounds) {
	modules = {
		accounts: accounts,
		rounds: rounds,
	};
};

module.exports = Contract;

/*************************************** END OF FILE *************************************/<|MERGE_RESOLUTION|>--- conflicted
+++ resolved
@@ -62,15 +62,6 @@
  * @return {function} cb
  */
 Contract.prototype.verify = function (trs, sender, cb) {
-<<<<<<< HEAD
-	if (!trs.recipientId) {
-		return setImmediate(cb, 'Missing recipient');
-	}
-
-	if (trs.amount <= 0) {
-		return setImmediate(cb, 'Invalid transaction amount');
-	}
-=======
   if (!trs.recipientId) {
   	return setImmediate(cb, 'Missing recipient');
   }
@@ -78,7 +69,6 @@
   if (trs.amount <= 0) {
   	return setImmediate(cb, 'Invalid transaction amount');
   }
->>>>>>> 813e1e86
 
 	if (trs.trsName === 'REWARD') {
 		if (!trs.reward) {
