export type Slots = { [generatorPublicKey: string]: { slot: number } };

<<<<<<< HEAD
export class Round {
=======
export class RoundModel {
>>>>>>> 4b8975e3
    slots: Slots;
    startHeight?: number;
    endHeight?: number;

<<<<<<< HEAD
    constructor(data: Round) {
=======
    constructor(data: RoundModel) {
>>>>>>> 4b8975e3
        Object.assign(this, data); // todo workaround
    }
}

export class Round extends RoundModel {

    getCopy(): Round {
        return new Round(this);
    }

}<|MERGE_RESOLUTION|>--- conflicted
+++ resolved
@@ -1,19 +1,11 @@
 export type Slots = { [generatorPublicKey: string]: { slot: number } };
 
-<<<<<<< HEAD
-export class Round {
-=======
 export class RoundModel {
->>>>>>> 4b8975e3
     slots: Slots;
     startHeight?: number;
     endHeight?: number;
 
-<<<<<<< HEAD
-    constructor(data: Round) {
-=======
     constructor(data: RoundModel) {
->>>>>>> 4b8975e3
         Object.assign(this, data); // todo workaround
     }
 }
