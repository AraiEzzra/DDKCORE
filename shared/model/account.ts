import { Delegate } from 'shared/model/delegate';

export type Address = number;
export type PublicKey = string;
export type Timestamp = number;

type AirdropReward = {
    [address: string]: number;
};

export class Stake {
    createdAt: Timestamp;
    isActive: boolean;
    amount: number;
    voteCount: number;
    nextVoteMilestone: Timestamp;

    // TODO: for sendStake
    transferCount?: number;
    airdropReward: AirdropReward;
}

export class AccountModel {
    address: Address;
    publicKey: PublicKey;
    secondPublicKey?: PublicKey;
    actualBalance?: number;
    delegate?: Delegate;
    votes?: Array<PublicKey>;
    referrals?: Array<Account>;
    stakes?: Array<Stake>;
<<<<<<< HEAD
}

export class Account implements IAccountFilds {

    address: Address;
    publicKey: PublicKey;
    secondPublicKey?: PublicKey;
    actualBalance?: number;
=======
>>>>>>> 48e2886a

    constructor(data: AccountModel) {
        Object.assign(this, data);
    }
}

export class Account extends AccountModel {

    public getCopy(): Account {
        return new Account(this);
    }

    // TODO: define what is that sh*t
    // group_bonus: number;
    // pending_group_bonus: number;
}<|MERGE_RESOLUTION|>--- conflicted
+++ resolved
@@ -29,17 +29,6 @@
     votes?: Array<PublicKey>;
     referrals?: Array<Account>;
     stakes?: Array<Stake>;
-<<<<<<< HEAD
-}
-
-export class Account implements IAccountFilds {
-
-    address: Address;
-    publicKey: PublicKey;
-    secondPublicKey?: PublicKey;
-    actualBalance?: number;
-=======
->>>>>>> 48e2886a
 
     constructor(data: AccountModel) {
         Object.assign(this, data);
