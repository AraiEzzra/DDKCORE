import { Subject } from 'rxjs/index';
import { logger } from 'shared/util/logger';

const subjectOn = new Subject();
const subjectRpc = new Subject();

export { subjectOn, subjectRpc };

export function messageON(topicName: string, data: any) {
    logger.debug(`[Bus][messageON] topicName ${topicName}, data: ${data}`);

    subjectOn.next({ data, topicName });
}

<<<<<<< HEAD
export function createTaskON(topicName: string, callTime: number, data: any = null) {
    // todo implement function to create schedule fro messageON
    setTimeout(() => messageON(topicName, data), callTime * 1000);
=======
export function createTaskON(topicName: string, time: number = new Date().getTime(), data: any = null) {
    logger.debug(`[Bus][createTaskON] topicName ${topicName}, time: ${time}, data: ${data}`);

    const callTime = (time - Date.now());
    setTimeout(() => messageON(topicName, data), callTime);
>>>>>>> faa41513
}<|MERGE_RESOLUTION|>--- conflicted
+++ resolved
@@ -12,15 +12,9 @@
     subjectOn.next({ data, topicName });
 }
 
-<<<<<<< HEAD
 export function createTaskON(topicName: string, callTime: number, data: any = null) {
     // todo implement function to create schedule fro messageON
-    setTimeout(() => messageON(topicName, data), callTime * 1000);
-=======
-export function createTaskON(topicName: string, time: number = new Date().getTime(), data: any = null) {
     logger.debug(`[Bus][createTaskON] topicName ${topicName}, time: ${time}, data: ${data}`);
 
-    const callTime = (time - Date.now());
-    setTimeout(() => messageON(topicName, data), callTime);
->>>>>>> faa41513
+    setTimeout(() => messageON(topicName, data), callTime * 1000);
 }