--- conflicted
+++ resolved
@@ -1,9 +1,5 @@
 const crypto = require('crypto');
-<<<<<<< HEAD
-const bignum = require('../util/bignum');
-=======
 import { Account } from 'shared/model/account';
->>>>>>> 914f0ce9
 
 declare const BigInt;
 enum EnumSize  {
@@ -35,14 +31,6 @@
 };
 
 
-<<<<<<< HEAD
-    return address;
-};
-
-export const getAddressByPublicKey = (publicKey): string => {
-    return '';
-};
-=======
 const getBodyAddress = (buf) => {
     const hex = [];
     for (let i = 0; i < buf.length; i++) {
@@ -50,5 +38,4 @@
         hex.push(c);
     }
     return BigInt(`0x${hex.join('')}`);
-};
->>>>>>> 914f0ce9
+};