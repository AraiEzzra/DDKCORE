--- conflicted
+++ resolved
@@ -1,17 +1,9 @@
 import redis, { ClientOpts } from 'redis';
 const { promisify } = require('util');
-<<<<<<< HEAD
-
-const defaultPortRedis = 6380;
-export const redisOptions: ClientOpts = {
-    host: process.env.REDIS_HOST || '127.0.0.1',
-    port: parseInt(process.env.REDIS_PORT, 10) || defaultPortRedis,
-=======
 const port = 6380;
 export const redisOptions: ClientOpts = {
     host: process.env.REDIS_HOST || '127.0.0.1',
     port: parseInt(process.env.REDIS_PORT, 10) || port,
->>>>>>> b3810bff
 };
 
 export const redisClient = redis.createClient(redisOptions);
