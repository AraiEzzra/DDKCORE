<<<<<<< HEAD
import pgp, { IMain, IDatabase } from 'pg-promise';
=======
import pgp, { IDatabase } from 'pg-promise';
const DEFAULT_PG_PORT = 5432;
>>>>>>> 8cd9ccd2

const connectionOptions = {
    host: process.env.DB_HOST || '0.0.0.0',
    port: parseInt(process.env.DB_PORT, 10) || DEFAULT_PG_PORT,
    database: process.env.DB_NAME || 'DDK_test',
    user: process.env.DB_USER || '',
    password: process.env.DB_PASSWORD || 'password',
    poolSize: 95,
    poolIdleTimeout: 30000,
    reapIntervalMillis: 1000,
    logEvents: ['error'],
};

export const pgpE: IMain = pgp();

export class DatabaseConnector {
    static instance: DatabaseConnector = undefined;
    connector: IDatabase<any>;

    constructor() {
        if (DatabaseConnector.instance === undefined) {
            this.connector = pgpE(connectionOptions);
            DatabaseConnector.instance = this;
        }
        return DatabaseConnector.instance;
    }
}

export default new DatabaseConnector().connector;<|MERGE_RESOLUTION|>--- conflicted
+++ resolved
@@ -1,9 +1,5 @@
-<<<<<<< HEAD
 import pgp, { IMain, IDatabase } from 'pg-promise';
-=======
-import pgp, { IDatabase } from 'pg-promise';
 const DEFAULT_PG_PORT = 5432;
->>>>>>> 8cd9ccd2
 
 const connectionOptions = {
     host: process.env.DB_HOST || '0.0.0.0',
