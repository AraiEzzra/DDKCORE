import Validator from 'z-schema';

import { IConstants } from 'shared/config/types';
import ZSchema from 'shared/validate/z_schema';
import configSchema from 'config/schema';
import developmentConstants from 'config/default/constants';
import testnetConstants from 'config/testnet/constants';
import mainnetConstants from 'config/mainnet/constants';
import developmentGenesisBlock from 'config/default/genesisBlock.json';
import testnetGenesisBlock from 'config/testnet/genesisBlock.json';
import mainnetGenesisBlock from 'config/mainnet/genesisBlock.json';
import testConstants from 'config/test/constants';
import testGenesisBlock from 'config/test/genesisBlock.json';
import { BlockModel } from 'shared/model/block';

const getConstantsByNodeEnv = (nodeEnv: string): IConstants => {
    switch (nodeEnv) {
        case NODE_ENV_ENUM.DEVELOPMENT:
            return developmentConstants;
        case NODE_ENV_ENUM.TEST:
            return testConstants;
        case NODE_ENV_ENUM.TESTNET:
            return testnetConstants;
        case NODE_ENV_ENUM.MAINNET:
            return mainnetConstants;
        default:
            return null;
    }
};

const getGenesisBlockByNodeEnv = (nodeEnv: string) => {
    switch (nodeEnv) {
        case NODE_ENV_ENUM.DEVELOPMENT:
            return developmentGenesisBlock;
        case NODE_ENV_ENUM.TEST:
            return testGenesisBlock;
        case NODE_ENV_ENUM.TESTNET:
            return testnetGenesisBlock;
        case NODE_ENV_ENUM.MAINNET:
            return mainnetGenesisBlock;
        default:
            return null;
    }
};

export const DEFAULT_CORE_SOCKET_PORT = 7007;
export const DEFAULT_CORE_RPC_PORT = 7009;
export const DEFAULT_API_SOCKET_PORT = 7008;
export const DEFAULT_REQUESTS_PER_SECOND_LIMIT = 5000;
export const DEFAULT_CONSENSUS = 51;

const DEFAULT_DB_CONFIGS = {
    HOST: '0.0.0.0',
    PORT: 5432,
    DATABASE: 'ddk_test',
    USER: 'postgres',
    PASSWORD: 'postgres',
    POOL_SIZE: 95,
    POOL_IDLE_TIMEOUT: 30000,
    REAP_INTERVAL_MILLIS: 1000,
    LOG_EVENTS: ['error'],
};

export enum NODE_ENV_ENUM {
    DEVELOPMENT = 'development',
    TESTNET = 'testnet',
    MAINNET = 'mainnet',
    TEST = 'test'
}

class Config {
    IS_SECURE: boolean;
    PUBLIC_HOST: string;
    NODE_ENV_IN: NODE_ENV_ENUM;
    CORE: {
        HOST: string;
        SOCKET: {
            PORT: number;
        };
        RPC: {
            PORT: number;
            PROTOCOL: string;
        };
        PEERS: {
            TRUSTED: Array<{ ip: string, port: number }>;
            BLACKLIST: Array<string>;
        };
        FORGING: {
            SECRET: string;
        };
        IS_HISTORY: boolean;
        IS_HISTORY_ON_WARMUP: boolean;
        HISTORY: {
            BLOCKS: boolean,
            ACCOUNTS: boolean,
            TRANSACTIONS: boolean,
        };
        IS_DISABLED_TRANSACTION_CREATION: boolean;
        IS_REFERRED_USERS_ENABLED: boolean;
        VERSION: string;
        MIN_VERSION: string;
        MIN_CONSENSUS: number;
        LOG_LEVEL: string;
    };
    API: {
        REQUESTS_PER_SECOND_LIMIT: number;
        SOCKET: {
            PORT: number;
            HOST: string;
        };
    };
    DB: {
        HOST: string;
        PORT: number;
        DATABASE: string;
        USER: string;
        PASSWORD: string;
        POOL_SIZE: number;
        POOL_IDLE_TIMEOUT: number;
        REAP_INTERVAL_MILLIS: number;
        LOG_EVENTS: Array<string>;
    };
    CONSTANTS: IConstants;
    GENESIS_BLOCK: BlockModel & { transactions: any }; // TODO: Change it to serialized Block

    constructor() {
        if (!process.env.NODE_ENV_IN) {
            throw 'env config should be present';
        }

        this.IS_SECURE = process.env.IS_SECURE === 'TRUE';
        this.PUBLIC_HOST = process.env.PUBLIC_HOST || process.env.SERVER_HOST;
        this.NODE_ENV_IN = (process.env.NODE_ENV_IN as NODE_ENV_ENUM) || NODE_ENV_ENUM.DEVELOPMENT;
        this.DB = {
            ...DEFAULT_DB_CONFIGS,
            HOST: process.env.DB_HOST,
            PORT: Number(process.env.DB_PORT) || DEFAULT_DB_CONFIGS.PORT,
            DATABASE: process.env.DB_NAME,
            USER: process.env.DB_USER,
            PASSWORD: process.env.DB_PASSWORD,
        };
        this.CORE = {
            HOST: process.env.CORE_HOST || 'localhost',
            SOCKET: {
                PORT: Number(process.env.PORT) || DEFAULT_CORE_SOCKET_PORT,
            },
            RPC: {
                PROTOCOL: process.env.CORE_RPC_PROTOCOL || 'ws',
                PORT: Number(process.env.CORE_RPC_PORT) || DEFAULT_CORE_RPC_PORT,
            },
            FORGING: {
                SECRET: process.env.FORGE_SECRET,
            },
            PEERS: {
                TRUSTED: (process.env.PEERS || '')
                    .split(',')
                    .map(peer => peer.split(':'))
                    .map(([ip, port]: [string, string]) => ({ ip, port: Number(port) })),
                BLACKLIST: (process.env.PEERS_BLACKLIST || '').split(','),
            },
            IS_HISTORY: process.env.IS_HISTORY === 'TRUE',
            IS_HISTORY_ON_WARMUP: process.env.IS_HISTORY_ON_WARMUP === 'TRUE',
            HISTORY: {
                BLOCKS: process.env.IS_BLOCKS_HISTORY === 'TRUE',
                ACCOUNTS: process.env.IS_ACCOUNTS_HISTORY === 'TRUE',
                TRANSACTIONS: process.env.IS_TRANSACTIONS_HISTORY === 'TRUE',
            },
            IS_DISABLED_TRANSACTION_CREATION: process.env.IS_DISABLED_TRANSACTION_CREATION === 'TRUE',
            IS_REFERRED_USERS_ENABLED: process.env.IS_REFERRED_USERS_ENABLED  === 'TRUE',
<<<<<<< HEAD
            VERSION: '1.2.8',
=======
            VERSION: '1.2.11',
>>>>>>> 8cf766ad
            MIN_VERSION: '1.0.2',
            MIN_CONSENSUS: Number(process.env.MIN_CONSENSUS) || DEFAULT_CONSENSUS,
            LOG_LEVEL: process.env.LOG_LEVEL || 'info',
        };
        this.API = {
            REQUESTS_PER_SECOND_LIMIT: Number(process.env.REQUESTS_PER_SECOND_LIMIT) ||
                DEFAULT_REQUESTS_PER_SECOND_LIMIT,
            SOCKET: {
                PORT: Number(process.env.API_PORT) || DEFAULT_API_SOCKET_PORT,
                HOST: process.env.API_HOST || 'localhost'
            },
        };

        this.CONSTANTS = getConstantsByNodeEnv(this.NODE_ENV_IN);
        this.GENESIS_BLOCK = getGenesisBlockByNodeEnv(this.NODE_ENV_IN) as any;

        let lastHeight = -1;
        for (const [height] of this.CONSTANTS.ACTIVE_DELEGATES) {
            if (height <= lastHeight) {
                throw `Invalid active delegates config. Height should only increase`;
            }
            lastHeight = height;
        }

        const validator: Validator = new ZSchema({});
        validator.validate(this, configSchema, (err, valid) => {
            if (!valid) {
                throw `Config is invalid: ${err}`;
            }
        });
    }
}

export default new Config();<|MERGE_RESOLUTION|>--- conflicted
+++ resolved
@@ -167,11 +167,7 @@
             },
             IS_DISABLED_TRANSACTION_CREATION: process.env.IS_DISABLED_TRANSACTION_CREATION === 'TRUE',
             IS_REFERRED_USERS_ENABLED: process.env.IS_REFERRED_USERS_ENABLED  === 'TRUE',
-<<<<<<< HEAD
-            VERSION: '1.2.8',
-=======
             VERSION: '1.2.11',
->>>>>>> 8cf766ad
             MIN_VERSION: '1.0.2',
             MIN_CONSENSUS: Number(process.env.MIN_CONSENSUS) || DEFAULT_CONSENSUS,
             LOG_LEVEL: process.env.LOG_LEVEL || 'info',
