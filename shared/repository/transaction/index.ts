--- conflicted
+++ resolved
@@ -35,14 +35,7 @@
 
 export interface ITransactionPGRepository <T extends IAsset> {
 
-<<<<<<< HEAD
-    serialize(trs: Transaction<T>): RawTransaction;
-    deserialize(rawTrs: RawTransaction): Transaction<T>;
-
     deleteById(trsId: TransactionId | Array<TransactionId>): Promise<Array<string>>;
-=======
-    deleteById(trsId: TransactionId | Array<TransactionId>): Promise<void>;
->>>>>>> 657802fb
     getByBlockIds(blockIds: Array<BlockId>): Promise<TransactionsByBlockResponse>;
     getById(trsId: TransactionId): Promise<Transaction<T>>;
     getMany(limit: number, offset: number): Promise<Array<Transaction<T>>>;
