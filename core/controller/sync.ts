import SyncService from 'core/service/sync';
import { ON, MAIN } from 'core/util/decorator';
import { BaseController } from 'core/controller/baseController';
import PeerService from 'core/service/peer';
import { logger } from 'shared/util/logger';
import { messageON } from 'shared/util/bus';
import System from 'core/repository/system';
import BlockRepository from 'core/repository/block';
import EventQueue from 'core/repository/eventQueue';
import { asyncTimeout } from 'shared/util/timer';
import RoundService from 'core/service/round';
import PeerNetworkRepository from 'core/repository/peer/peerNetwork';
import { BlockData, BlockLimit, PeerAddress, RequestPeerInfo } from 'shared/model/types';
import { REQUEST_TIMEOUT } from 'core/driver/socket';
import { ActionTypes } from 'core/util/actionTypes';
import { Headers } from 'shared/model/Peer/headers';
import SlotService from 'core/service/slot';
import { ResponseEntity } from 'shared/model/response';
import TransactionPool from 'core/service/transactionPool';
import TransactionQueue from 'core/service/transactionQueue';

type CheckCommonBlocksRequest = {
    data: BlockData,
    requestPeerInfo: RequestPeerInfo
};

type PeerUpdateHeaders = {
    data: Headers,
    peerAddress: PeerAddress
};
type BlocksRequest = {
    data: BlockLimit,
    requestPeerInfo: RequestPeerInfo
};

const SYNC_TIMEOUT = 10000;
const LOG_PREFIX = '[Controller][Sync]';
let lastSyncTime: number = 0;


export class SyncController extends BaseController {

    @ON(ActionTypes.REQUEST_COMMON_BLOCKS)
    checkCommonBlocks({ data, requestPeerInfo }: CheckCommonBlocksRequest): void {
        logger.debug(`${LOG_PREFIX}[checkCommonBlocks]: ${JSON.stringify(data)}, ` +
            `peer: ${requestPeerInfo.peerAddress.ip}`);
        SyncService.checkCommonBlocks(data, requestPeerInfo);
    }

    @MAIN(ActionTypes.EMIT_SYNC_BLOCKS)
    async startSyncBlocks(): Promise<ResponseEntity<void>> {
        let lastPeerRequested = null;

        const differenceBetweenLastSync = new Date().getTime() - lastSyncTime;
        if (lastSyncTime && differenceBetweenLastSync < SYNC_TIMEOUT) {
            const delay = SYNC_TIMEOUT - differenceBetweenLastSync;
            logger.info(`Wait ${delay} ms for next sync`);
            await asyncTimeout(delay);
        }
        lastSyncTime = new Date().getTime();

        const errors = [];
        if (SyncService.getMyConsensus() || !PeerNetworkRepository.count) {
            System.synchronization = false;
            messageON('WARM_UP_FINISHED');

            const logMessage = `${LOG_PREFIX}[startSyncBlocks]: Unable to sync`;
            if (SyncService.getMyConsensus()) {
                errors.push(`${logMessage}. Consensus is ${SyncService.getConsensus()}%`);
            } else if (!PeerNetworkRepository.count) {
                errors.push(`${logMessage}. No peers to sync`);
<<<<<<< HEAD

=======
>>>>>>> 422c299c
                messageON(ActionTypes.PEER_CONNECT_RUN);
            }
            return new ResponseEntity({ errors });
        }

        System.synchronization = true;

        TransactionQueue.lock();
        TransactionPool
            .popSortedUnconfirmedTransactions(TransactionPool.getSize())
            .forEach((transaction) => TransactionQueue.push(transaction));

        logger.debug(`${LOG_PREFIX}[startSyncBlocks]: start sync with consensus ${SyncService.getConsensus()}%`);
        const lastBlockSlotNumber = SlotService.getSlotNumber(BlockRepository.getLastBlock().createdAt);
        RoundService.restoreToSlot(lastBlockSlotNumber);

        // TODO: change sync timeout logic
        let needDelay = false;
        while (!SyncService.getMyConsensus()) {
            if (!needDelay) {
                needDelay = true;
            } else {
                logger.info(`Sync starts after ${SYNC_TIMEOUT} ms`);
                await asyncTimeout(SYNC_TIMEOUT);
            }

            const lastBlock = await BlockRepository.getLastBlock();
            if (!lastBlock) {
                logger.error(`${LOG_PREFIX}[startSyncBlocks] lastBlock is undefined`);
                break;
            }

            const responseCommonBlocks = await SyncService.checkCommonBlock({
                id: lastBlock.id,
                height: lastBlock.height,
            });

            if (!responseCommonBlocks.success) {
                logger.error(
                    `${LOG_PREFIX}[startSyncBlocks][responseCommonBlocks]: ` +
                    responseCommonBlocks.errors.join('. ')
                );
                if (responseCommonBlocks.errors.indexOf(REQUEST_TIMEOUT) !== -1) {
                    continue;
                }
                break;
            }
            const { isExist, peerAddress = null } = responseCommonBlocks.data;
            if (!isExist) {
                if (lastPeerRequested) {
                    PeerNetworkRepository.ban(lastPeerRequested);
                    lastPeerRequested = null;
                }
                const status = await SyncService.rollback();
                if (!status.success) {
                    logger.error(
                        `${LOG_PREFIX}[startSyncBlocks][rollback]: ${status.errors.join('. ')}`
                    );
                }
                needDelay = false;
                continue;
            }
            lastPeerRequested = peerAddress;
            const responseBlocks = await SyncService.requestBlocks(lastBlock, peerAddress);
            if (!responseBlocks.success) {
                logger.error(
                    `${LOG_PREFIX}[startSyncBlocks][responseBlocks]: ${responseBlocks.errors.join('. ')}`
                );
                continue;
            }
            const saveRequestedBlocksResponse = await SyncService.saveRequestedBlocks(responseBlocks.data);
            if (!saveRequestedBlocksResponse.success) {
                logger.error(
                    `${LOG_PREFIX}[startSyncBlocks][loadStatus]: ${saveRequestedBlocksResponse.errors.join('. ')}`
                );
            } else {
                needDelay = false;
            }
        }

        System.synchronization = false;

        const currentSlotNumber = SlotService.getSlotNumber(SlotService.getTime(Date.now()));
        RoundService.restoreToSlot(currentSlotNumber);

        messageON('WARM_UP_FINISHED');
        EventQueue.process();
        TransactionQueue.unlock();

        logger.info(`${LOG_PREFIX}[startSyncBlocks] SYNCHRONIZATION DONE SUCCESS`);

        return new ResponseEntity();
    }

    @ON(ActionTypes.REQUEST_BLOCKS)
    sendBlocks({ data, requestPeerInfo }: BlocksRequest): void {
        SyncService.sendBlocks(data, requestPeerInfo);
    }

    @ON(ActionTypes.PEER_HEADERS_UPDATE)
    updatePeer({ data, peerAddress }: PeerUpdateHeaders): void {
        logger.trace(`${LOG_PREFIX}[updatePeer][${peerAddress.ip}:${peerAddress.port}] ` +
            `broadhash ${data.broadhash}, height: ${data.height}`);
        PeerService.update(peerAddress, data);
    }

    @ON(ActionTypes.LAST_BLOCKS_UPDATE)
    updateHeaders(data: { lastBlock }): void {
        logger.info(`${LOG_PREFIX}[updateHeaders]: broadhash ${data.lastBlock.id}, height: ${data.lastBlock.height}`);
        SyncService.updateHeaders(data.lastBlock);
    }
}

export default new SyncController();<|MERGE_RESOLUTION|>--- conflicted
+++ resolved
@@ -69,10 +69,6 @@
                 errors.push(`${logMessage}. Consensus is ${SyncService.getConsensus()}%`);
             } else if (!PeerNetworkRepository.count) {
                 errors.push(`${logMessage}. No peers to sync`);
-<<<<<<< HEAD
-
-=======
->>>>>>> 422c299c
                 messageON(ActionTypes.PEER_CONNECT_RUN);
             }
             return new ResponseEntity({ errors });
