--- conflicted
+++ resolved
@@ -50,12 +50,8 @@
             return;
         }
         System.synchronization = true;
-<<<<<<< HEAD
         logger.debug(`${LOG_PREFIX}[startSyncBlocks]: start sync with consensus ${SyncService.getConsensus()}%`);
-=======
-        logger.debug(`[Controller][Sync][startSyncBlocks]: start sync with consensus ${SyncService.getConsensus()}%`);
         RoundService.rollbackToLastBlock();
->>>>>>> ca0e8c80
 
         // TODO: change sync timeout logic
         let needDelay = false;
