--- conflicted
+++ resolved
@@ -64,25 +64,18 @@
         return new Response({ data: { blocks: [] } });
     }
 
-<<<<<<< HEAD
-=======
     @RPC('GET_PEERS_LIST')
     public list(): Response<Array<Peer>> {
         PeerService.list();
         return new Response({ data: [] });
     }
->>>>>>> 9e9645eb
 
     @RPC('GET_HEIGHT')
     public height() : Response<{ height: number }> {
         return new Response<{height: number}>({ data : { height: BlockService.getLastBlock().height } });
     }
 
-<<<<<<< HEAD
-    @GET('/transactions')
-=======
     @RPC('GET_TRANSACTIONS_COUNT')
->>>>>>> 9e9645eb
     public getTransactions() {} // transaction[] unconfirmed + multisignatures + queued
 
     @RPC('RECEIVE_BLOCK')
@@ -115,8 +108,6 @@
         // blockService.objectNormalize ?
         // transactions.processUnconfirmedTransaction
     }
-<<<<<<< HEAD
-=======
 
     @ON('BLOCKCHAIN_READY')
     public initDiscover() {
@@ -131,7 +122,6 @@
         PeerService.updatePeers();
         PeerService.removeBans();
     }
->>>>>>> 9e9645eb
 }
 
 export default new PeerController();