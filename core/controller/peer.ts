--- conflicted
+++ resolved
@@ -56,11 +56,7 @@
             peerResponse.errors.push('/blocks/common');
             return new Response<{common: number}>({ errors: peerResponse.errors });
         }
-<<<<<<< HEAD
         PeerRepo.removePeer(peerResponse.data);
-=======
-        // PeerService.remove(peerResponse.data);
->>>>>>> 1c54500c
         return new Response({ data: { common: 0 }});
     }
 
@@ -71,11 +67,7 @@
 
     @RPC('GET_PEERS_LIST')
     public list(): Response<Array<Peer>> {
-<<<<<<< HEAD
         PeerRepo.peerList();
-=======
-        // PeerService.list();
->>>>>>> 1c54500c
         return new Response({ data: [] });
     }
 
@@ -120,28 +112,16 @@
 
     @ON('BLOCKCHAIN_READY')
     public initDiscover() {
-<<<<<<< HEAD
-        // PeerService.addPeer();
-=======
         // PeerService.insertSeeds();
->>>>>>> 1c54500c
         // PeerService.discover();
     }
 
     // @todo should be called each 10 sec
     @ON('PEERS_DISCOVER')
     public discover() {
-<<<<<<< HEAD
-        /*
-        PeerService.discover();
-        PeerService.updatePeers();
-        PeerService.removeBans();
-        */
-=======
         // PeerService.discover();
         // PeerService.updatePeers();
         // PeerService.removeBans();
->>>>>>> 1c54500c
     }
 }
 
