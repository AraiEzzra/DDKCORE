--- conflicted
+++ resolved
@@ -8,11 +8,8 @@
 import { Account } from 'shared/model/account';
 import AccountRepo from 'core/repository/account';
 import TransactionRepo from 'core/repository/transaction';
-<<<<<<< HEAD
+import { API_ACTION_TYPES } from 'shared/driver/socket/codes';
 import { createKeyPairBySecret } from 'shared/util/crypto';
-=======
-import { API_ACTION_TYPES } from 'shared/driver/socket/codes';
->>>>>>> ff8421b1
 
 class TransactionController extends BaseController {
     @ON('TRANSACTION_RECEIVE')
