--- conflicted
+++ resolved
@@ -29,11 +29,7 @@
 
     @ON('BLOCK_GENERATE')
     public async generateBlock(data: BlockGenerateRequest): Promise<Response<void>> {
-<<<<<<< HEAD
-        console.log('\n generateBlock() ', data);
-=======
         logger.debug(`[Controller][Block][generateBlock]`);
->>>>>>> faa41513
         const response: Response<void> = await BlockService.generateBlock(data.keypair, data.timestamp);
         if (!response.success) {
             response.errors.push('generateBlock');
