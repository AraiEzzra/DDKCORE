import db, { pgpE } from 'shared/driver/db/index';
import { IAsset, Transaction } from 'shared/model/transaction';
import {
    ITransactionPGRepository as ITransactionPGRepositoryShared,
    RawTransaction,
    TransactionsByBlockResponse
} from 'shared/repository/transaction';
import SharedTransactionPGRepo from 'shared/repository/transaction/pg';
import queries from 'core/repository/queries/transaction';

export interface ITransactionPGRepository<T extends IAsset> extends ITransactionPGRepositoryShared<T> {

}

class TransactionPGRepo implements ITransactionPGRepository<IAsset> {
    private readonly tableName: string = 'trs';
    private readonly tableFields: Array<string> = [
        'id',
        'block_id',
        'type',
        'created_at',
        'sender_public_key',
        'signature',
        'second_signature',
        'salt',
        'asset'
    ];
    private readonly columnSet = new pgpE.helpers.ColumnSet(this.tableFields, {table: this.tableName});

<<<<<<< HEAD
    serialize(trs: Transaction<IAsset>): object {
        const serializedTrs = TransactionRepo.serialize(trs);
        return {
            id: serializedTrs.id,
            block_id: serializedTrs.blockId,
            type: serializedTrs.type,
            created_at: serializedTrs.createdAt,
            sender_public_key: serializedTrs.senderPublicKey,
            signature: serializedTrs.signature,
            second_signature: serializedTrs.secondSignature,
            salt: serializedTrs.salt,
            asset: serializedTrs.asset
        };
    }

    deserialize(rawTrs: RawTransaction): Transaction<IAsset> {
        return TransactionRepo.deserialize({
            id: rawTrs.id,
            blockId: rawTrs.block_id,
            type: Number(rawTrs.type),
            createdAt: Number(rawTrs.created_at),
            senderPublicKey: rawTrs.sender_public_key,
            signature: rawTrs.signature,
            secondSignature: rawTrs.second_signature,
            salt: rawTrs.salt,
            asset: rawTrs.asset,
        });
    }

    async deleteById(trsId: string | Array<string>): Promise<Array<string>> {
        const response = await db.manyOrNone(queries.deleteByIds, [trsId]);
        return response.map(item => item.id);
=======
    async deleteById(trsId: string | Array<string>): Promise<void> {
        await db.none(queries.deleteByIds, [trsId]);
>>>>>>> 657802fb
    }

    async getByBlockIds(blockIds: Array<string>): Promise<TransactionsByBlockResponse> {
        let result: TransactionsByBlockResponse = {};
        const rawTransactions: Array<RawTransaction> =
            await db.manyOrNone(queries.getByBlockIds, [blockIds]);
        if (!rawTransactions) {
            return result;
        }
        rawTransactions.forEach((rawTransaction: RawTransaction) =>  {
            const transaction: Transaction<IAsset> = SharedTransactionPGRepo.deserialize(rawTransaction);
            if (!result[transaction.blockId]) {
                result[transaction.blockId] = [];
            }
            result[transaction.blockId].push(transaction);
        });
        return result;
    }

    async getById(trsId: string): Promise<Transaction<IAsset>> {
        const rawTransaction: RawTransaction = await db.oneOrNone(queries.getById, { id: trsId });
        if (!rawTransaction) {
            return;
        }
        return SharedTransactionPGRepo.deserialize(rawTransaction);
    }

    async getMany(limit: number, offset: number): Promise<Array<Transaction<IAsset>>> {
        let result: Array<Transaction<IAsset>> = [];
        const rawTransactions:  Array<RawTransaction> =
            await db.manyOrNone(queries.getTransactionBatch, { limit, offset });
        if (!rawTransactions) {
            return result;
        }
        rawTransactions.forEach((rawTransaction: RawTransaction) => {
            result.push(SharedTransactionPGRepo.deserialize(rawTransaction));
        });
        return result;
    }

    async isExist(trsId: string): Promise<boolean> {
        const transaction: Transaction<IAsset> = await this.getById(trsId);
        return !!transaction;
    }

    async saveOrUpdate(trs: Transaction<IAsset> | Array<Transaction<IAsset>>): Promise<void> {
        const transactions: Array<Transaction<IAsset>> = [].concat(trs);
        const values: Array<object> = [];
        transactions.forEach((transaction) => {
            values.push(SharedTransactionPGRepo.serialize(transaction));
        });
        const query = pgpE.helpers.insert(values, this.columnSet) +
            ' ON CONFLICT(id) DO UPDATE SET ' +
            this.columnSet.assignColumns({from: 'EXCLUDED', skip: 'id'});
        await db.none(query);
        return null;
    }
}

export default new TransactionPGRepo();<|MERGE_RESOLUTION|>--- conflicted
+++ resolved
@@ -27,43 +27,9 @@
     ];
     private readonly columnSet = new pgpE.helpers.ColumnSet(this.tableFields, {table: this.tableName});
 
-<<<<<<< HEAD
-    serialize(trs: Transaction<IAsset>): object {
-        const serializedTrs = TransactionRepo.serialize(trs);
-        return {
-            id: serializedTrs.id,
-            block_id: serializedTrs.blockId,
-            type: serializedTrs.type,
-            created_at: serializedTrs.createdAt,
-            sender_public_key: serializedTrs.senderPublicKey,
-            signature: serializedTrs.signature,
-            second_signature: serializedTrs.secondSignature,
-            salt: serializedTrs.salt,
-            asset: serializedTrs.asset
-        };
-    }
-
-    deserialize(rawTrs: RawTransaction): Transaction<IAsset> {
-        return TransactionRepo.deserialize({
-            id: rawTrs.id,
-            blockId: rawTrs.block_id,
-            type: Number(rawTrs.type),
-            createdAt: Number(rawTrs.created_at),
-            senderPublicKey: rawTrs.sender_public_key,
-            signature: rawTrs.signature,
-            secondSignature: rawTrs.second_signature,
-            salt: rawTrs.salt,
-            asset: rawTrs.asset,
-        });
-    }
-
     async deleteById(trsId: string | Array<string>): Promise<Array<string>> {
         const response = await db.manyOrNone(queries.deleteByIds, [trsId]);
         return response.map(item => item.id);
-=======
-    async deleteById(trsId: string | Array<string>): Promise<void> {
-        await db.none(queries.deleteByIds, [trsId]);
->>>>>>> 657802fb
     }
 
     async getByBlockIds(blockIds: Array<string>): Promise<TransactionsByBlockResponse> {
