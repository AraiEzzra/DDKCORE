--- conflicted
+++ resolved
@@ -55,50 +55,7 @@
     public isExist(transactionId: string): boolean {
         return !!this.memoryTransactionById[transactionId];
     }
-<<<<<<< HEAD
 
-    serialize(trs: Transaction<IAsset>): TransactionModel<IAsset> {
-        const assetRepo: IAssetRepository<IAsset> = ASSET_REPOSITORIES[trs.type];
-        let asset = trs.asset;
-        if (assetRepo) {
-            asset = assetRepo.serialize(trs.asset);
-        }
-        return {
-            id: trs.id,
-            blockId: trs.blockId,
-            type: trs.type,
-            createdAt: trs.createdAt,
-            senderPublicKey: trs.senderPublicKey,
-            signature: trs.signature,
-            secondSignature: trs.secondSignature,
-            salt: trs.salt,
-            asset: asset,
-            relay: trs.relay,
-        };
-    }
-
-    deserialize(rawTrs: RawTransaction): Transaction<IAsset> {
-        const assetRepo: IAssetRepository<IAsset> = ASSET_REPOSITORIES[rawTrs.type];
-        let asset = rawTrs.asset;
-        if (assetRepo) {
-            asset = assetRepo.deserialize(rawTrs.asset);
-        }
-        return new Transaction<IAsset>({
-            id: rawTrs.id,
-            blockId: rawTrs.blockId,
-            type: Number(rawTrs.type),
-            createdAt: Number(rawTrs.createdAt),
-            senderPublicKey: rawTrs.senderPublicKey,
-            signature: rawTrs.signature,
-            secondSignature: rawTrs.secondSignature,
-            salt: rawTrs.salt,
-            asset: asset,
-            relay: rawTrs.relay,
-        });
-    }
-=======
-
->>>>>>> ff8421b1
 }
 
 export default new TransactionRepo();