--- conflicted
+++ resolved
@@ -41,7 +41,6 @@
 
     updateBalanceByAddress(address: Address, difference: number): void {
         this.memoryAccountsByAddress.get(address).actualBalance += difference;
-<<<<<<< HEAD
     }
 
     updateVotes(account: Account, votes: Array<string> ): void {
@@ -51,20 +50,6 @@
     updateReferralByAddress(address: Address, referrals: Array<Account>): void {
         this.memoryAccountsByAddress.get(address).referrals = referrals;
     }
-
-    public updateSecondPublicKey = (address: Address, secondPublicKey: PublicKey) => {
-        this.memoryAccountsByAddress.get(address).secondPublicKey = secondPublicKey;
-=======
-    }
-
-    updateVotes(account: Account, votes: Array<string> ): void {
-        this.memoryAccountsByAddress.get(account.address).votes = votes;
-    }
-
-    updateReferralByAddress(address: Address, referrals: Array<Account>): void {
-        this.memoryAccountsByAddress.get(address).referrals = referrals;
->>>>>>> ea524567
-    }
 }
 
 export default new AccountRepo();