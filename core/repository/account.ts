import { Account, AccountModel, Address } from 'shared/model/account';
import Response from 'shared/model/response';
import {Delegate} from 'shared/model/delegate';

class AccountRepo {
    private memoryAccountsByAddress: { [address: number]: Account } = {};
    private memoryAccountsByPublicKey: { [publicKey: string]: Account } = {};

<<<<<<< HEAD
    public add(account: IAccountFilds): Response<Account> {
=======
    public add(account: AccountModel): Response<Account> {
>>>>>>> 48e2886a
        const accountModel = new Account(account);
        this.memoryAccountsByAddress[account.address] = accountModel;
        this.memoryAccountsByPublicKey[account.publicKey] = accountModel;
        return new Response<Account>({ data: accountModel });
    }

    getByAddress(accountAddress: number): Account {
        return this.memoryAccountsByAddress[accountAddress].getCopy() || null;
    }

    getByPublicKey(accountPublicKey: string): Account {
        return this.memoryAccountsByPublicKey[accountPublicKey].getCopy() || null;
    }

    // should be called rarely
    getAll(): Array<Account> {
        return Object.values(this.memoryAccountsByAddress).map((account: Account) => {
            return account.getCopy();
        });
    }

    delete(account: Account): Response<void> {
        delete(this.memoryAccountsByAddress[account.address]);
        delete(this.memoryAccountsByPublicKey[account.publicKey]);
        return new Response<void>();
    }

    // example: such functions should be handlers and depends on workflows
    updateBalance(account: Account, balance: number): Response<void> {
        this.memoryAccountsByPublicKey[account.publicKey].actualBalance = balance;
        return new Response<void>();
    }

    updateBalanceByPublicKey(publicKey: string, difference: number): Response<void> {
        this.memoryAccountsByPublicKey[publicKey].actualBalance += difference;
        return new Response<void>();
    }

    updateBalanceByAddress(address: Address, difference: number): Response<void> {
        this.memoryAccountsByAddress[address].actualBalance += difference;
        return new Response<void>();
    }

    attachDelegate(account: Account, delegate: Delegate): Response<void> {
        this.memoryAccountsByAddress[account.address].delegate = delegate;
        return new Response<void>();
    }

<<<<<<< HEAD
    updateVotes(account: Account, votes: Array<string> ): Response<void> {
        this.memoryAccountsByAddress[account.address].votes = votes;
        return new Response<void>();
    }
=======
    updateReferralByAddress(address: Address, referrals: Array<Account>): Response<void> {
        this.memoryAccountsByAddress[address].referrals = referrals;
        return new Response<void>();
    }

>>>>>>> 48e2886a
}

export default new AccountRepo();<|MERGE_RESOLUTION|>--- conflicted
+++ resolved
@@ -6,11 +6,7 @@
     private memoryAccountsByAddress: { [address: number]: Account } = {};
     private memoryAccountsByPublicKey: { [publicKey: string]: Account } = {};
 
-<<<<<<< HEAD
-    public add(account: IAccountFilds): Response<Account> {
-=======
     public add(account: AccountModel): Response<Account> {
->>>>>>> 48e2886a
         const accountModel = new Account(account);
         this.memoryAccountsByAddress[account.address] = accountModel;
         this.memoryAccountsByPublicKey[account.publicKey] = accountModel;
@@ -59,18 +55,15 @@
         return new Response<void>();
     }
 
-<<<<<<< HEAD
     updateVotes(account: Account, votes: Array<string> ): Response<void> {
         this.memoryAccountsByAddress[account.address].votes = votes;
         return new Response<void>();
     }
-=======
+
     updateReferralByAddress(address: Address, referrals: Array<Account>): Response<void> {
         this.memoryAccountsByAddress[address].referrals = referrals;
         return new Response<void>();
     }
-
->>>>>>> 48e2886a
 }
 
 export default new AccountRepo();