import autobind from 'autobind-decorator';
import io from 'socket.io-client';
import socketIO from 'socket.io';

import SystemRepository from 'core/repository/system';
import { Peer } from 'shared/model/peer';
import { messageON } from 'shared/util/bus';
import { logger } from 'shared/util/logger';
import PeerRepository, { BLACK_LIST, TRUSTED_PEERS } from 'core/repository/peer';
import config from 'shared/util/config';

const ioServer = socketIO(config.constants.serverPort, {
    serveClient: false,
    pingTimeout: 30000,
    pingInterval: 30000,
});
<<<<<<< HEAD
import { MESSAGE_CHANNEL } from 'shared/driver/socket/channels';

const env = require('../../config/env').default;


server.listen(
    env.serverPort,
    env.serverHost
);
=======
>>>>>>> ea524567
const START_PEER_REQUEST = 10000;

export class Socket {
    private static instance: Socket;

    constructor() {
        if (Socket.instance) {
            return Socket.instance;
        }
        Socket.instance = this;
        logger.debug('SOCKET CONSTRUCTOR', JSON.stringify(TRUSTED_PEERS));
    }

    init(): void {
<<<<<<< HEAD
        logger.debug(`SOCKET_START ${env.serverHost}:${env.serverPort}`);
=======
        logger.debug(`SOCKET_START ${config.constants.serverHost}:${config.constants.serverPort}`);
>>>>>>> ea524567
        TRUSTED_PEERS.forEach((peer: any) => {
            this.connectNewPeer(peer);
        });
        ioServer.on('connect', (socket) => {
            socket.emit('OPEN');
            socket.on('HEADERS', (data: string) => {
                logger.debug(`[SOCKET][CLIENT_PEER_HEADERS_RECEIVE], data: ${data}`);
                const peer = JSON.parse(data);
                if (Socket.instance.addPeer(peer, socket)) {
                    socket.emit('SERVER_HEADERS', JSON.stringify(
                        SystemRepository.getFullHeaders()
                    ));
                }
            });
        });
        setTimeout(
            () => messageON('EMIT_REQUEST_PEERS', {}),
            START_PEER_REQUEST
        );
<<<<<<< HEAD
    }

    messageFromAPI(socket) {
        socket.on(MESSAGE_CHANNEL, (data) => {
            logger.debug(`[SOCKET][API], data: ${data}`);
            messageON(data.code, data.body);
        });
=======
>>>>>>> ea524567
    }

    @autobind
    connectNewPeer(peer: Peer): void {
        if (BLACK_LIST.has(`${peer.ip}`) ||
            PeerRepository.has(peer)) {
            return;
        }

        const ws = io(`ws://${peer.ip}:${peer.port}`);
        ws.on('OPEN', () => {
            ws.emit('HEADERS', JSON.stringify(
                SystemRepository.getFullHeaders()
            ));
            ws.on('SERVER_HEADERS', (headers: string) => {
                logger.debug(`[SOCKET][SERVER_PEER_HEADERS_RECEIVE] data: ${headers}`);
                const fullPeer = Object.assign(JSON.parse(headers), peer);
                Socket.instance.addPeer(fullPeer, ws);
            });
        });
    }

    @autobind
    addPeer(peer: Peer, socket): boolean {
        if (PeerRepository.addPeer(peer, socket)) {
            logger.debug(`[SOCKET][ADD_PEER] host: ${peer.ip}:${peer.port}`);
            socket.on('ACTION', (response: string) => Socket.instance.onPeerAction(response, peer));

            peer.socket.on('disconnect', () => {
                PeerRepository.removePeer(peer);
            });
            return true;
        }
        return false;
    }

    @autobind
    onPeerAction(response: string, peer: Peer): void {
        const { code, data } = JSON.parse(response);
        logger.debug(`[SOCKET][ON_PEER_ACTION][${peer.ip}:${peer.port}], CODE: ${code}, DATA: ${JSON.stringify(data)}`);
        messageON(code, { data, peer });
    }

    @autobind
    emitPeers(code, data, peers: Array<Peer> = null): void {
        (peers || PeerRepository.peerList()).forEach(peer => {
            this.emitPeer(code, data, peer);
        });
    }

    @autobind
    emitPeer(code, data, peer): void {
        if (!(PeerRepository.has(peer))) {
            logger.error(`Peer ${peer.ip}:${peer.port} is offline`);
            return;
        }
        if (!peer.socket) {
            peer = PeerRepository.getPeerFromPool(peer);
        }
        peer.socket.emit(
            'ACTION',
            JSON.stringify({ code, data })
        );
    }
}

export default new Socket();<|MERGE_RESOLUTION|>--- conflicted
+++ resolved
@@ -14,18 +14,6 @@
     pingTimeout: 30000,
     pingInterval: 30000,
 });
-<<<<<<< HEAD
-import { MESSAGE_CHANNEL } from 'shared/driver/socket/channels';
-
-const env = require('../../config/env').default;
-
-
-server.listen(
-    env.serverPort,
-    env.serverHost
-);
-=======
->>>>>>> ea524567
 const START_PEER_REQUEST = 10000;
 
 export class Socket {
@@ -40,15 +28,11 @@
     }
 
     init(): void {
-<<<<<<< HEAD
-        logger.debug(`SOCKET_START ${env.serverHost}:${env.serverPort}`);
-=======
         logger.debug(`SOCKET_START ${config.constants.serverHost}:${config.constants.serverPort}`);
->>>>>>> ea524567
         TRUSTED_PEERS.forEach((peer: any) => {
             this.connectNewPeer(peer);
         });
-        ioServer.on('connect', (socket) => {
+        ioServer.on('connect', function (socket) {
             socket.emit('OPEN');
             socket.on('HEADERS', (data: string) => {
                 logger.debug(`[SOCKET][CLIENT_PEER_HEADERS_RECEIVE], data: ${data}`);
@@ -64,16 +48,6 @@
             () => messageON('EMIT_REQUEST_PEERS', {}),
             START_PEER_REQUEST
         );
-<<<<<<< HEAD
-    }
-
-    messageFromAPI(socket) {
-        socket.on(MESSAGE_CHANNEL, (data) => {
-            logger.debug(`[SOCKET][API], data: ${data}`);
-            messageON(data.code, data.body);
-        });
-=======
->>>>>>> ea524567
     }
 
     @autobind
