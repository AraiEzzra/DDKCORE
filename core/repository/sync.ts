--- conflicted
+++ resolved
@@ -52,13 +52,8 @@
         this.socketRepo.emitPeers('BLOCK_RECEIVE', { block });
     }
 
-<<<<<<< HEAD
     async sendUnconfirmedTransaction(trs: Transaction<any>): Promise<void> {
         this.socketRepo.emitPeers('NEW_TRANSACTION', { trs });
-=======
-    async sendUnconfirmedTransaction(transaction: Transaction<any>): Promise<void> {
-        this.socketRepo.emitPeers('TRANSACTION_RECEIVE', { transaction });
->>>>>>> 29eae77f
     }
 
     async requestCommonBlocks(blockIds) {
