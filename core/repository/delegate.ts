--- conflicted
+++ resolved
@@ -61,33 +61,12 @@
 
     }
 
-<<<<<<< HEAD
-    public getByUsername(username: string): Delegate {
-        const iterations: number = this.memoryDelegates.length;
-        for (let i = 0; i < iterations; i++) {
-            if (this.memoryDelegates[i].username === username) {
-                return this.memoryDelegates[i];
-            }
-        }
-        return null;
-    }
-
-    public deleteByUsername(username: string): void {
-        const iterations: number = this.memoryDelegates.length;
-        for (let i = 0; i < iterations; i++) {
-            if (this.memoryDelegates[i].username === username) {
-                delete (this.memoryDelegates[i]);
-                return;
-            }
-        }
-=======
     public isUserNameExists(username: string): boolean {
         return this.usernames.has(username);
     }
 
     public delete(account: Account): void {
         delete this.memoryDelegates[account.publicKey];
->>>>>>> abce1979
     }
 }
 
