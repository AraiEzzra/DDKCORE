--- conflicted
+++ resolved
@@ -21,29 +21,12 @@
         });
     }
 
-<<<<<<< HEAD
-    async forgingEnable(data: IForgingDisable): Promise<Response<Object>> {
-        const hash = crypto.createHash('sha256').update(data.secret, 'utf8').digest();
-        const publicKey: string = ed.makePublicKeyHex(hash);
-        const account  = await this.accountRepo.getAccount(publicKey);
-        if (account.data && account.data.delegate) {
-            return new Response({
-                data: {
-                    address: account.data.address
-                }
-            });
-        }
-        return new Response({
-            errors: ['Delegate not found']
-        });
-=======
     /**
      * @implements constants.activeDelegates
      * @return Array<Account>
      */
     public getActiveDelegates(): Response<Array<IDelegate>> {
         return new Response({data: this.memoryDelegates.slice(0, constants.activeDelegates)});
->>>>>>> de9d37a4
     }
 
     public updateDelegate(delegate: IDelegate) {
