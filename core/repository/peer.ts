import { Peer } from 'shared/model/peer';
import { getRandomInt } from 'core/util/common';
import { logger } from 'shared/util/logger';
import { Block } from 'shared/model/block';
import { MAX_PEER_BLOCKS_IDS } from 'core/util/const';

const env = require('../../config/env').default;
export const TRUSTED_PEERS: Array<any> = env.peers.list;
export const BLACK_LIST = new Set(env.blackList);
import socket from 'core/repository/socket';

export class PeerRepo {
    private peers: { [string: string]: Peer } = {};
    private static instance: PeerRepo;

    constructor() {
        if (PeerRepo.instance) {
            return PeerRepo.instance;
        }
        PeerRepo.instance = this;
    }

    addPeer(peer: Peer, ws): boolean {
        if (!this.has(peer)) {
            peer.socket = ws;
            peer.blocksIds = new Map(peer.blocksIds);
            this.peers[`${peer.ip}:${peer.port}`] = peer;
            return true;
        }
        return false;
    }

    removePeer(peer: Peer): void {
        logger.debug(`disconnect peer ${peer.ip}:${peer.port}`);
        delete this.peers[`${peer.ip}:${peer.port}`];
    }

    peerList(): Array<Peer> {
        return Object.values(this.peers);
    }

    disconnectPeers(peers = null) {
        (peers || this.peerList()).forEach(peer => {
            peer.socket.disconnect();
        });
    }

    checkCommonBlock(peer: Peer, block: Block): boolean {
        peer = this.getPeerFromPool(peer);
        if (peer.blocksIds.has(block.height)
            && peer.blocksIds.get(block.height) === block.id
        ) {
            return true;
        }
        return false;
    }

    getPeerFromPool(peer: Peer) {
        return this.peers[`${peer.ip}:${peer.port}`];
    }

    has(peer: Peer) {
        if (`${peer.ip}:${peer.port}` in this.peers) {
            return true;
        }
        return false;
    }

<<<<<<< HEAD
    peerUpdate(headers, peer: Peer): void {
        logger.debug(`[Repository][Peer][peerUpdate][${peer.ip}:${peer.port}]: ${JSON.stringify(headers)}`);
=======
    peerUpdate(headers, peer) {
>>>>>>> a23d591d
        if (!this.has(peer)) {
            return;
        }
        const currentPeer = this.getPeerFromPool(peer);
        Object.assign(currentPeer, headers);

        if (currentPeer.blocksIds.has(headers.height)) {
            this.clearPoolByHeight(currentPeer.blocksIds, headers.height);
        }

        currentPeer.blocksIds.set(headers.height, headers.broadhash);
        if (currentPeer.blocksIds.size > MAX_PEER_BLOCKS_IDS) {
            const min = Math.min(...currentPeer.blocksIds.keys());
            currentPeer.blocksIds.delete(min);
        }
    }

    clearPoolByHeight(blocksIds: Map<number, string>, height: number) {
        [...blocksIds.keys()]
        .filter(key => key >= height)
        .map(key => blocksIds.delete(key));
    }

    ban(peer) {
    }

    getRandomPeer(peers: Array<Peer> = null): Peer {
        const peerList = peers || this.peerList();
        return peerList[getRandomInt(peerList.length)];
    }

    getRandomPeers(limit: number = 5, peers: Array<Peer> = null): Array<Peer> {
        const peerList = peers || this.peerList();
        if (peerList.length <= limit) {
            return peerList;
        }
        const result = [];
        while (result.length < limit) {
            const i = getRandomInt(peerList.length);
            const peer = peerList[i];
            if (result.indexOf(peer) === -1) {
                result.push(peer);
            }
        }
        return result;
    }

    getPeersByFilter(height, broadhash): Array<Peer> {
        return this.peerList().filter(peer => {
            return peer.height >= height
                && peer.broadhash !== broadhash;
        });
    }

    getRandomTrustedPeer(): Peer {
        return TRUSTED_PEERS[getRandomInt(TRUSTED_PEERS.length)];
    }

    connectPeers(peers: Array<{ip: string, port: number}>) {
        peers.forEach(peer => {
            socket.connectNewPeer(peer);
        });
    }
}

export default new PeerRepo();<|MERGE_RESOLUTION|>--- conflicted
+++ resolved
@@ -66,12 +66,8 @@
         return false;
     }
 
-<<<<<<< HEAD
     peerUpdate(headers, peer: Peer): void {
         logger.debug(`[Repository][Peer][peerUpdate][${peer.ip}:${peer.port}]: ${JSON.stringify(headers)}`);
-=======
-    peerUpdate(headers, peer) {
->>>>>>> a23d591d
         if (!this.has(peer)) {
             return;
         }
