--- conflicted
+++ resolved
@@ -23,20 +23,10 @@
         return false;
     }
 
-<<<<<<< HEAD
     removePeer(peer: Peer): void {
         console.log(`disconnect peer ${peer.ip}:${peer.port}`);
         delete this.peers[`${peer.ip}:${peer.port}`];
-=======
-class PeerRepo {
-    private peers: { [string: string] : Peer };
 
-    public create(peer) {
-        if (!(peer instanceof Peer)) {
-            return new Peer(peer);
-        }
-        return peer;
->>>>>>> 9e9645eb
     }
 
     peerList(): Array<Peer> {
