import {Round, RoundModel} from 'shared/model/round';

class RoundRepository {
    private prevRound: Round;
    private currentRound: Round;

    /**
     * getter for current round
     * @return {Round}
     */
    getCurrentRound(): Round {
        return this.currentRound;
    }

    /**
     * setter for current round
     * @param {Round} round
     */
<<<<<<< HEAD
    setCurrentRound(round: Round): void {
        this.currentRound = new Round({
            startHeight: Number(round.startHeight),
=======
    setCurrentRound(round: RoundModel): void {
        this.currentRound = new Round({
>>>>>>> 4b8975e3
            slots: round.slots,
        });
    }

    /**
     * getter for prevRound round
     * @return {Round}
     */
    getPrevRound(): Round {
        return this.prevRound;
    }

    /**
     * setter for prevRound round
     * @param {Round} round
     */
    setPrevRound(round: Round): void {
        this.prevRound = round;
    }

    /**
     * get last slot in round (current round by default)
     * @param {Round} round
     * @return {number}
     */
    getLastSlotInRound(round: Round = this.currentRound): number {
        return round.slots[Object.keys(round.slots)[Object.keys(round.slots).length - 1]].slot;
    }
}

export default new RoundRepository();<|MERGE_RESOLUTION|>--- conflicted
+++ resolved
@@ -16,14 +16,9 @@
      * setter for current round
      * @param {Round} round
      */
-<<<<<<< HEAD
-    setCurrentRound(round: Round): void {
+    setCurrentRound(round: RoundModel): void {
         this.currentRound = new Round({
             startHeight: Number(round.startHeight),
-=======
-    setCurrentRound(round: RoundModel): void {
-        this.currentRound = new Round({
->>>>>>> 4b8975e3
             slots: round.slots,
         });
     }
