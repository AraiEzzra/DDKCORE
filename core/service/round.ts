import SlotService from 'core/service/slot';
import BlockRepository from 'core/repository/block';
import { Round, Slot } from 'shared/model/round';
import RoundRepository from 'core/repository/round';
import { createTaskON, resetTaskON } from 'shared/util/bus';
import DelegateRepository from 'core/repository/delegate';
import DelegateService from 'core/service/delegate';
import { logger } from 'shared/util/logger';
import { ActionTypes } from 'core/util/actionTypes';
import { getLastSlotNumberInRound } from 'core/util/round';
import { createKeyPairBySecret } from 'shared/util/crypto';
import { getFirstSlotNumberInRound } from 'core/util/slot';
import { IKeyPair } from 'shared/util/ed';
import System from 'core/repository/system';
import { AccountChangeAction } from 'shared/model/account';
import FailService from 'core/service/fail';

const MAX_LATENESS_FORGE_TIME = 500;

interface IRoundService {

    generate(firstSlotNumber: number): Round;

    restore(force: boolean): void;

    forwardProcess(): Round;

    backwardProcess(): Round;

    processReward(round: Round, undo?: Boolean): void;

    restoreToSlot(slotNumber: number): void;
}

class RoundService implements IRoundService {
    private readonly keyPair: IKeyPair;
    private logPrefix: string = '[RoundService]';

    constructor() {
        this.keyPair = createKeyPairBySecret(process.env.FORGE_SECRET);
    }

    restore(force = true): void {
        if (!RoundRepository.getCurrentRound()) {
            const newRound = this.generate(
                getFirstSlotNumberInRound(
                    SlotService.getTruncTime(),
                    DelegateService.getActiveDelegatesCount(),
                ),
            );
            RoundRepository.add(newRound);
        }
        this.createBlockGenerateTask(force);
        this.createRoundFinishTask(force);
    }

    private createBlockGenerateTask(force: boolean): void {
        const mySlot = this.getMySlot();
        if (mySlot) {
            let cellTime = SlotService.getSlotRealTime(mySlot.slot) - new Date().getTime();
            if (cellTime < 0 && cellTime + MAX_LATENESS_FORGE_TIME >= 0) {
                cellTime = 0;
            }
            if (cellTime >= 0) {
                logger.info(
                    `${this.logPrefix}[generateRound] Start forging block to: ${mySlot.slot} after ${cellTime} ms`
                );
                createTaskON(ActionTypes.BLOCK_GENERATE, cellTime, {
                    timestamp: SlotService.getSlotTime(mySlot.slot),
                    keyPair: this.keyPair,
                }, force);
            } else {
                logger.info(
                    `${this.logPrefix}[generateRound] Skip forging block to: ${mySlot.slot} after ${cellTime} ms`
                );
            }
        }
    }

    private createRoundFinishTask(force: boolean): void {
        const lastSlot = getLastSlotNumberInRound(RoundRepository.getCurrentRound());
        let roundEndTime = SlotService.getSlotRealTime(lastSlot + 1) - new Date().getTime();

        if (roundEndTime < 0) {
            logger.info(
                `${this.logPrefix}[startRoundFinishTask] Skip finish round`
            );
            roundEndTime = 0;
        }

        logger.debug(
            `${this.logPrefix}[startRoundFinishTask] The round will be completed in ${roundEndTime} ms`
        );
        createTaskON(ActionTypes.ROUND_FINISH, roundEndTime, null, force);
    }

    public getMySlot(): Slot {
        return RoundRepository.getCurrentRound().slots[this.keyPair.publicKey.toString('hex')];
    }

    public processReward(round: Round, undo?: Boolean): void {
        const forgedBlocksCount = Object.values(round.slots).filter(slot => slot.isForged).length;
        if (!forgedBlocksCount) {
            return;
        }

        const lastBlock = BlockRepository.getLastBlock();
        const blocks = BlockRepository.getMany(forgedBlocksCount, lastBlock.height - forgedBlocksCount);
        const delegates = blocks.map(block => DelegateRepository.getDelegate(block.generatorPublicKey));
        const fee = Math.ceil(blocks.reduce((sum, block) => sum += block.fee, 0) / delegates.length);

        delegates.forEach(delegate => {
            delegate.account.actualBalance += (undo ? -fee : fee);
            delegate.account.addHistory(undo
                ? AccountChangeAction.DISTRIBUTE_FEE_UNDO :
                AccountChangeAction.DISTRIBUTE_FEE, null
            );
        });
    }

    public generate(firstSlotNumber: number): Round {
<<<<<<< HEAD
        const lastBlockId = FailService.getRightLastRoundBlockId(BlockRepository.getLastBlock().id);
        const delegates = DelegateRepository.getActiveDelegates();
        const slots = SlotService.generateSlots(lastBlockId, delegates, firstSlotNumber);
=======
        const lastBlock = BlockRepository.getLastBlock();
        const delegates = DelegateService.getAllActiveDelegates();
        const slots = SlotService.generateSlots(lastBlock.id, delegates, firstSlotNumber);
>>>>>>> 422c299c

        const newCurrentRound = new Round({ slots, lastBlockId });
        logger.debug('[Round][Service][generate]', JSON.stringify(newCurrentRound));
        return newCurrentRound;
    }

    public forwardProcess(): Round {
        resetTaskON(ActionTypes.BLOCK_GENERATE);
        resetTaskON(ActionTypes.ROUND_FINISH);

        const currentRound = RoundRepository.getCurrentRound();
        this.processReward(currentRound);

        const newRound = this.generate(getLastSlotNumberInRound(currentRound) + 1);
        RoundRepository.add(newRound);

        if (!System.synchronization) {
            this.createBlockGenerateTask(true);
            this.createRoundFinishTask(true);
        }
        return newRound;
    }

    public backwardProcess(): Round {
        resetTaskON(ActionTypes.BLOCK_GENERATE);
        resetTaskON(ActionTypes.ROUND_FINISH);
        if (RoundRepository.getPrevRound()) {
            RoundRepository.deleteLastRound();
            this.processReward(RoundRepository.getCurrentRound(), true);
        }
        return RoundRepository.getCurrentRound();
    }

    public restoreToSlot(slotNumber: number): void {
        let round = RoundRepository.getCurrentRound();
        if (!round) {
            return;
        }

        const isForward = slotNumber > getLastSlotNumberInRound(round);
        const lastBlockSlotNumber = SlotService.getSlotNumber(BlockRepository.getLastBlock().createdAt);

        while (!Object.values(round.slots).find(slot => slot.slot === slotNumber)) {
            if (isForward) {
                if (getLastSlotNumberInRound(round) > slotNumber) {
                    logger.error(
                        `${this.logPrefix}[restoreToSlot] Impossible to forward round ` +
                        `to slot ${slotNumber}`
                    );
                    break;
                }
                this.forwardProcess();
            } else {
                if (getLastSlotNumberInRound(round) < slotNumber) {
                    logger.error(
                        `${this.logPrefix}[restoreToSlot] Impossible to backward round ` +
                        `to slot ${slotNumber}`
                    );
                    break;
                } else if (Object.values(round.slots).find(slot => slot.slot === lastBlockSlotNumber)) {
                    logger.error(
                        `${this.logPrefix}[restoreToSlot] Impossible to backward round ` +
                        `last block is in current round`
                    );
                    break;
                }

                this.backwardProcess();
            }

            round = RoundRepository.getCurrentRound();
        }

        logger.trace(`${this.logPrefix}[restoreToSlot]: restored round ${JSON.stringify(round)}`);
    }
}

export default new RoundService();<|MERGE_RESOLUTION|>--- conflicted
+++ resolved
@@ -119,15 +119,9 @@
     }
 
     public generate(firstSlotNumber: number): Round {
-<<<<<<< HEAD
         const lastBlockId = FailService.getRightLastRoundBlockId(BlockRepository.getLastBlock().id);
-        const delegates = DelegateRepository.getActiveDelegates();
+        const delegates = DelegateService.getAllActiveDelegates();
         const slots = SlotService.generateSlots(lastBlockId, delegates, firstSlotNumber);
-=======
-        const lastBlock = BlockRepository.getLastBlock();
-        const delegates = DelegateService.getAllActiveDelegates();
-        const slots = SlotService.generateSlots(lastBlock.id, delegates, firstSlotNumber);
->>>>>>> 422c299c
 
         const newCurrentRound = new Round({ slots, lastBlockId });
         logger.debug('[Round][Service][generate]', JSON.stringify(newCurrentRound));
