import Response from 'shared/model/response';
import crypto from 'crypto';
import SlotService from 'core/service/slot';
import Config from 'shared/util/config';
// todo delete it when find a way to mock services for tests
// import BlockService from 'test/core/mock/blockService';
// import { createTaskON } from 'test/core/mock/bus';
// import BlockRepository from 'test/core/mock/blockRepository';
import BlockRepository from 'core/repository/block';
import { Slots, Round } from 'shared/model/round';
import RoundRepository from 'core/repository/round';
import { createTaskON } from 'shared/util/bus';
import DelegateRepository from 'core/repository/delegate';
import AccountRepository from 'core/repository/account';
import { ed } from 'shared/util/ed';
import { Delegate } from 'shared/model/delegate';
import { logger } from 'shared/util/logger';
import { compose } from 'core/util/common';

const constants = Config.constants;

interface IHashList {
    hash: string;
    generatorPublicKey: string;
}

interface IRoundSum {
    roundFees: number;
    roundDelegates: Array<string>;
}

interface IRoundService {

    generateHashList(params: {activeDelegates: Array<Delegate>, blockId: string}):
        Array<{hash: string, generatorPublicKey: string}>;

    sortHashList(hashList: Array<{hash: string, generatorPublicKey: string}>):
        Array<{hash: string, generatorPublicKey: string}>;

    generatorPublicKeyToSlot(sortedHashList: Array<{hash: string, generatorPublicKey: string}>): Slots;

    generateRound(): Response<void>;

    getMyTurn(): number;

    sumRound(round): Response<IRoundSum>;

    rebuild(): void;

    rollBack(): void;

    validate(): boolean;

    applyUnconfirmed(param: Response<IRoundSum>): Response<void>;

    undoUnconfirmed(round: Round): Response<string>;

    apply(params: Response<Array<string>>): void;

    undo(params: Response<Array<string>>): boolean;

    calcRound(height: number): number;

}

class RoundService implements IRoundService {
    private keypair: {
        privateKey: string,
        publicKey: string,
    };

    constructor() {
        const hash = crypto.createHash('sha256').update(process.env.FORGE_SECRET, 'utf8').digest();
        const keypair = ed.makeKeypair(hash);

        this.keypair = {
            privateKey: keypair.privateKey.toString('hex'),
            publicKey: keypair.publicKey.toString('hex'),
        };
    }

    public generateHashList(params: { activeDelegates: Array<Delegate>, blockId: string }): Array<IHashList> {
        return params.activeDelegates.map((delegate: Delegate) => {
            const publicKey = delegate.account.publicKey;
            const hash = crypto.createHash('md5').update(publicKey + params.blockId).digest('hex');
            return {
                hash,
                generatorPublicKey: publicKey
            };
        });
    }

    public sortHashList(hashList: Array<IHashList>): Array<IHashList> {
        return hashList.sort((a, b) => {
            if (a.hash > b.hash) {
                return 1;
            }
            if (a.hash < b.hash) {
                return -1;
            }
            return 0;
        });
    }

    public generatorPublicKeyToSlot(sortedHashList: Array<IHashList>): Slots {
        let firstSlot = SlotService.getSlotNumber();
        // set the last round slot

        return sortedHashList.reduce(
            (acc: Object = {}, item: IHashList, i) => {
            acc[item.generatorPublicKey] = { slot: firstSlot + i };
            return acc;
        }, {});
    }

    public generateRound(): Response<void> {
        /**
         * if triggered by ROUND_FINISH event
         */
        if (
            RoundRepository.getCurrentRound()
        ) {
            compose(
                this.applyUnconfirmed,
                this.sumRound
            )(RoundRepository.getCurrentRound());

            // store pound as previous
            RoundRepository.setPrevRound(RoundRepository.getCurrentRound());
        }

        const lastBlock = BlockRepository.getLastBlock();
        const delegateResponse = DelegateRepository.getActiveDelegates();

        if (!delegateResponse.success) {
            logger.error('[RoundService][generateRound] Can\'t get Active delegates');
            return new Response({errors: [...delegateResponse.errors, '[generateRound] Can\'t get Active delegates']});
        }

        const slots = compose(
            this.generatorPublicKeyToSlot,
            this.sortHashList,
            this.generateHashList
        )
        ({blockId: lastBlock.id, activeDelegates: delegateResponse.data});

        RoundRepository.setCurrentRound({slots, startHeight: lastBlock.height + 1});
        logger.info(`[Service][Round][generateRound] Start round id: ${RoundRepository.getCurrentRound().startHeight}`);

        const mySlot = this.getMyTurn();

        if (mySlot) {
            // start forging block at mySlotTime
            const cellTime = SlotService.getSlotTime(mySlot - SlotService.getSlotNumber());
            logger.info(`[Service][Round][generateRound] Start forging block to: ${mySlot} after ${cellTime} seconds`);
            createTaskON('BLOCK_GENERATE', cellTime, {
                timestamp: SlotService.getSlotTime(mySlot),
                keypair: this.keypair,
            });
        }

        // create event for end of current round
        // lastSlot + 1 for waiting finish last round
        const lastSlot = RoundRepository.getLastSlotInRound();
        const RoundEndTime = SlotService.getSlotTime(lastSlot + 1 - SlotService.getSlotNumber());
        createTaskON('ROUND_FINISH', RoundEndTime);

        return new Response();
    }

    public getMyTurn(): number {
        return RoundRepository.getCurrentRound().slots[constants.publicKey].slot;
    }

<<<<<<< HEAD
    public async sumRound(round: Round): Promise<Response<IRoundSum>> {
        const blocks = BlockRepository.getMany(1, 100000);
=======
    public sumRound(round: Round): Response<IRoundSum> {
        // load blocks forged in the last round

        const limit = Object.keys(round.slots).length;
        const blockResponse = BlockRepository.loadBlocksOffset(round.startHeight, limit);

        if (!blockResponse.success) {
            return new Response({errors: [...blockResponse.errors, 'sumRound']});
        }
>>>>>>> 9db4e620

        const resp: IRoundSum = {
            roundFees: 0,
            roundDelegates: []
        };

<<<<<<< HEAD
=======
        const blocks = blockResponse.data;

>>>>>>> 9db4e620
        for (let i = 0; i < blocks.length; i++) {
            resp.roundFees += blocks[i].fee;
            resp.roundDelegates.push(blocks[i].generatorPublicKey);
        }

<<<<<<< HEAD
        return new Response({errors: [], data: resp});
=======
        return new Response({data: resp});
>>>>>>> 9db4e620
    }

    public rebuild(): void {
    }

    public rollBack(): void {
    }

    public validate(): boolean {
        return undefined;
    }

    public applyUnconfirmed(param: Response<IRoundSum>): Response<Array<string>> {
        const roundSumResponse = param;
        if (!roundSumResponse.success) {
            return new Response({errors: [...roundSumResponse.errors, 'applyUnconfirmed']});
        }
        // increase delegates balance
        const delegates = roundSumResponse.data.roundDelegates;
        const fee = Math.floor(roundSumResponse.data.roundFees / delegates.length);

        for (let i = 0; i < delegates.length; i++) {
            let delegateAccount = DelegateRepository.getByPublicKey(delegates[i]).account;
            AccountRepository.updateBalance(delegateAccount, delegateAccount.actualBalance + fee);
        }

        return new Response({data: delegates});
    }

    public undoUnconfirmed(round: Round = RoundRepository.getCurrentRound()): Response<Array<string>> {
        const roundSumResponse = this.sumRound(round);
        if (!roundSumResponse.success) {
            return new Response({errors: [...roundSumResponse.errors, 'undoUnconfirmed']});
        }
        // increase delegates balance
        const delegates = roundSumResponse.data.roundDelegates;
        const fee = Math.floor(roundSumResponse.data.roundFees / delegates.length);

        for (let i = 0; i < delegates.length; i++) {
            let delegateAccount = DelegateRepository.getByPublicKey(delegates[i]).account;
            AccountRepository.updateBalance(delegateAccount, delegateAccount.actualBalance - fee);
        }

        return new Response({data: delegates});
    }

    public async apply(params: Response<Array<string>>): void {
    }

    public async undo(params: Response<Array<string>>): void {
    }

    public calcRound(height: number): number {
        return Math.ceil(height / constants.activeDelegates); // todo round has diff amount of blocks
    }
}

export default new RoundService();<|MERGE_RESOLUTION|>--- conflicted
+++ resolved
@@ -172,41 +172,23 @@
         return RoundRepository.getCurrentRound().slots[constants.publicKey].slot;
     }
 
-<<<<<<< HEAD
-    public async sumRound(round: Round): Promise<Response<IRoundSum>> {
-        const blocks = BlockRepository.getMany(1, 100000);
-=======
     public sumRound(round: Round): Response<IRoundSum> {
         // load blocks forged in the last round
 
         const limit = Object.keys(round.slots).length;
-        const blockResponse = BlockRepository.loadBlocksOffset(round.startHeight, limit);
-
-        if (!blockResponse.success) {
-            return new Response({errors: [...blockResponse.errors, 'sumRound']});
-        }
->>>>>>> 9db4e620
+        const blocks = BlockRepository.getMany(round.startHeight, limit);
 
         const resp: IRoundSum = {
             roundFees: 0,
             roundDelegates: []
         };
 
-<<<<<<< HEAD
-=======
-        const blocks = blockResponse.data;
-
->>>>>>> 9db4e620
         for (let i = 0; i < blocks.length; i++) {
             resp.roundFees += blocks[i].fee;
             resp.roundDelegates.push(blocks[i].generatorPublicKey);
         }
 
-<<<<<<< HEAD
-        return new Response({errors: [], data: resp});
-=======
         return new Response({data: resp});
->>>>>>> 9db4e620
     }
 
     public rebuild(): void {
