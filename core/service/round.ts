import { ResponseEntity } from 'shared/model/response';
import * as crypto from 'crypto';
import SlotService from 'core/service/slot';
import Config from 'shared/util/config';
// todo delete it when find a way to mock services for tests
// import BlockService from 'test/core/mock/blockService';
// import { createTaskON } from 'test/core/mock/bus';
// import BlockRepository from 'test/core/mock/blockRepository';
import BlockRepository from 'core/repository/block';
import { Round, Slots } from 'shared/model/round';
import RoundRepository from 'core/repository/round';
import { createTaskON, resetTaskON } from 'shared/util/bus';
import DelegateRepository from 'core/repository/delegate';
import AccountRepository from 'core/repository/account';
import { ed } from 'shared/util/ed';
import { Delegate } from 'shared/model/delegate';
import { logger } from 'shared/util/logger';
import { compose } from 'core/util/common';
import RoundPGRepository from 'core/repository/round/pg';
import { Block } from 'shared/model/block';
<<<<<<< HEAD
import { ActionTypes } from 'core/util/actionTypes';
=======
import { calculateRoundByTimestamp } from 'core/util/round';
>>>>>>> b86a4fba

const MAX_LATENESS_FORGE_TIME = 500;
const constants = Config.constants;


interface IHashList {
    hash: string;
    generatorPublicKey: string;
}

interface IRoundSum {
    roundFees: number;
    roundDelegates: Array<string>;
}

interface IRoundService {

    generateHashList(params: { activeDelegates: Array<Delegate>, blockId: string }):
        Array<{ hash: string, generatorPublicKey: string }>;

    sortHashList(hashList: Array<{ hash: string, generatorPublicKey: string }>):
        Array<{ hash: string, generatorPublicKey: string }>;

    generatorPublicKeyToSlot(
        sortedHashList: Array<{ hash: string, generatorPublicKey: string }>,
        timestamp: number
    ): Slots;

    generateRound(timestamp: number): Promise<ResponseEntity<void>>;

    getMyTurn(): number;

    sumRound(round: Round): ResponseEntity<IRoundSum>;

    rebuild(): void;

    rollBack(round: Round): Promise<void>;

    validate(): boolean;

    applyUnconfirmed(param: ResponseEntity<IRoundSum>): ResponseEntity<Array<string>>;

    undoUnconfirmed(round: Round): ResponseEntity<Array<string>>;

    apply(round: Round): Promise<void>;

    undo(round: Round): Promise<void>;
}

class RoundService implements IRoundService {
    private readonly keyPair: {
        privateKey: string,
        publicKey: string,
    };
    private logPrefix: string = '[RoundService]';
    private isBlockChainReady: boolean = false;
    // private isRoundChainRestored: boolean = false;

    constructor() {
        const hash = crypto.createHash('sha256').update(process.env.FORGE_SECRET, 'utf8').digest();
        const keyPair = ed.makeKeyPair(hash);

        this.keyPair = {
            privateKey: keyPair.privateKey.toString('hex'),
            publicKey: keyPair.publicKey.toString('hex'),
        };
    }

    setIsBlockChainReady(status: boolean) {
        this.isBlockChainReady = status;
    }

    getIsBlockChainReady(): boolean {
        return this.isBlockChainReady;
    }

    public generateHashList(params: { activeDelegates: Array<Delegate>, blockId: string }): Array<IHashList> {
        return params.activeDelegates.map((delegate: Delegate) => {
            const publicKey = delegate.account.publicKey;
            const hash = crypto.createHash('md5').update(publicKey + params.blockId).digest('hex');
            return {
                hash,
                generatorPublicKey: publicKey
            };
        });
    }

    public sortHashList(hashList: Array<IHashList>): Array<IHashList> {
        return hashList.sort((a, b) => {
            if (a.hash > b.hash) {
                return 1;
            }
            if (a.hash < b.hash) {
                return -1;
            }
            return 0;
        });
    }

    public generatorPublicKeyToSlot(sortedHashList: Array<IHashList>, timestamp: number): Slots {
        let firstSlot = calculateRoundByTimestamp(timestamp);
        return sortedHashList.reduce(
            (acc: Slots = {}, item: IHashList, i) => {
                acc[item.generatorPublicKey] = { slot: firstSlot + i };
                return acc;
            }, {});
    }

    public async restoreRounds(block: Block = BlockRepository.getLastBlock()): Promise<void> {
        if (!this.isBlockChainReady) {
            return;
        }

        if (!RoundRepository.getCurrentRound()) {
            // this.isRoundChainRestored = true;
            await this.generateRound(block.createdAt);
            return;
        }

        const currentRound = RoundRepository.getCurrentRound();
        const lastSlot = RoundRepository.getLastSlotInRound();

        if (
            block &&
            currentRound &&
            block.createdAt < SlotService.getSlotTime(lastSlot)
        ) {
            // case when current slot in the past round
            if (SlotService.getSlotTime(lastSlot + 1) < SlotService.getTime()) {
                console.log('case when current slot in the past round');
                await this.generateRound();
                return;
            }
            // case when current slot in the current round
            console.log('case when current slot in the current round');
            this.startBlockGenerateTask();
            this.startRoundFinishTask();
            return;
        }

        // TODO check it
        // if (lastSlot >= SlotService.getSlotNumber()) {
        //     this.isRoundChainRestored = true;
        // }
        await this.generateRound();
    }

    startBlockGenerateTask(): void {
        const mySlot = this.getMyTurn();
        if (mySlot) {
            // start forging block at mySlotTime
            let cellTime = SlotService.getSlotRealTime(mySlot) - new Date().getTime();
            if (cellTime < 0 && cellTime + MAX_LATENESS_FORGE_TIME >= 0) {
                cellTime = 0;
            }
            if (cellTime >= 0) {
                logger.info(
                    `${this.logPrefix}[generateRound] Start forging block to: ${mySlot} after ${cellTime} ms`
                );
                createTaskON('BLOCK_GENERATE', cellTime, {
                    timestamp: SlotService.getSlotTime(mySlot),
                    keyPair: this.keyPair,
                });
            } else {
                logger.info(
                    `${this.logPrefix}[generateRound] Skip forging block to: ${mySlot} after ${cellTime} ms`
                );
            }
        }
    }

    startRoundFinishTask(): void {
        // create event for end of current round
        // lastSlot + 1 for waiting finish last round
        const lastSlot = RoundRepository.getLastSlotInRound();
        const roundEndTime = SlotService.getSlotRealTime(lastSlot + 1) - new Date().getTime();
        logger.debug(
            `${this.logPrefix}[generateRound] The round will be completed in ${roundEndTime} ms`
        );
        createTaskON('ROUND_FINISH', roundEndTime);
    }

    public async generateRound(timestamp: number = SlotService.getTime()): Promise<ResponseEntity<void>> {
        /**
         * if triggered by ROUND_FINISH event
         */
        if (
            RoundRepository.getCurrentRound()
        ) {
            compose(
                this.applyUnconfirmed,
                this.sumRound
            )(RoundRepository.getCurrentRound());

            // store pound as previous
            RoundRepository.setPrevRound(RoundRepository.getCurrentRound());
            // TODO update prev round
        }

        const lastBlock = BlockRepository.getLastBlock();
        if (lastBlock == null) {
            logger.error(`${this.logPrefix}[generateRound] Can't start round: lastBlock is undefined`);
            return new ResponseEntity<void>({
                errors: [`${this.logPrefix}[generateRound] Can't start round: lastBlock is undefined`]
            });
        }

        const delegateResponse = DelegateRepository.getActiveDelegates();
        if (!delegateResponse.success) {
            logger.error(`${this.logPrefix}[generateRound] error: ${delegateResponse.errors}`);
            return new ResponseEntity<void>({
                errors: [...delegateResponse.errors, `${this.logPrefix}[generateRound] Can't get Active delegates`]
            });
        }

        const hashList = this.generateHashList({ blockId: lastBlock.id, activeDelegates: delegateResponse.data });
        const sortedHashList = this.sortHashList(hashList);
        const slots = this.generatorPublicKeyToSlot(sortedHashList, timestamp);

        const currentRound = new Round({
            startHeight: lastBlock.height + 1,
            slots: slots,
        });
        RoundRepository.setCurrentRound(currentRound);

        await this.apply(currentRound);

        logger.info(
            `${this.logPrefix}[generateRound] Start round on height: ${RoundRepository.getCurrentRound().startHeight}`
        );

        // if (!this.isRoundChainRestored) {
        //     return;
        // }

<<<<<<< HEAD
        const mySlot = this.getMyTurn();
        if (mySlot) {
            // start forging block at mySlotTime
            let cellTime = SlotService.getSlotRealTime(mySlot) - new Date().getTime();
            if (cellTime < 0 && cellTime + MAX_LATENESS_FORGE_TIME >= 0) {
                cellTime = 0;
            }
            if (cellTime >= 0) {
                logger.info(
                    `${this.logPrefix}[generateRound] Start forging block to: ${mySlot} after ${cellTime} ms`
                );
                createTaskON(ActionTypes.BlockGenerate, cellTime, {
                    timestamp: SlotService.getSlotTime(mySlot),
                    keyPair: this.keyPair,
                });
            } else {
                logger.info(
                    `${this.logPrefix}[generateRound] Skip forging block to: ${mySlot} after ${cellTime} ms`
                );
            }
        }

        // create event for end of current round
        // lastSlot + 1 for waiting finish last round
        const lastSlot = RoundRepository.getLastSlotInRound();
        const roundEndTime = SlotService.getSlotRealTime(lastSlot + 1) - new Date().getTime();
        logger.debug(
            `${this.logPrefix}[generateRound] The round will be completed in ${roundEndTime} ms`
        );
        createTaskON(ActionTypes.RoundFinish, roundEndTime);
=======
        this.startBlockGenerateTask();
        this.startRoundFinishTask();
>>>>>>> b86a4fba

        return new ResponseEntity<void>();
    }

    public getMyTurn(): number {
        const mySlot = RoundRepository.getCurrentRound().slots[constants.publicKey];
        return mySlot && mySlot.slot;
    }

    public sumRound(round: Round): ResponseEntity<IRoundSum> {
        // load blocks forged in the last round

        const limit = Object.keys(round.slots).length;
        const blocks = BlockRepository.getMany(round.startHeight, limit);

        const resp: IRoundSum = {
            roundFees: 0,
            roundDelegates: []
        };

        for (let i = 0; i < blocks.length; i++) {
            resp.roundFees += blocks[i].fee;
            resp.roundDelegates.push(blocks[i].generatorPublicKey);
        }

        return new ResponseEntity<IRoundSum>({ data: resp });
    }

    public rebuild(): void {
    }

    public async rollBack(round: Round = RoundRepository.getCurrentRound()): Promise<void> {
        resetTaskON(ActionTypes.BlockGenerate);
        resetTaskON(ActionTypes.RoundFinish);
        this.undoUnconfirmed(round);
        await this.undo(round);
    }

    public validate(): boolean {
        return undefined;
    }

    public applyUnconfirmed(param: ResponseEntity<IRoundSum>): ResponseEntity<Array<string>> {
        const roundSumResponse = param;
        if (!roundSumResponse.success) {
            return new ResponseEntity<Array<string>>({ errors: [...roundSumResponse.errors, 'applyUnconfirmed'] });
        }
        // increase delegates balance
        const delegates = roundSumResponse.data.roundDelegates;
        const fee = Math.floor(roundSumResponse.data.roundFees / delegates.length);

        for (let i = 0; i < delegates.length; i++) {
            let delegateAccount = DelegateRepository.getByPublicKey(delegates[i]).account;
            AccountRepository.updateBalance(delegateAccount, delegateAccount.actualBalance + fee);
        }

        const lastBlock = BlockRepository.getLastBlock();
        RoundRepository.updateEndHeight(lastBlock.height);

        return new ResponseEntity<Array<string>>({ data: delegates });
    }

    public undoUnconfirmed(round: Round = RoundRepository.getCurrentRound()): ResponseEntity<Array<string>> {
        const roundSumResponse = this.sumRound(round);
        if (!roundSumResponse.success) {
            return new ResponseEntity<Array<string>>({ errors: [...roundSumResponse.errors, 'undoUnconfirmed'] });
        }
        // increase delegates balance
        const delegates = roundSumResponse.data.roundDelegates;
        const fee = Math.floor(roundSumResponse.data.roundFees / delegates.length);

        for (let i = 0; i < delegates.length; i++) {
            let delegateAccount = DelegateRepository.getByPublicKey(delegates[i]).account;
            AccountRepository.updateBalance(delegateAccount, delegateAccount.actualBalance - fee);
        }

        return new ResponseEntity<Array<string>>({ data: delegates });
    }

    public async apply(round: Round = RoundRepository.getCurrentRound()): Promise<void> {
        await RoundPGRepository.saveOrUpdate(round);
    }

    public async undo(round: Round = RoundRepository.getCurrentRound()): Promise<void> {
        await RoundPGRepository.delete(round);
    }
}

export default new RoundService();<|MERGE_RESOLUTION|>--- conflicted
+++ resolved
@@ -18,11 +18,8 @@
 import { compose } from 'core/util/common';
 import RoundPGRepository from 'core/repository/round/pg';
 import { Block } from 'shared/model/block';
-<<<<<<< HEAD
 import { ActionTypes } from 'core/util/actionTypes';
-=======
 import { calculateRoundByTimestamp } from 'core/util/round';
->>>>>>> b86a4fba
 
 const MAX_LATENESS_FORGE_TIME = 500;
 const constants = Config.constants;
@@ -171,94 +168,6 @@
     }
 
     startBlockGenerateTask(): void {
-        const mySlot = this.getMyTurn();
-        if (mySlot) {
-            // start forging block at mySlotTime
-            let cellTime = SlotService.getSlotRealTime(mySlot) - new Date().getTime();
-            if (cellTime < 0 && cellTime + MAX_LATENESS_FORGE_TIME >= 0) {
-                cellTime = 0;
-            }
-            if (cellTime >= 0) {
-                logger.info(
-                    `${this.logPrefix}[generateRound] Start forging block to: ${mySlot} after ${cellTime} ms`
-                );
-                createTaskON('BLOCK_GENERATE', cellTime, {
-                    timestamp: SlotService.getSlotTime(mySlot),
-                    keyPair: this.keyPair,
-                });
-            } else {
-                logger.info(
-                    `${this.logPrefix}[generateRound] Skip forging block to: ${mySlot} after ${cellTime} ms`
-                );
-            }
-        }
-    }
-
-    startRoundFinishTask(): void {
-        // create event for end of current round
-        // lastSlot + 1 for waiting finish last round
-        const lastSlot = RoundRepository.getLastSlotInRound();
-        const roundEndTime = SlotService.getSlotRealTime(lastSlot + 1) - new Date().getTime();
-        logger.debug(
-            `${this.logPrefix}[generateRound] The round will be completed in ${roundEndTime} ms`
-        );
-        createTaskON('ROUND_FINISH', roundEndTime);
-    }
-
-    public async generateRound(timestamp: number = SlotService.getTime()): Promise<ResponseEntity<void>> {
-        /**
-         * if triggered by ROUND_FINISH event
-         */
-        if (
-            RoundRepository.getCurrentRound()
-        ) {
-            compose(
-                this.applyUnconfirmed,
-                this.sumRound
-            )(RoundRepository.getCurrentRound());
-
-            // store pound as previous
-            RoundRepository.setPrevRound(RoundRepository.getCurrentRound());
-            // TODO update prev round
-        }
-
-        const lastBlock = BlockRepository.getLastBlock();
-        if (lastBlock == null) {
-            logger.error(`${this.logPrefix}[generateRound] Can't start round: lastBlock is undefined`);
-            return new ResponseEntity<void>({
-                errors: [`${this.logPrefix}[generateRound] Can't start round: lastBlock is undefined`]
-            });
-        }
-
-        const delegateResponse = DelegateRepository.getActiveDelegates();
-        if (!delegateResponse.success) {
-            logger.error(`${this.logPrefix}[generateRound] error: ${delegateResponse.errors}`);
-            return new ResponseEntity<void>({
-                errors: [...delegateResponse.errors, `${this.logPrefix}[generateRound] Can't get Active delegates`]
-            });
-        }
-
-        const hashList = this.generateHashList({ blockId: lastBlock.id, activeDelegates: delegateResponse.data });
-        const sortedHashList = this.sortHashList(hashList);
-        const slots = this.generatorPublicKeyToSlot(sortedHashList, timestamp);
-
-        const currentRound = new Round({
-            startHeight: lastBlock.height + 1,
-            slots: slots,
-        });
-        RoundRepository.setCurrentRound(currentRound);
-
-        await this.apply(currentRound);
-
-        logger.info(
-            `${this.logPrefix}[generateRound] Start round on height: ${RoundRepository.getCurrentRound().startHeight}`
-        );
-
-        // if (!this.isRoundChainRestored) {
-        //     return;
-        // }
-
-<<<<<<< HEAD
         const mySlot = this.getMyTurn();
         if (mySlot) {
             // start forging block at mySlotTime
@@ -280,7 +189,9 @@
                 );
             }
         }
-
+    }
+
+    startRoundFinishTask(): void {
         // create event for end of current round
         // lastSlot + 1 for waiting finish last round
         const lastSlot = RoundRepository.getLastSlotInRound();
@@ -289,10 +200,64 @@
             `${this.logPrefix}[generateRound] The round will be completed in ${roundEndTime} ms`
         );
         createTaskON(ActionTypes.RoundFinish, roundEndTime);
-=======
+        createTaskON('ROUND_FINISH', roundEndTime);
+    }
+
+    public async generateRound(timestamp: number = SlotService.getTime()): Promise<ResponseEntity<void>> {
+        /**
+         * if triggered by ROUND_FINISH event
+         */
+        if (
+            RoundRepository.getCurrentRound()
+        ) {
+            compose(
+                this.applyUnconfirmed,
+                this.sumRound
+            )(RoundRepository.getCurrentRound());
+
+            // store pound as previous
+            RoundRepository.setPrevRound(RoundRepository.getCurrentRound());
+            // TODO update prev round
+        }
+
+        const lastBlock = BlockRepository.getLastBlock();
+        if (lastBlock == null) {
+            logger.error(`${this.logPrefix}[generateRound] Can't start round: lastBlock is undefined`);
+            return new ResponseEntity<void>({
+                errors: [`${this.logPrefix}[generateRound] Can't start round: lastBlock is undefined`]
+            });
+        }
+
+        const delegateResponse = DelegateRepository.getActiveDelegates();
+        if (!delegateResponse.success) {
+            logger.error(`${this.logPrefix}[generateRound] error: ${delegateResponse.errors}`);
+            return new ResponseEntity<void>({
+                errors: [...delegateResponse.errors, `${this.logPrefix}[generateRound] Can't get Active delegates`]
+            });
+        }
+
+        const hashList = this.generateHashList({ blockId: lastBlock.id, activeDelegates: delegateResponse.data });
+        const sortedHashList = this.sortHashList(hashList);
+        const slots = this.generatorPublicKeyToSlot(sortedHashList, timestamp);
+
+        const currentRound = new Round({
+            startHeight: lastBlock.height + 1,
+            slots: slots,
+        });
+        RoundRepository.setCurrentRound(currentRound);
+
+        await this.apply(currentRound);
+
+        logger.info(
+            `${this.logPrefix}[generateRound] Start round on height: ${RoundRepository.getCurrentRound().startHeight}`
+        );
+
+        // if (!this.isRoundChainRestored) {
+        //     return;
+        // }
+
         this.startBlockGenerateTask();
         this.startRoundFinishTask();
->>>>>>> b86a4fba
 
         return new ResponseEntity<void>();
     }
