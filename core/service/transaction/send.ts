import { ITransactionService } from '../transaction';
import { IAsset } from 'shared/model/transaction';
import { IAssetTransfer, Transaction } from 'shared/model/transaction';
import { Account } from 'shared/model/account';
import Response from 'shared/model/response';
import config from 'shared/util/config';
import AccountRepo from '../../repository/account';
import { ITableObject } from 'core/util/common';
import { TOTAL_PERCENTAGE } from 'core/util/const';

class TransactionSendService implements ITransactionService<IAssetTransfer> {

    async create(trs: Transaction<IAssetTransfer>): Promise<IAssetTransfer> {
        return;
    }

    getBytes(trs: Transaction<IAssetTransfer>): Buffer {
        return Buffer.from([]);
    }

<<<<<<< HEAD
    async verifyUnconfirmed(trs: Transaction<IAsset>): Promise<Response<void>> {
        return new Response();
    }

    // TODO: validate fields in controller
    async verify(trs: Transaction<IAssetTransfer>, sender: Account): Promise<Response<void>> {
        const errors = [];

        if (!trs.recipientAddress) {
            errors.push('Missing recipient address');
        }

        if (trs.amount <= 0) {
            errors.push('Invalid transaction amount');
        }

=======
    verifyUnconfirmed(trs: Transaction<IAssetTransfer>): Response<void> {
        return new Response();
    }

    verify(asset: IAsset): Response<void> {
>>>>>>> 5ddd7651
        return new Response();
    }

    calculateFee(trs: Transaction<IAssetTransfer>, sender: Account): number {
        return (trs.amount * config.constants.fees.send) / TOTAL_PERCENTAGE;
    }

    calculateUndoUnconfirmed(trs: Transaction<IAssetTransfer>, sender: Account): void {
        return;
    }

<<<<<<< HEAD
    async applyUnconfirmed(trs: Transaction<IAsset>): Promise<Response<void>> {
=======
    applyUnconfirmed(trs: Transaction<IAssetTransfer>): Response<void> {
>>>>>>> 5ddd7651
        return AccountRepo.updateBalanceByAddress(trs.recipientAddress, trs.amount);
    }

    async undoUnconfirmed(trs: Transaction<IAssetTransfer>, sender: Account): Promise<Response<void>> {
        return null;
    }

    async apply(trs: Transaction<IAssetTransfer>): Promise<Response<void>> {
        return null;
    }

    async undo(trs: Transaction<IAssetTransfer>): Promise<Response<void>> {
        return null;
    }

    dbRead(fullBlockRow: Transaction<IAssetTransfer>): Transaction<IAssetTransfer> {
        return null;
    }

    dbSave(trs: Transaction<IAssetTransfer>): Array<ITableObject> {
        return null;
    }
}

export default new TransactionSendService();<|MERGE_RESOLUTION|>--- conflicted
+++ resolved
@@ -18,13 +18,12 @@
         return Buffer.from([]);
     }
 
-<<<<<<< HEAD
-    async verifyUnconfirmed(trs: Transaction<IAsset>): Promise<Response<void>> {
+    verifyUnconfirmed(trs: Transaction<IAssetTransfer>): Response<void> {
         return new Response();
     }
 
     // TODO: validate fields in controller
-    async verify(trs: Transaction<IAssetTransfer>, sender: Account): Promise<Response<void>> {
+    verify(asset: IAsset): Response<void> {
         const errors = [];
 
         if (!trs.recipientAddress) {
@@ -35,13 +34,6 @@
             errors.push('Invalid transaction amount');
         }
 
-=======
-    verifyUnconfirmed(trs: Transaction<IAssetTransfer>): Response<void> {
-        return new Response();
-    }
-
-    verify(asset: IAsset): Response<void> {
->>>>>>> 5ddd7651
         return new Response();
     }
 
@@ -53,11 +45,7 @@
         return;
     }
 
-<<<<<<< HEAD
-    async applyUnconfirmed(trs: Transaction<IAsset>): Promise<Response<void>> {
-=======
     applyUnconfirmed(trs: Transaction<IAssetTransfer>): Response<void> {
->>>>>>> 5ddd7651
         return AccountRepo.updateBalanceByAddress(trs.recipientAddress, trs.amount);
     }
 
