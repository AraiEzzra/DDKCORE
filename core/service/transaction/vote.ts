import DDK from 'ddk.registry';
import { createAssetVote } from 'ddk.registry/dist/service/transaction/vote';
import { Stake } from 'ddk.registry/dist/model/common/transaction/stake';
import { AssetVote } from 'ddk.registry/dist/model/common/transaction/asset/vote';
import { IAssetService } from 'core/service/transaction';
<<<<<<< HEAD
import { IAssetVote, Transaction, TransactionModel, VoteType } from 'shared/model/transaction';
=======
import {
    IAirdropAsset,
    IAssetVote,
    Transaction,
    TransactionModel,
    VoteType,
} from 'shared/model/transaction';
>>>>>>> 4194f09b
import { Account } from 'shared/model/account';
import { ResponseEntity } from 'shared/model/response';
import AccountRepo from 'core/repository/account';
import config from 'shared/config';
import BUFFER from 'core/util/buffer';
import {
    applyFrozeOrdersRewardAndUnstake,
    sendAirdropReward,
    undoAirdropReward,
    undoFrozeOrdersRewardAndUnstake,
    verifyAirdrop,
    isSponsorsExist,
} from 'core/util/reward';
import { TOTAL_PERCENTAGE } from 'core/util/const';
import { PublicKey } from 'shared/model/types';
import BlockRepository from 'core/repository/block';
import FailService from 'core/service/fail';
import { Stake } from 'ddk.registry/dist/model/common/transaction/stake';

class TransactionVoteService implements IAssetService<IAssetVote> {
    private calculateVoteAsset(trs: TransactionModel<IAssetVote>, sender: Account): AssetVote {
        const isDownVote: boolean = trs.asset.votes[0][0] === '-';
        const voteType = isDownVote ? VoteType.DOWN_VOTE : VoteType.VOTE;
        const lastBlock = BlockRepository.getLastBlock();
        const airdropAccount = AccountRepo.getByAddress(config.CONSTANTS.AIRDROP.ADDRESS);
        const arpAccount = AccountRepo.getByAddress(BigInt(DDK.config.ARP.ADDRESS));

        return createAssetVote(
            { createdAt: trs.createdAt, type: voteType, votes: trs.asset.votes },
            sender,
            lastBlock.height,
            airdropAccount.actualBalance,
            arpAccount.actualBalance,
        );
    }

    create(trs: TransactionModel<IAssetVote>): IAssetVote {
        const sender: Account = AccountRepo.getByAddress(trs.senderAddress);
        const asset = this.calculateVoteAsset(trs, sender);

        return {
            votes: trs.asset.votes.map((vote: string) => `${trs.asset.type}${vote}`),
            reward: asset.reward || 0,
            unstake: asset.unstake || 0,
            airdropReward: asset.airdropReward,
        };
    }

    getBytes(trs: Transaction<IAssetVote>): Buffer {
        let offset = 0;
        const buff: Uint8Array = Buffer.alloc(
            BUFFER.LENGTH.INT64 + // reward
            BUFFER.LENGTH.INT64   // unstake
        );

        offset = BUFFER.writeUInt64LE(buff, trs.asset.reward, offset);
        offset = BUFFER.writeUInt64LE(buff, trs.asset.unstake, offset);

        // airdropReward.sponsors up to 15 sponsors
        const sponsorsBuffer = Buffer.alloc(
            (BUFFER.LENGTH.INT64 + BUFFER.LENGTH.INT64) * config.CONSTANTS.REFERRAL.MAX_COUNT);

        offset = 0;

        for (const [sponsorAddress, reward] of trs.asset.airdropReward.sponsors) {
            offset = BUFFER.writeUInt64LE(sponsorsBuffer, sponsorAddress, offset);
            offset = BUFFER.writeUInt64LE(sponsorsBuffer, reward || 0, offset);
        }

        const voteBuffer = trs.asset.votes ? Buffer.from(trs.asset.votes.join(''), 'utf8') : Buffer.from([]);
        return Buffer.concat([buff, sponsorsBuffer, voteBuffer]);
    }

    validate(trs: Transaction<IAssetVote>): ResponseEntity<void> {
        const errors: Array<string> = [];

        if (!trs.asset || !trs.asset.votes) {
            errors.push('Invalid transaction asset');
        }

        if (!Array.isArray(trs.asset.votes)) {
            errors.push('Invalid votes. Must be an array');
        }

        if (!trs.asset.votes.length) {
            errors.push('Invalid votes. Must not be empty');
        }

        if (trs.asset.votes && trs.asset.votes.length > config.CONSTANTS.MAX_VOTES_PER_TRANSACTION) {
            errors.push([
                'Voting limit exceeded. Maximum is',
                config.CONSTANTS.MAX_VOTES_PER_TRANSACTION,
                'votes per transaction'
            ].join(' '));
        }

        const votesErrors: Array<string> = [];
        trs.asset.votes.forEach((vote) => {
            if (typeof vote !== 'string') {
                votesErrors.push('Invalid vote type');
            }

            if (!/[-+]{1}[0-9a-z]{64}/.test(vote)) {
                votesErrors.push('Invalid vote format');
            }

            if (vote.length !== config.CONSTANTS.SIGNATURE_LENGTH) {
                votesErrors.push('Invalid vote length');
            }
        });
        if (votesErrors.length) {
            errors.push(...votesErrors);
        }

        const uniqVotes = trs.asset.votes.reduce((publicKeys: Array<string>, vote: string) => {
            const publicKey: string = vote.slice(1);
            if (publicKeys.indexOf(publicKey) === -1) {
                publicKeys.push(publicKey);
            }
            return publicKeys;
        }, []);

        if (trs.asset.votes.length > uniqVotes.length) {
            errors.push('Multiple votes for same delegate are not allowed');
        }

        return new ResponseEntity<void>({ errors });
    }

    verifyUnconfirmed(trs: Transaction<IAssetVote>, sender: Account): ResponseEntity<void> {
        const errors: Array<string> = [];
        if (
            BlockRepository.getLastBlock().height > config.CONSTANTS.START_FEATURE_BLOCK.VOTE_WITH_ACTIVE_STAKE &&
            !sender.getActiveStakes().length &&
            !sender.getARPActiveStakes().length
        ) {
            errors.push(`No active stakes`);
            return new ResponseEntity<void>({ errors });
        }

        const voteAsset = this.calculateVoteAsset(trs, sender);

        if (FailService.isFailedVoteReward(trs)) {
            trs.asset.reward = voteAsset.reward;
        }

        if (voteAsset.reward !== trs.asset.reward) {
            errors.push(
                `Verify failed: vote reward is corrupted, expected: ${trs.asset.reward}, actual: ${voteAsset.reward}`
            );
        }

        if (voteAsset.unstake !== trs.asset.unstake) {
            errors.push(
                `Verify failed: vote unstake is corrupted, expected: ${trs.asset.unstake}, actual: ${voteAsset.unstake}`
            );
        }

        const verifyAirdropResponse: ResponseEntity<void> = verifyAirdrop(trs, voteAsset.reward, sender);
        if (!verifyAirdropResponse.success) {
            errors.push(...verifyAirdropResponse.errors);
        }

        let additions: number = 0;
        let removals: number = 0;
        const senderVotes: Array<string> = sender.votes || [];
        trs.asset.votes.forEach((vote) => {
            const sign: string = vote[0];
            const publicKey: string = vote.slice(1);
            switch (sign) {
                case '+': {
                    if (senderVotes.indexOf(publicKey) !== -1) {
                        errors.push('Failed to add vote, account has already voted for this delegate, vote: ' + vote);
                        break;
                    }
                    additions++;
                    break;
                }
                case '-': {
                    if (senderVotes.length < 1 || senderVotes.indexOf(publicKey) === -1) {
                        errors.push('Failed to remove vote, account has not voted for this delegate, vote: ' + vote);
                        break;
                    }
                    removals++;
                    break;
                }
                default:
                    errors.push('Invalid math operator for vote' + vote);
            }

            const account = AccountRepo.getByPublicKey(publicKey);
            if (!account) {
                errors.push('Account not found, vote: ' + vote);
            } else if (!account.delegate) {
                errors.push('Delegate not found, vote: ' + vote);
            }
        });

        const totalVotes: number = (senderVotes.length + additions) - removals;

        if (totalVotes > config.CONSTANTS.MAX_VOTES) {
            const exceeded = totalVotes - config.CONSTANTS.MAX_VOTES;

            errors.push(`Maximum number of votes possible ${config.CONSTANTS.MAX_VOTES}, exceeded by ${exceeded}`);
        }

        return new ResponseEntity<void>({ errors });
    }

    calculateFee(trs: Transaction<IAssetVote>, sender: Account): number {
        const senderTotalFrozeAmount = sender.stakes.reduce((acc: number, stake: Stake) => {
            if (stake.isActive) {
                acc += stake.amount;
            }
            return acc;
        }, 0);
        return senderTotalFrozeAmount * config.CONSTANTS.FEES.VOTE / TOTAL_PERCENTAGE;
    }

    applyUnconfirmed(trs: Transaction<IAssetVote>, sender: Account): void {
        const isDownVote = trs.asset.votes[0][0] === '-';
        const votes = trs.asset.votes.map(vote => vote.substring(1));
        if (isDownVote) {
            votes.reduce((publicKeys: Array<string>, delegatePublicKey: string) => {
                const delegateAccount: Account = AccountRepo.getByPublicKey(delegatePublicKey);
                delegateAccount.delegate.votes--;
                publicKeys.splice(publicKeys.indexOf(delegatePublicKey), 1);
                return publicKeys;
            }, sender.votes);
        } else {
            votes.forEach((delegatePublicKey) => {
                const delegateAccount: Account = AccountRepo.getByPublicKey(delegatePublicKey);
                delegateAccount.delegate.votes++;
            });
            sender.votes.push(...votes);
        }

        if (isDownVote) {
            return;
        }

        const processedOrders: Array<Stake> = [];
        sender.stakes
            .filter(stake => stake.isActive && trs.createdAt >= stake.nextVoteMilestone)
            .forEach((stake: Stake) => {
                stake.voteCount++;
                stake.previousMilestones.push(stake.nextVoteMilestone);
                stake.nextVoteMilestone = trs.createdAt + config.CONSTANTS.FROZE.VOTE_MILESTONE;
                processedOrders.push(stake);
            });
        applyFrozeOrdersRewardAndUnstake(trs, processedOrders);
        if (isSponsorsExist(trs)) {
            sendAirdropReward(trs);
        }
    }

    undoUnconfirmed(trs: Transaction<IAssetVote>, sender: Account, senderOnly: boolean): void {
        const isDownVote = trs.asset.votes[0][0] === '-';
        const votes = trs.asset.votes.map(vote => vote.substring(1));
        if (isDownVote) {
            sender.votes.push(...votes);
            if (!senderOnly) {
                votes.forEach((newVote) => {
                    const delegateAccount: Account = AccountRepo.getByPublicKey(newVote);
                    delegateAccount.delegate.votes++;
                });
            }
        } else {
            votes.forEach((vote: PublicKey) => {
                sender.votes.splice(sender.votes.indexOf(vote), 1);
                if (!senderOnly) {
                    const delegateAccount: Account = AccountRepo.getByPublicKey(vote);
                    delegateAccount.delegate.votes--;
                }
            });
        }

        if (isDownVote) {
            return;
        }

        undoFrozeOrdersRewardAndUnstake(trs, sender, senderOnly);
        if (!senderOnly && isSponsorsExist(trs)) {
            undoAirdropReward(trs);
        }

        sender.stakes
            .filter(stake =>
                stake.isActive &&
                trs.createdAt + config.CONSTANTS.FROZE.VOTE_MILESTONE === stake.nextVoteMilestone
            )
            .forEach((stake: Stake) => {
                stake.voteCount--;
                stake.nextVoteMilestone = stake.previousMilestones.pop();
            });
    }

    apply(trs: Transaction<IAssetVote>): void {
        const isDownVote = trs.asset.votes[0][0] === '-';
        const delegatesPublicKeys = trs.asset.votes.map(vote => vote.substring(1));
        if (isDownVote) {
            delegatesPublicKeys.forEach((delegatePublicKey: string) => {
                AccountRepo.getByPublicKey(delegatePublicKey).delegate.confirmedVoteCount--;
            });
        } else {
            delegatesPublicKeys.forEach((delegatePublicKey) => {
                AccountRepo.getByPublicKey(delegatePublicKey).delegate.confirmedVoteCount++;
            });
        }
    }

    undo(trs: Transaction<IAssetVote>): void {
        const isDownVote = trs.asset.votes[0][0] === '-';
        const delegatesPublicKeys = trs.asset.votes.map(vote => vote.substring(1));
        if (isDownVote) {
            delegatesPublicKeys.forEach((delegatePublicKey) => {
                AccountRepo.getByPublicKey(delegatePublicKey).delegate.confirmedVoteCount++;
            });
        } else {
            delegatesPublicKeys.forEach((delegatePublicKey: PublicKey) => {
                AccountRepo.getByPublicKey(delegatePublicKey).delegate.confirmedVoteCount--;
            });
        }
    }
}

export default new TransactionVoteService();<|MERGE_RESOLUTION|>--- conflicted
+++ resolved
@@ -3,17 +3,12 @@
 import { Stake } from 'ddk.registry/dist/model/common/transaction/stake';
 import { AssetVote } from 'ddk.registry/dist/model/common/transaction/asset/vote';
 import { IAssetService } from 'core/service/transaction';
-<<<<<<< HEAD
-import { IAssetVote, Transaction, TransactionModel, VoteType } from 'shared/model/transaction';
-=======
 import {
-    IAirdropAsset,
     IAssetVote,
     Transaction,
     TransactionModel,
     VoteType,
 } from 'shared/model/transaction';
->>>>>>> 4194f09b
 import { Account } from 'shared/model/account';
 import { ResponseEntity } from 'shared/model/response';
 import AccountRepo from 'core/repository/account';
@@ -31,7 +26,6 @@
 import { PublicKey } from 'shared/model/types';
 import BlockRepository from 'core/repository/block';
 import FailService from 'core/service/fail';
-import { Stake } from 'ddk.registry/dist/model/common/transaction/stake';
 
 class TransactionVoteService implements IAssetService<IAssetVote> {
     private calculateVoteAsset(trs: TransactionModel<IAssetVote>, sender: Account): AssetVote {
