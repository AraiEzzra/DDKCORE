--- conflicted
+++ resolved
@@ -7,6 +7,7 @@
 import config from 'shared/config';
 import BUFFER from 'core/util/buffer';
 import { isARPEnabled } from 'core/util/feature';
+import account from 'api/controller/account';
 
 class TransactionRegisterService implements IAssetService<IAssetRegister> {
 
@@ -64,12 +65,6 @@
             referredUsersFactory.get().add(referralAccount);
         }
 
-<<<<<<< HEAD
-        const referrals: Array<any> =
-            referralAccount.referrals.slice(0, config.CONSTANTS.REFERRAL.MAX_COUNT - 1);
-
-=======
->>>>>>> 4194f09b
         const targetAccount: Account = AccountRepo.add({
             address: trs.senderAddress,
             publicKey: trs.senderPublicKey
@@ -90,7 +85,9 @@
         let referrals: Array<Account>;
 
         if (isARPEnabled()) {
-            referrals = referralAccount.arp.referrals.slice(0, config.CONSTANTS.REFERRAL.MAX_COUNT - 1);
+            referrals = referralAccount.arp.referrals
+                .slice(0, config.CONSTANTS.REFERRAL.MAX_COUNT - 1)
+                .map(referral => new Account(referral));
             targetAccount.arp.referrals = [referralAccount, ...referrals];
             return;
         }
