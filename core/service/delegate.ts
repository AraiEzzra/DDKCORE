import Response from 'shared/model/response';
import { Block } from 'shared/model/block';

export interface IDelegateService {
    fork(block: Block, cause: string): Promise<Response<void>>;

    validateBlockSlotAgainstPreviousRound(block: Block): Promise<Response<void>>;

    validateBlockSlot(block: Block, delegatesPublicKeys: string[]): Promise<Response<void>>;

    loadDelegates(): Promise<Response<void>>;

    forge(): Promise<Response<void>>;
}

export class DelegateService implements IDelegateService {
    public async fork(block: Block, cause: string): Promise<Response<void>> {
        return new Response({});
    }

<<<<<<< HEAD
=======
    public async forge(): Promise<Response<void>> {
        return new Response({});
    }

>>>>>>> 831534e3
    public async validateBlockSlot(block: Block, delegatesPublicKeys?: string[]): Promise<Response<void>> {
        return new Response({});
    }

    public async validateBlockSlotAgainstPreviousRound(block: Block): Promise<Response<void>> {
        return new Response({});
    }

    public async loadDelegates(): Promise<Response<void>> {
        return new Response({});
    }
}<|MERGE_RESOLUTION|>--- conflicted
+++ resolved
@@ -18,13 +18,10 @@
         return new Response({});
     }
 
-<<<<<<< HEAD
-=======
     public async forge(): Promise<Response<void>> {
         return new Response({});
     }
 
->>>>>>> 831534e3
     public async validateBlockSlot(block: Block, delegatesPublicKeys?: string[]): Promise<Response<void>> {
         return new Response({});
     }
