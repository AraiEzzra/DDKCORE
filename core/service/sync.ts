--- conflicted
+++ resolved
@@ -165,7 +165,7 @@
     }
 
     sendBlocks(data: BlockLimit, requestPeerInfo: RequestPeerInfo): void {
-        
+
         const { peerAddress, requestId } = requestPeerInfo;
         const blocks = BlockRepository.getMany(data.limit, data.height);
         const serializedBlocks: Array<Block & { transactions?: any }> = blocks.map(block => block.getCopy());
@@ -198,22 +198,16 @@
         return new ResponseEntity();
     }
 
-<<<<<<< HEAD
-    checkCommonBlocks(block: { id: string, height: number }, peer, requestId): void {
+    checkCommonBlocks(block: BlockData, requestPeerInfo: RequestPeerInfo): void {
         const isExist = BlockRepository.has(block.id);
-        SyncRepository.sendCommonBlocksExist({ isExist }, peer, requestId);
-=======
-    checkCommonBlocks(block: BlockData, requestPeerInfo: RequestPeerInfo): void {
-        const isExist = BlockRepository.isExist(block.id);
         logger.trace(`[Service][Sync][checkCommonBlocks] block: ${block.height} exist: ${isExist}`);
         if (!PeerNetworkRepository.has(requestPeerInfo.peerAddress)) {
-            logger.debug(`[Service][Sync][checkCommonBlocks] peer is offline for response` +
-                ` ${requestPeerInfo.peerAddress.ip}`);
+            logger.debug(`[Service][Sync][checkCommonBlocks] peer is offline for response ` +
+                `${requestPeerInfo.peerAddress.ip}`);
             return;
         }
         const networkPeer = PeerNetworkRepository.get(requestPeerInfo.peerAddress);
         networkPeer.responseRPC(ActionTypes.RESPONSE_COMMON_BLOCKS, { isExist }, requestPeerInfo.requestId);
->>>>>>> 5c2ccc6a
     }
 
     updateHeaders(lastBlock: Block) {
