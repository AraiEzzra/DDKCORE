import { Peer } from 'shared/model/peer';
import { Block } from 'shared/model/block';
import { Transaction } from 'shared/model/transaction';
import SystemRepository from 'core/repository/system';
import BlockService from 'core/service/block';
import BlockRepository from 'core/repository/block/index';
import PeerRepository from 'core/repository/peer';
import SyncRepository from 'core/repository/sync';
import SocketRepository from 'core/repository/socket';
import { messageON } from 'shared/util/bus';
import { TOTAL_PERCENTAGE } from 'core/util/const';
import config from 'shared/util/config';
import { logger } from 'shared/util/logger';

//  TODO get from env
const MIN_CONSENSUS = 51;

export interface ISyncService {

    requestPeers(): void;

    sendPeers(peer: Peer): void;

    connectNewPeers(peers: Array<Peer>): void;

    sendNewBlock(block: Block): void;

    sendUnconfirmedTransaction(trs: Transaction<any>): void;

    checkCommonBlock(): Promise<void>;

    requestBlocks(block: Block, peer: Peer): void;

    sendBlocks(data: { height: number, limit: number }, peer: Peer): void;

    consensus: boolean;
}

export class SyncService implements ISyncService {

    requestPeers(): void {
        SyncRepository.requestPeers();
    }

    sendPeers(peer): void {
        SyncRepository.sendPeers(peer);
    }

    connectNewPeers(peers: Array<Peer>): void {
        peers.forEach(peer => SocketRepository.connectNewPeer(peer));
    }

    sendNewBlock(block: Block): void {
        SyncRepository.sendNewBlock(block);
    }

    sendUnconfirmedTransaction(trs: Transaction<any>): void {
        trs.relay += 1;
        if (trs.relay < config.constants.MAX_RELAY) {
            SyncRepository.sendUnconfirmedTransaction(trs);
        }
    }

    async checkCommonBlock(): Promise<void> {
        const lastBlock = BlockRepository.getLastBlock();
        if (!lastBlock) {
            logger.error('ERROR: last block is undefined');
        }
        if (this.checkBlockConsensus(lastBlock) || lastBlock.height === 1) {
            this.requestBlocks(lastBlock);
        } else {

            const randomPeer = PeerRepository.getRandomPeer(
                PeerRepository.getPeersByFilter(lastBlock.height, SystemRepository.broadhash)
            );
            if (!randomPeer) {
                logger.error('[Service][Sync][checkCommonBlock]: Peer doesn`t found');
                return;
            }
            const minHeight = Math.min(...randomPeer.blocksIds.keys());
            if (minHeight > lastBlock.height) {
                messageON('EMIT_REQUEST_COMMON_BLOCKS', {
                    id: lastBlock.id,
                    height: lastBlock.height
                });
            } else {

                await BlockService.deleteLastBlock();
                this.checkCommonBlock();
            }
        }
    }

    requestBlocks(lastBlock, peer = null): void {
        SyncRepository.requestBlocks({ height: lastBlock.height + 1, limit: 42 }, peer);
    }

    sendBlocks(data: { height: number, limit: number }, peer): void {
        const blocks = BlockRepository.getMany(data.height, data.limit);
        SyncRepository.sendBlocks(blocks, peer);
    }

<<<<<<< HEAD
    requestCommonBlocks(block): void {
        SyncRepository.requestCommonBlocks(block);
=======
    requestCommonBlocks(blockData: { id: string, height: number }): void {
        SyncRepository.requestCommonBlocks(blockData);
>>>>>>> ea524567
    }

    checkCommonBlocks(block: { id: string, height: number }, peer): void {
        const isExist = BlockRepository.isExist(block.id);
        SyncRepository.sendCommonBlocksExist({ isExist, block }, peer);
    }

    updateHeaders(lastBlock: Block) {
        SystemRepository.setBroadhash(lastBlock);
        SystemRepository.addBlockIdInPool(lastBlock);
        SystemRepository.setHeight(lastBlock);
        SyncRepository.sendHeaders(
            SystemRepository.getHeaders()
        );
    }

    getBlockConsensus(block: Block) {
        const peers = PeerRepository.peerList();
        const commonPeers = peers.filter(peer => PeerRepository.checkCommonBlock(peer, block));
        if (!peers.length) {
            return 0;
        }
        return commonPeers.length / peers.length * TOTAL_PERCENTAGE;
    }

    checkBlockConsensus(block: Block): boolean {
        return this.getBlockConsensus(block) >= MIN_CONSENSUS;
    }

    getConsensus(): number {
        const peers = PeerRepository.peerList();
        const commonPeers = peers.filter(peer => {
            return peer.broadhash === SystemRepository.broadhash;
        });
        if (!peers.length) {
            return 0;
        }
        return commonPeers.length / peers.length * TOTAL_PERCENTAGE;
    }

    get consensus(): boolean {
        return this.getConsensus() >= MIN_CONSENSUS;
    }
}

export default new SyncService();<|MERGE_RESOLUTION|>--- conflicted
+++ resolved
@@ -100,13 +100,8 @@
         SyncRepository.sendBlocks(blocks, peer);
     }
 
-<<<<<<< HEAD
-    requestCommonBlocks(block): void {
-        SyncRepository.requestCommonBlocks(block);
-=======
     requestCommonBlocks(blockData: { id: string, height: number }): void {
         SyncRepository.requestCommonBlocks(blockData);
->>>>>>> ea524567
     }
 
     checkCommonBlocks(block: { id: string, height: number }, peer): void {
