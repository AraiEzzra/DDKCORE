--- conflicted
+++ resolved
@@ -1,107 +1,9 @@
-<<<<<<< HEAD
 import { PeerRepo } from 'core/repository/peer';
-=======
-import { Peer, PeerState } from 'shared/model/peer';
-import PeerRepo from 'core/repository/peer';
->>>>>>> 9e9645eb
 
-
-<<<<<<< HEAD
 export class PeerService {
     private readonly peerRepo = new PeerRepo();
 
     constructor() { }
-
-}
-=======
-class PeerService {
-
-    public removeBans() {
-        const now = Date.now();
-        _.each(PeerRepo.list(), (peer) => {
-            if (peer.clock && peer.clock <= now) {
-                PeerRepo.unban(peer);
-            }
-        });
-    }
-
-    public insertSeeds() {
-        let updated = 0;
-        config.peers.list.forEach((peer) => {
-            peer = PeerRepo.create(peer);
-            logger.trace(`Processing seed peer: ${peer.string}`);
-            this.ping(peer);
-            ++updated;
-        });
-    }
-
-    public update(peer) {
-        peer.state = PeerState.CONNECTED;
-        return PeerRepo.upsert(peer);
-    }
-
-    public remove(peer) {
-        // additional logic may be transferred to repo
-        PeerRepo.upsert(peer);
-        PeerRepo.remove(peer);
-    }
-
-    public ban(pip, port, seconds) {
-        // additional logic may be transferred to repo
-        PeerRepo.ban(pip, port, seconds);
-    }
-
-    public ping(peer) {
-        // syncRepo call getFromRandomPeer GET/height
-    }
-
-    public discover() {
-
-        function getFromRandomPeer() {
-            // syncRepo call getFromRandomPeer GET/list
-        }
-
-        function pickPeers(peers) {
-            const picked = this.acceptable(peers);
-            return picked;
-        }
-
-        function updatePeers(peers) {
-            peers.forEach((peer) => {
-                peer.state = 1;
-                this.peerRepo.upsert(peer, true);
-            });
-        }
-
-        const peers = getFromRandomPeer();
-        pickPeers(peers);
-        updatePeers(peers);
-    }
-
-    public acceptable(peers) {
-        return [];
-    }
-
-    public list(options?) {
-        // system getBroadHash
-        const peers: Array<Peer> = [];
-        const consensus = '';
-        PeerRepo.getByFilter({});
-        return {
-            peers,
-            consensus
-        };
-    }
-
-    public updatePeers() {
-        let updated = 0;
-        const peers = PeerRepo.list();
-
-        peers.forEach((peer) => {
-            this.ping(peer);
-        });
-    }
 }
 
-export default new PeerService();
->>>>>>> 9e9645eb
+export default new PeerService();