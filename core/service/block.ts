--- conflicted
+++ resolved
@@ -196,19 +196,11 @@
 
         this.verifyBlockSlotNumber(block, lastBlock, errors);
 
-<<<<<<< HEAD
-        const response = new ResponseEntity({ errors: errors.reverse() });
-        if (!response.success) {
-            logger.error(
-                `[Service][Block][verifyBlock] failed for block ${block.id} at height ${block.height}`,
-                JSON.stringify(response.errors),
-=======
         const response = new ResponseEntity<void>({ errors: errors.reverse() });
         if (!response.success) {
             logger.error(
                 `[Service][Block][verifyBlock] block ${block.id} at height ${block.height} is invalid. Error: ` +
                 `${response.errors.join('. ')}`
->>>>>>> 1adf7ac5
             );
         }
         return response;
