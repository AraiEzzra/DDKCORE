import * as crypto from 'crypto';
import * as sodium from 'sodium-native';
import Validator from 'z-schema';

import BUFFER from 'core/util/buffer';
import ZSchema from 'shared/validate/z_schema';
import { logger } from 'shared/util/logger';
import { Account } from 'shared/model/account';
import { Block, BlockModel } from 'shared/model/block';
import BlockStorageService from 'core/service/blockStorage';
import SharedTransactionRepo from 'shared/repository/transaction';
import BlockPGRepo from 'core/repository/block/pg';
import AccountRepo from 'core/repository/account';
import AccountRepository from 'core/repository/account';
import {
    BlockLifecycle,
    IAsset,
    IAssetTransfer,
    Transaction,
    TransactionLifecycle,
    TransactionType,
} from 'shared/model/transaction';
import TransactionDispatcher from 'core/service/transaction';
import TransactionService from 'core/service/transaction';
import TransactionQueue from 'core/service/transactionQueue';
import TransactionPool from 'core/service/transactionPool';
import SlotService from 'core/service/slot';
import RoundRepository from 'core/repository/round';
import { transactionSortFunc } from 'core/util/transaction';
import blockSchema from 'core/schema/block';
import { ResponseEntity } from 'shared/model/response';
import config from 'shared/config';
import SyncService from 'core/service/sync';
import { getAddressByPublicKey } from 'shared/util/account';
import SocketMiddleware from 'core/api/middleware/socket';
import { EVENT_TYPES } from 'shared/driver/socket/codes';
import {
    isBlockCanBeProcessed,
    isEqualHeight,
    isEqualId,
    isEqualPreviousBlock,
    isGreatestHeight,
    isLessHeight,
    isNewer,
    isNext,
    MIN_ROUND_BLOCK_HEIGHT
} from 'core/util/block';
import { IKeyPair } from 'shared/util/ed';
import System from 'core/repository/system';
import BlockHistoryRepository from 'core/repository/history/block';
import TransactionHistoryRepository from 'core/repository/history/transaction';
import { getFirstSlotNumberInRound } from 'core/util/slot';
import RoundService from 'core/service/round';
import { messageON } from 'shared/util/bus';
import DelegateService from 'core/service/delegate';
import FailService from 'core/service/fail';
import { validateTransactionsSorting } from 'core/util/validate/transaction';

export interface IBlockService {
    generateBlock(keyPair: IKeyPair, timestamp: number): Promise<ResponseEntity>;

    verifyBlock(block: Block, verify: boolean): ResponseEntity;

    validateReceivedBlock(lastBlock: Block, receivedBlock: Block): ResponseEntity;

    addPayloadHash(block: Block, keyPair: IKeyPair): ResponseEntity<Block>;

    receiveBlock(block: Block): Promise<ResponseEntity>;

    deleteLastBlock(): Promise<ResponseEntity<Block>>;

    applyGenesisBlock(rawBlock: BlockModel): Promise<ResponseEntity>;

    create({ transactions, timestamp, previousBlock, keyPair }): Block;

    validate(block: BlockModel): ResponseEntity<null>;
}

const validator: Validator = new ZSchema({});

class BlockService implements IBlockService {
    private readonly currentBlockVersion: number = config.CONSTANTS.FORGING.CURRENT_BLOCK_VERSION;
    private readonly BLOCK_BUFFER_SIZE
        = BUFFER.LENGTH.UINT32 // version
        + BUFFER.LENGTH.INT64 // timestamp
        + BUFFER.LENGTH.UINT32 // transactionCount
        + BUFFER.LENGTH.INT64 // amount
        + BUFFER.LENGTH.INT64 // fee
    ;

    public async generateBlock(keyPair: IKeyPair, timestamp: number): Promise<ResponseEntity> {
        logger.info(`[Service][Block][generate] timestamp ${timestamp}`);

        const transactions: Array<Transaction<object>> =
            TransactionPool.popSortedUnconfirmedTransactions(config.CONSTANTS.MAX_TRANSACTIONS_PER_BLOCK);

<<<<<<< HEAD
        const previousBlock: Block = BlockRepo.getLastBlock();
        const block: Block = this.create({
            keyPair,
            timestamp,
            previousBlock,
=======
        const block: Block = this.create({
            keyPair,
            timestamp,
            previousBlock: BlockStorageService.getLast(),
>>>>>>> 8cf766ad
            transactions,
        });

        const processResponse: ResponseEntity = await this.process(block, true, keyPair, false);
        if (!processResponse.success) {
            TransactionDispatcher.returnToQueueConflictedTransactionFromPool(transactions);

<<<<<<< HEAD
            processBlockResponse.errors.push('generate block');
            return processBlockResponse;
=======
            processResponse.errors.push('generate block');
            return processResponse;
>>>>>>> 8cf766ad
        }

        return new ResponseEntity();
    }

    private pushInPool(transactions: Array<Transaction<object>>): void {
        for (const trs of transactions) {
            const sender = AccountRepository.getByAddress(trs.senderAddress);
            const verifyResult = TransactionService.verifyUnconfirmed(trs, sender, true);
            if (verifyResult.success) {
                TransactionPool.push(trs, sender, false);
            } else {
                TransactionQueue.push(trs);
                logger.debug(
                    `[Service][Block][pushInPool] Transaction with id ${trs.id} returned to queue` +
                    ` by error: ${verifyResult.errors.join('.')}`
                );
            }
        }
    }

    private async process(
        block: Block,
        broadcast: boolean,
        keyPair: IKeyPair,
        verify: boolean = true
    ): Promise<ResponseEntity> {
        const round = RoundRepository.getCurrentRound();
        const prevRound = RoundRepository.getPrevRound();
        BlockHistoryRepository.addEvent(block, { action: BlockLifecycle.PROCESS, state: { round, prevRound } });

        if (verify) {
            BlockHistoryRepository.addEvent(block, { action: BlockLifecycle.VERIFY });
            const resultVerifyBlock: ResponseEntity = this.verifyBlock(block, !keyPair);
            if (!resultVerifyBlock.success) {
                return new ResponseEntity({ errors: [...resultVerifyBlock.errors, 'process'] });
            }

            const validationResponse = this.verifyBlockSlot(block);
            if (!validationResponse.success) {
<<<<<<< HEAD
                return new ResponseEntity<void>({ errors: [...validationResponse.errors, 'process'] });
=======
                return new ResponseEntity({ errors: [...validationResponse.errors, 'process'] });
>>>>>>> 8cf766ad
            }
        }

        const isExists = BlockStorageService.has(block.id);
        if (isExists) {
            return new ResponseEntity({ errors: [`Block ${block.id} already exists`] });
        }

        const resultCheckTransactions: ResponseEntity = this.checkTransactionsAndApplyUnconfirmed(block, verify);
        if (!resultCheckTransactions.success) {
            return new ResponseEntity({ errors: [...resultCheckTransactions.errors, 'process'] });
        }

        const applyBlockResponse: ResponseEntity = await this.applyBlock(block, broadcast, keyPair);
        if (!applyBlockResponse.success) {
            [...block.transactions]
                .reverse()
                .forEach(trs => {
                    const sender = AccountRepository.getByAddress(trs.senderAddress);
                    TransactionDispatcher.undoUnconfirmed(trs, sender);
                    TransactionHistoryRepository.addEvent(trs, { action: TransactionLifecycle.UNDO_BY_FAILED_APPLY });
                });
            return new ResponseEntity({ errors: [...applyBlockResponse.errors, 'process'] });
        }

        return new ResponseEntity();
    }

    verifyBlock(block: Block, verify: boolean): ResponseEntity {
        const lastBlock: Block = BlockStorageService.getLast();

        let errors: Array<string> = [];

        if (verify) {
            this.verifySignature(block, errors);
        }

        this.verifyPreviousBlock(block, errors);
        this.verifyVersion(block, errors);
        // TODO: validate total fee

        if (verify) {
            this.verifyId(block, errors);
            this.verifyPayload(block, errors);
        }

        this.verifyBlockSlotNumber(block, lastBlock, errors);

<<<<<<< HEAD
        const response = new ResponseEntity<void>({ errors: errors.reverse() });
        if (!response.success) {
=======
        const response = new ResponseEntity({ errors: errors.reverse() });

        if (response.success) {
            logger.info(
                `Verify->verifyBlock succeeded for block ${block.id} at height ${
                    block.height
                    }.`
            );
        } else {
>>>>>>> 8cf766ad
            logger.error(
                `[Service][Block][verifyBlock] block ${block.id} at height ${block.height} is invalid. Error: ` +
                `${response.errors.join('. ')}`
            );
        }
        return response;
    }

    validateReceivedBlock(lastBlock: Block, receivedBlock: Block): ResponseEntity {
        if (isEqualId(lastBlock, receivedBlock)) {
            return new ResponseEntity({
                errors: [
                    `[validateReceivedBlock] Block already processed: ${receivedBlock.id}`
                ]
            });
        }

        if (isLessHeight(lastBlock, receivedBlock)) {
            return new ResponseEntity({
                errors: [
                    `[validateReceivedBlock] received block less then last block: ${receivedBlock.id}`
                ]
            });
        }

        if (isGreatestHeight(lastBlock, receivedBlock)) {
            if (!isNext(lastBlock, receivedBlock) || !isBlockCanBeProcessed(lastBlock, receivedBlock)) {
                // TODO replace it
                if (!SyncService.getMyConsensus() && !System.synchronization) {
                    messageON('EMIT_SYNC_BLOCKS');
                }
                return new ResponseEntity({
                    errors: [
                        `[validateReceivedBlock] Block not close: ${receivedBlock.id}`
                    ]
                });
            }
        }

        if (isEqualHeight(lastBlock, receivedBlock)) {
            if (
                !isNewer(lastBlock, receivedBlock) ||
                SyncService.getMyConsensus() ||
                !isEqualPreviousBlock(lastBlock, receivedBlock)
            ) {
                return new ResponseEntity({
                    errors: [
                        `[validateReceivedBlock] receive not valid equal block: ${receivedBlock.id}`
                    ]
                });
            }

            const verifyEqualResponse = this.verifyEqualBlock(receivedBlock);
            if (!verifyEqualResponse.success) {
                return new ResponseEntity({
                    errors: [
                        `[validateReceivedBlock] verify failed for equal block: ${receivedBlock.id} ` +
                        `errors: ${verifyEqualResponse.errors}`
                    ]
                });
            }
        }

        return new ResponseEntity();
    }

<<<<<<< HEAD
    // TODO: what does it do?
    public verifyEqualBlock(receivedBlock: Block): ResponseEntity<void> {
        return new ResponseEntity<void>();
    }

    public setHeight(block: Block, lastBlock: Block): Block {
        block.height = lastBlock.height + 1;
        return block;
=======
    public verifyEqualBlock(receivedBlock: Block): ResponseEntity {
        return new ResponseEntity();
>>>>>>> 8cf766ad
    }

    private verifySignature(block: Block, errors: Array<string>): void {
        let valid: boolean = false;
        const hash = this.getHash(block, true);
        const blockSignatureBuffer = Buffer.from(block.signature, 'hex');
        const generatorPublicKeyBuffer = Buffer.from(block.generatorPublicKey, 'hex');

        try {
            valid = sodium.crypto_sign_verify_detached(blockSignatureBuffer, hash, generatorPublicKeyBuffer);
        } catch (e) {
            errors.push(e.toString());
        }

        if (!valid) {
            errors.push('Failed to validate block signature');
        }
    }

    private verifyPreviousBlock(block: Block, errors: Array<string>): void {
        if (!block.previousBlockId && block.height !== 1) {
            errors.push('Invalid previous block');
        }
    }

    private verifyVersion(block: Block, errors: Array<string>): void {
        const version: number = block.version;
        if (version !== this.currentBlockVersion) {
            errors.push('Invalid block version',
                'No exceptions found. Block version doesn\'t match the current one.');
        }
    }

    private verifyId(block: Block, errors: Array<string>): void {
        const id: string = this.getId(block);
        if (block.id !== id) {
            errors.push(`Block id is corrupted expected: ${id} actual: ${block.id}`);
        }
    }

    private getId(block: Block): string {
        return this.getHash(block, false).toString('hex');
    }

    private verifyPayload(block: Block, errors: Array<string>): void {
        if (block.transactions.length !== block.transactionCount) {
            errors.push('Included transactions do not match block transactions count');
        }

        if (block.transactions.length > config.CONSTANTS.MAX_TRANSACTIONS_PER_BLOCK) {
            errors.push('Number of transactions exceeds maximum per block');
        }

        let totalAmount = 0;
        let totalFee = 0;
        const payloadHash = crypto.createHash('sha256');
        const appliedTransactions = {};

        for (const trs of block.transactions) {
            let bytes: Buffer;

            try {
                bytes = TransactionDispatcher.getBytes(trs);
            } catch (e) {
                errors.push(e.toString());
            }

            if (appliedTransactions[trs.id]) {
                errors.push(`Encountered duplicate transaction: ${trs.id}`);
            }

            appliedTransactions[trs.id] = trs;
            if (bytes) {
                payloadHash.update(bytes);
            }
            if (trs.type === TransactionType.SEND) {
                const asset: IAssetTransfer = <IAssetTransfer>trs.asset;
                totalAmount += asset.amount;
            }
            totalFee += trs.fee;
        }
        const hex = payloadHash.digest().toString('hex');

        if (hex !== block.payloadHash) {
            errors.push('Invalid payload hash');
        }

        if (totalAmount !== block.amount) {
            errors.push('Invalid total amount');
        }

        if (totalFee !== block.fee) {
            errors.push(`Invalid total fee. Expected: ${totalFee}, actual: ${block.fee}`);
        }
    }

    private verifyBlockSlotNumber(receivedBlock: Block, lastBlock: Block, errors: Array<string>): void {
        const receivedBlockSlotNumber = SlotService.getSlotNumber(receivedBlock.createdAt);
        const lastBlockSlotNumber = SlotService.getSlotNumber(lastBlock.createdAt);
        const currentSlotNumber = SlotService.getSlotNumber();

        const activeDelegatesCount = DelegateService.getActiveDelegatesCount();
        if (
            receivedBlockSlotNumber > currentSlotNumber + activeDelegatesCount - 1 ||
            receivedBlockSlotNumber <= lastBlockSlotNumber
        ) {
            errors.push('Invalid block timestamp');
        }
    }

    private verifyBlockSlot(block: Block): ResponseEntity {
        const blockSlot = SlotService.getSlotNumber(block.createdAt);
        if (block.height === 1 || !FailService.isValidateBlockSlot(blockSlot)) {
            return new ResponseEntity();
        }

        logger.trace(`[Service][Block][validateBlockSlot]: blockSlot ${blockSlot}`);

        let currentRound = RoundRepository.getCurrentRound();
        logger.trace(`[Service][Block][validateBlockSlot]: round ${JSON.stringify(currentRound)}`);

        const generatorSlot = currentRound.slots[block.generatorPublicKey];

        if (!generatorSlot) {
            return new ResponseEntity({ errors: ['GeneratorPublicKey does not exist in current round'] });
        }

        if (blockSlot !== generatorSlot.slot) {
            return new ResponseEntity(
                { errors: [`blockSlot: ${blockSlot} not equal with generatorSlot: ${generatorSlot.slot}`] }
            );
        }

        return new ResponseEntity({});
    }

    private checkTransactionsAndApplyUnconfirmed(block: Block, verify: boolean): ResponseEntity {
        const errors: Array<string> = [];
        let i = 0;

        while (i < block.transactions.length) {
            const trs: Transaction<object> = block.transactions[i];

            let sender: Account = AccountRepository.getByAddress(trs.senderAddress);
            if (!sender) {
                sender = AccountRepo.add({
                    publicKey: trs.senderPublicKey,
                    address: trs.senderAddress
                });
            } else if (!sender.publicKey) {
                sender.publicKey = trs.senderPublicKey;
            }

<<<<<<< HEAD
            if (verify) {
                const resultCheckTransaction: ResponseEntity<void> = this.checkTransaction(trs, sender);
                if (!resultCheckTransaction.success) {
                    errors.push(...resultCheckTransaction.errors);
                    logger.error(
                        `[Service][Block][checkTransactionsAndApplyUnconfirmed][error] ${errors.join('. ')}. `,
                    );
                    i--;
                    break;
=======
                if (verify) {
                    const resultCheckTransaction: ResponseEntity = this.checkTransaction(trs, sender);
                    if (!resultCheckTransaction.success) {
                        errors.push(...resultCheckTransaction.errors);
                        logger.error(
                            `[Service][Block][checkTransactionsAndApplyUnconfirmed][error] ${errors.join('. ')}. ` +
                            `Transaction id: ${trs.id}`,
                        );
                        i--;
                        continue;
                    }
                } else {
                    // recalculate vote fee before block generation
                    if (trs.type === TransactionType.VOTE) {
                        trs.fee = TransactionDispatcher.calculateFee(trs, sender);
                    }
>>>>>>> 8cf766ad
                }
            }

            TransactionDispatcher.applyUnconfirmed(trs, sender);
            i++;
        }

        if (errors.length) {
            while (i >= 0) {
                const trs: Transaction<object> = block.transactions[i];
                const sender: Account = AccountRepository.getByPublicKey(trs.senderPublicKey);
                TransactionDispatcher.undoUnconfirmed(trs, sender);
                i--;
            }
        }

<<<<<<< HEAD
        return new ResponseEntity<void>({ errors });
=======
        return new ResponseEntity({ errors });
>>>>>>> 8cf766ad
    }

    private checkTransaction(trs: Transaction<object>, sender: Account): ResponseEntity {
        const validateResult = TransactionDispatcher.validate(trs);
        if (!validateResult.success) {
            return new ResponseEntity({ errors: [...validateResult.errors, 'checkTransaction'] });
        }

        const verifyResult: ResponseEntity = TransactionDispatcher.verifyUnconfirmed(trs, sender);
        if (!verifyResult.success) {
            return new ResponseEntity({ errors: [...verifyResult.errors, 'checkTransaction'] });
        }

        return new ResponseEntity();
    }

    private async applyBlock(
        block: Block,
        broadcast: boolean,
        keyPair: IKeyPair,
    ): Promise<ResponseEntity> {
        if (keyPair) {
            const addPayloadHashResponse: ResponseEntity<Block> = this.addPayloadHash(block, keyPair);
            if (!addPayloadHashResponse.success) {
                return new ResponseEntity({ errors: [...addPayloadHashResponse.errors, 'applyBlock'] });
            }
        }

        const saveResult = await BlockPGRepo.batchSave(block);
        if (!saveResult.success) {
            saveResult.errors.push('applyBlock');
            return saveResult;
        }

        BlockStorageService.push(block);
        BlockHistoryRepository.addEvent(block, { action: BlockLifecycle.APPLY });

        for (const trs of block.transactions) {
            const sender = AccountRepo.getByPublicKey(trs.senderPublicKey);
            TransactionDispatcher.apply(trs, sender);
        }

        logger.info(
<<<<<<< HEAD
            `[Service][Block][applyBlock] block ${block.id}, height: ${block.height}, ` +
=======
            `[Service][Block][apply] block ${block.id}, height: ${block.height}, ` +
>>>>>>> 8cf766ad
            `applied with ${block.transactionCount} transactions`
        );

        if (broadcast && !System.synchronization) {
            const serializedBlock = block.serialize();

            SocketMiddleware.emitEvent(EVENT_TYPES.APPLY_BLOCK, serializedBlock);
            SyncService.sendNewBlock(serializedBlock);
        }

        if (block.height >= MIN_ROUND_BLOCK_HEIGHT) {
            RoundRepository.getCurrentRound().slots[block.generatorPublicKey].isForged = true;
        }

        return new ResponseEntity();
    }

    addPayloadHash(block: Block, keyPair: IKeyPair): ResponseEntity<Block> {
        const payloadHash = crypto.createHash('sha256');
        for (let i = 0; i < block.transactions.length; i++) {
            const transaction = block.transactions[i];
            const bytes = TransactionDispatcher.getBytes(transaction);

            block.fee += transaction.fee;
            if (transaction.type === TransactionType.SEND) {
                const asset: IAssetTransfer = <IAssetTransfer>transaction.asset;
                block.amount += asset.amount;
            }
            payloadHash.update(bytes);
        }

        block.payloadHash = payloadHash.digest().toString('hex');
        block.signature = this.calculateSignature(block, keyPair);
        block.id = this.getId(block);

        for (const transaction of block.transactions) {
            transaction.blockId = block.id;
        }

        const round = RoundRepository.getCurrentRound();
        const prevRound = RoundRepository.getPrevRound();
        BlockHistoryRepository.addEvent(block, { action: BlockLifecycle.CREATE, state: { round, prevRound } });

        return new ResponseEntity<Block>({ data: block });
    }

    public async receiveBlock(block: Block): Promise<ResponseEntity> {
        BlockHistoryRepository.addEvent(block, { action: BlockLifecycle.RECEIVE });

        logger.info(
            `[Service][Block][receiveBlock] Received block: ${block.id}, ` +
            `height: ${block.height}, ` +
            `slot: ${SlotService.getSlotNumber(block.createdAt)}, ` +
            `relay: ${block.relay}`
        );

        const removedTransactions = TransactionPool.batchRemove(block.transactions);
        logger.debug(
            `[Service][Block][receiveBlock] removed transactions count: ${removedTransactions.length}`
        );

        if (!RoundRepository.getCurrentRound()) {
            const activeDelegatesCount = DelegateService.getActiveDelegatesCount();
            const firstSlotNumber = getFirstSlotNumberInRound(block.createdAt, activeDelegatesCount);
            const newRound = RoundService.generate(firstSlotNumber);
            RoundRepository.add(newRound);
        }

        let isVerify = true;
        if (!FailService.isVerifyBlock(block.id)) {
            isVerify = false;
        }

        const errors: Array<string> = [];
        const processBlockResponse: ResponseEntity = await this.process(block, true, null, isVerify);
        if (!processBlockResponse.success) {
            errors.push(...processBlockResponse.errors);
        }

        if (errors.length) {
            this.pushInPool(removedTransactions);
            logger.error(`[Service][Block][receiveBlock] blockId: ${block.id} errors: ${JSON.stringify(errors)}`);
            // TODO check it
            // block.transactions.forEach(trs => {
            //     TransactionQueue.push(trs);
            // });
        } else {
            const transactionForReturn: Array<Transaction<IAsset>> = [];
            removedTransactions.forEach((removedTrs) => {
                if (!(block.transactions.find(trs => trs.id === removedTrs.id))) {
                    transactionForReturn.push(removedTrs);
                }
            });

            this.pushInPool(transactionForReturn);
            TransactionDispatcher.returnToQueueConflictedTransactionFromPool(block.transactions);
        }

        return new ResponseEntity({ errors });
    }

    public async deleteLastBlock(): Promise<ResponseEntity<Block>> {
        let lastBlock = BlockStorageService.getLast();
        logger.info(`Deleting last block: ${lastBlock.id}, height: ${lastBlock.height}`);
        if (lastBlock.height === 1) {
            return new ResponseEntity<Block>({ errors: ['Cannot delete genesis block'] });
        }

        const deleteResult = await BlockPGRepo.deleteById(lastBlock.id);
        if (!deleteResult.success) {
            deleteResult.errors.push('deleteLastBlock');
            return new ResponseEntity({ errors: deleteResult.errors });
        }

        const currentRound = RoundRepository.getCurrentRound();
        currentRound.slots[lastBlock.generatorPublicKey].isForged = false;

        const newLastBlock = BlockStorageService.popLast();
        const round = RoundRepository.getCurrentRound();
        const prevRound = RoundRepository.getPrevRound();
        BlockHistoryRepository.addEvent(lastBlock, { action: BlockLifecycle.UNDO, state: { round, prevRound } });

        const reversedTransactions = [...lastBlock.transactions].reverse();
        for (const transaction of reversedTransactions) {
            const sender = AccountRepo.getByAddress(transaction.senderAddress);
            TransactionDispatcher.undo(transaction, sender);
            TransactionDispatcher.undoUnconfirmed(transaction, sender);
        }

        const serializedBlock: Block & { transactions: any } = lastBlock.getCopy();
        serializedBlock.transactions = lastBlock.transactions.map(trs => SharedTransactionRepo.serialize(trs));
        SocketMiddleware.emitEvent<Block>(EVENT_TYPES.UNDO_BLOCK, serializedBlock);

        return new ResponseEntity<Block>({ data: newLastBlock });
    }

    public async applyGenesisBlock(rawBlock: BlockModel): Promise<ResponseEntity> {
        rawBlock.transactions.forEach((rawTrs) => {
            const address = getAddressByPublicKey(rawTrs.senderPublicKey);
            const publicKey = rawTrs.senderPublicKey;
            AccountRepo.add({ publicKey, address });
        });
        const resultTransactions = rawBlock.transactions.map((transaction) =>
            SharedTransactionRepo.deserialize(transaction)
        );
        rawBlock.transactions = <Array<Transaction<IAsset>>>resultTransactions;
        const block = new Block({ ...rawBlock, createdAt: 0, previousBlockId: null });
        block.transactions = block.transactions.sort(transactionSortFunc);
        return this.process(block, false, null, false);
    }

    public create({ transactions, timestamp, previousBlock, keyPair }): Block {
<<<<<<< HEAD
        const blockTransactions = transactions.sort(transactionSortFunc);
=======
        transactions.sort(transactionSortFunc);
>>>>>>> 8cf766ad

        return new Block({
            createdAt: timestamp,
            transactionCount: transactions.length,
            previousBlockId: previousBlock.id,
            height: previousBlock.height + 1,
            generatorPublicKey: keyPair.publicKey.toString('hex'),
            transactions,
            height: previousBlock.height + 1,
        });
    }

    private calculateSignature(block: Block, keyPair: IKeyPair): string {
        const blockHash = this.getHash(block, true);
        const signature = Buffer.alloc(sodium.crypto_sign_BYTES);
        sodium.crypto_sign_detached(signature, blockHash, keyPair.privateKey);
        return signature.toString('hex');
    }

    private getHash(block: Block, skipSignature: boolean = false): Buffer {
        return crypto.createHash('sha256').update(this.getBytes(block, skipSignature)).digest();
    }

    private getBytes(block: Block, skipSignature: boolean = false): Buffer {
        const buf = Buffer.alloc(this.BLOCK_BUFFER_SIZE);
        let offset = 0;

        offset = BUFFER.writeInt32LE(buf, block.version, offset);
        offset = BUFFER.writeInt32LE(buf, block.createdAt, offset);
        offset = BUFFER.writeInt32LE(buf, block.transactionCount, offset);
        offset = BUFFER.writeUInt64LE(buf, block.amount, offset);
        BUFFER.writeUInt64LE(buf, block.fee, offset);

        return Buffer.concat([
            buf,
            Buffer.from(block.previousBlockId ? block.previousBlockId : '', 'hex'),
            Buffer.from(block.payloadHash, 'hex'),
            Buffer.from(block.generatorPublicKey, 'hex'),
            Buffer.from(!skipSignature && block.signature ? block.signature : '', 'hex'),
        ]);
    }

    public validate(block: BlockModel): ResponseEntity<null> {
        const round = RoundRepository.getCurrentRound();
        const prevRound = RoundRepository.getPrevRound();
        BlockHistoryRepository.addEvent(
            block as Block,
            { action: BlockLifecycle.VALIDATE, state: { round, prevRound } },
        );

        const isValid: boolean = validator.validate(block, blockSchema);
        if (!isValid) {
            return new ResponseEntity<null>({
                errors: validator.getLastErrors().map(err => err.message),
            });
        }

        if (!validateTransactionsSorting(block.transactions)) {
            return new ResponseEntity<null>({
                errors: [`Incorrectly sorted transactions`],
            });
        }

        return new ResponseEntity<null>();
    }
}

export default new BlockService();<|MERGE_RESOLUTION|>--- conflicted
+++ resolved
@@ -94,18 +94,10 @@
         const transactions: Array<Transaction<object>> =
             TransactionPool.popSortedUnconfirmedTransactions(config.CONSTANTS.MAX_TRANSACTIONS_PER_BLOCK);
 
-<<<<<<< HEAD
-        const previousBlock: Block = BlockRepo.getLastBlock();
-        const block: Block = this.create({
-            keyPair,
-            timestamp,
-            previousBlock,
-=======
         const block: Block = this.create({
             keyPair,
             timestamp,
             previousBlock: BlockStorageService.getLast(),
->>>>>>> 8cf766ad
             transactions,
         });
 
@@ -113,13 +105,8 @@
         if (!processResponse.success) {
             TransactionDispatcher.returnToQueueConflictedTransactionFromPool(transactions);
 
-<<<<<<< HEAD
-            processBlockResponse.errors.push('generate block');
-            return processBlockResponse;
-=======
             processResponse.errors.push('generate block');
             return processResponse;
->>>>>>> 8cf766ad
         }
 
         return new ResponseEntity();
@@ -160,11 +147,7 @@
 
             const validationResponse = this.verifyBlockSlot(block);
             if (!validationResponse.success) {
-<<<<<<< HEAD
-                return new ResponseEntity<void>({ errors: [...validationResponse.errors, 'process'] });
-=======
                 return new ResponseEntity({ errors: [...validationResponse.errors, 'process'] });
->>>>>>> 8cf766ad
             }
         }
 
@@ -213,20 +196,8 @@
 
         this.verifyBlockSlotNumber(block, lastBlock, errors);
 
-<<<<<<< HEAD
         const response = new ResponseEntity<void>({ errors: errors.reverse() });
         if (!response.success) {
-=======
-        const response = new ResponseEntity({ errors: errors.reverse() });
-
-        if (response.success) {
-            logger.info(
-                `Verify->verifyBlock succeeded for block ${block.id} at height ${
-                    block.height
-                    }.`
-            );
-        } else {
->>>>>>> 8cf766ad
             logger.error(
                 `[Service][Block][verifyBlock] block ${block.id} at height ${block.height} is invalid. Error: ` +
                 `${response.errors.join('. ')}`
@@ -293,19 +264,8 @@
         return new ResponseEntity();
     }
 
-<<<<<<< HEAD
-    // TODO: what does it do?
-    public verifyEqualBlock(receivedBlock: Block): ResponseEntity<void> {
-        return new ResponseEntity<void>();
-    }
-
-    public setHeight(block: Block, lastBlock: Block): Block {
-        block.height = lastBlock.height + 1;
-        return block;
-=======
     public verifyEqualBlock(receivedBlock: Block): ResponseEntity {
         return new ResponseEntity();
->>>>>>> 8cf766ad
     }
 
     private verifySignature(block: Block, errors: Array<string>): void {
@@ -459,7 +419,6 @@
                 sender.publicKey = trs.senderPublicKey;
             }
 
-<<<<<<< HEAD
             if (verify) {
                 const resultCheckTransaction: ResponseEntity<void> = this.checkTransaction(trs, sender);
                 if (!resultCheckTransaction.success) {
@@ -469,24 +428,6 @@
                     );
                     i--;
                     break;
-=======
-                if (verify) {
-                    const resultCheckTransaction: ResponseEntity = this.checkTransaction(trs, sender);
-                    if (!resultCheckTransaction.success) {
-                        errors.push(...resultCheckTransaction.errors);
-                        logger.error(
-                            `[Service][Block][checkTransactionsAndApplyUnconfirmed][error] ${errors.join('. ')}. ` +
-                            `Transaction id: ${trs.id}`,
-                        );
-                        i--;
-                        continue;
-                    }
-                } else {
-                    // recalculate vote fee before block generation
-                    if (trs.type === TransactionType.VOTE) {
-                        trs.fee = TransactionDispatcher.calculateFee(trs, sender);
-                    }
->>>>>>> 8cf766ad
                 }
             }
 
@@ -503,11 +444,7 @@
             }
         }
 
-<<<<<<< HEAD
-        return new ResponseEntity<void>({ errors });
-=======
         return new ResponseEntity({ errors });
->>>>>>> 8cf766ad
     }
 
     private checkTransaction(trs: Transaction<object>, sender: Account): ResponseEntity {
@@ -551,11 +488,7 @@
         }
 
         logger.info(
-<<<<<<< HEAD
-            `[Service][Block][applyBlock] block ${block.id}, height: ${block.height}, ` +
-=======
             `[Service][Block][apply] block ${block.id}, height: ${block.height}, ` +
->>>>>>> 8cf766ad
             `applied with ${block.transactionCount} transactions`
         );
 
@@ -708,11 +641,7 @@
     }
 
     public create({ transactions, timestamp, previousBlock, keyPair }): Block {
-<<<<<<< HEAD
-        const blockTransactions = transactions.sort(transactionSortFunc);
-=======
         transactions.sort(transactionSortFunc);
->>>>>>> 8cf766ad
 
         return new Block({
             createdAt: timestamp,
