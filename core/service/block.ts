--- conflicted
+++ resolved
@@ -308,10 +308,7 @@
         }
     }
 
-<<<<<<< HEAD
-    private checkExists(block: Block): ResponseEntity<void> {
-=======
-    private validateBlockSlot(block: Block): Response<void> {
+    private validateBlockSlot(block: Block): ResponseEntity<void> {
         if (block.height === 1) {
             return new Response();
         }
@@ -333,11 +330,10 @@
             errors.push(`Invalid block slot number: blockSlot ${blockSlot} generator slot ${generatorSlot.slot}`);
         }
 
-        return new Response({errors});
-    }
-
-    private checkExists(block: Block): Response<void> {
->>>>>>> fb184484
+        return new Response<void>({errors});
+    }
+
+    private checkExists(block: Block): ResponseEntity<void> {
         const exists: boolean = BlockRepo.isExist(block.id);
         if (exists) {
             return new ResponseEntity<void>({errors: [['Block', block.id, 'already exists'].join(' ')]});
