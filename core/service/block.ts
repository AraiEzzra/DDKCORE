import * as crypto from 'crypto';
import * as sodium from 'sodium-javascript';
import BUFFER from 'core/util/buffer';

import Validator from 'z-schema';
import ZSchema from 'shared/util/z_schema';
import { logger } from 'shared/util/logger';
import { Account } from 'shared/model/account';
import { Block, BlockModel } from 'shared/model/block';
import BlockRepo from 'core/repository/block';
import BlockPGRepo from 'core/repository/block/pg';
import AccountRepo from 'core/repository/account';
import AccountRepository from 'core/repository/account';
import { IAsset, IAssetTransfer, Transaction, TransactionType } from 'shared/model/transaction';
import TransactionDispatcher from 'core/service/transaction';
import TransactionQueue from 'core/service/transactionQueue';
import TransactionPool from 'core/service/transactionPool';
import TransactionRepo from 'core/repository/transaction/';
import slotService from 'core/service/slot';
import RoundService from 'core/service/round';
import RoundRepository from 'core/repository/round';
import { transactionSortFunc } from 'core/util/transaction';
import blockSchema from 'core/schema/block';
import { ResponseEntity } from 'shared/model/response';
import { messageON } from 'shared/util/bus';
import config from 'shared/util/config';
import SyncService from 'core/service/sync';
import system from 'core/repository/system';
<<<<<<< HEAD
import TransactionPGRepo from 'core/repository/transaction/pg';
=======
>>>>>>> ea524567
import { getAddressByPublicKey } from 'shared/util/account';

const validator: Validator = new ZSchema({});

interface IKeyPair {
    privateKey: string;
    publicKey: string;
}

class BlockService {

<<<<<<< HEAD
    private secondsRadix = 1000;
=======
>>>>>>> ea524567
    private readonly currentBlockVersion: number = config.constants.CURRENT_BLOCK_VERSION;

    private readonly BLOCK_BUFFER_SIZE
        = BUFFER.LENGTH.UINT32 // version
        + BUFFER.LENGTH.INT64 // timestamp
        + BUFFER.LENGTH.DOUBLE_HEX // previousBlockId
        + BUFFER.LENGTH.UINT32 // transactionCount
        + BUFFER.LENGTH.INT64 // amount
        + BUFFER.LENGTH.INT64 // fee
        + BUFFER.LENGTH.HEX // payloadHash
        + BUFFER.LENGTH.HEX // generatorPublicKey
    ;

<<<<<<< HEAD
    public async generateBlock(keyPair: IKeyPair, timestamp: number): Promise<Response<void>> {
=======
    public async generateBlock(keyPair: IKeyPair, timestamp: number): Promise<ResponseEntity<void>> {
>>>>>>> ea524567
        logger.debug(`[Service][Block][generateBlock] timestamp ${timestamp}`);
        this.lockTransactionPoolAndQueue();

        const transactions: Array<Transaction<object>> =
            TransactionPool.popSortedUnconfirmedTransactions(config.constants.maxTxsPerBlock);
        // logger.debug(`[Process][newGenerateBlock][transactions] ${JSON.stringify(transactions)}`);

        const previousBlock: Block = BlockRepo.getLastBlock();

        const block: Block = this.create({
            keyPair,
            timestamp,
            previousBlock,
            transactions
        });

<<<<<<< HEAD
        const processBlockResponse: Response<void> = await this.process(block, true, true, keyPair, false);
=======
        const processBlockResponse: ResponseEntity<void> = await this.process(block, true, keyPair, false);
>>>>>>> ea524567
        if (!processBlockResponse.success) {
            TransactionDispatcher.returnToQueueConflictedTransactionFromPool(transactions);

            processBlockResponse.errors.push('[Process][newGenerateBlock] generate block');
            return processBlockResponse;
        }

        this.unlockTransactionPoolAndQueue();

        return new ResponseEntity<void>();
    }

    private pushInPool(transactions: Array<Transaction<object>>): void {
        for (const trs of transactions) {
            TransactionPool.push(trs, undefined, false);
        }
    }

    private lockTransactionPoolAndQueue(): void {
        TransactionQueue.lock();
    }

    private unlockTransactionPoolAndQueue(): void {
        TransactionQueue.unlock();
        TransactionQueue.process();
    }

    /**
     * @implements system.update
     */
    private async process(
        block: Block,
        broadcast: boolean,
<<<<<<< HEAD
        saveBlock: boolean,
        keyPair: IKeyPair,
        verify: boolean = true
    ): Promise<Response<void>> {

        if (verify) {
            const resultVerifyBlock: IVerifyResult = this.verifyBlock(block, !keyPair);
            if (!resultVerifyBlock.verified) {
                return new Response<void>({errors: [...resultVerifyBlock.errors, 'processBlock']});
=======
        keyPair: IKeyPair,
        verify: boolean = true
    ): Promise<ResponseEntity<void>> {

        if (verify) {
            const resultVerifyBlock: ResponseEntity<void> = this.verifyBlock(block, !keyPair);
            if (!resultVerifyBlock.success) {
                return new ResponseEntity<void>({errors: [...resultVerifyBlock.errors, 'processBlock']});
>>>>>>> ea524567
            }
        } else {
            // TODO: remove when validate will be fix
            if (keyPair) {
                const lastBlock: Block = BlockRepo.getLastBlock();
                block = this.setHeight(block, lastBlock);
            }
        }

        // todo fix issue with invalid block slot
        // const validationResponse = this.validateBlockSlot(block);
        // if (!validationResponse.success) {
        //     return new Response<void>({errors: [...validationResponse.errors, 'processBlock']});
        // }

<<<<<<< HEAD
        if (saveBlock) {
            const resultCheckExists: Response<void> = this.checkExists(block);
            if (!resultCheckExists.success) {
                return new Response<void>({errors: [...resultCheckExists.errors, 'processBlock']});
            }
        }

        const resultCheckTransactions: Response<void> =
            this.checkTransactionsAndApplyUnconfirmed(block, saveBlock, verify);
=======
        const resultCheckExists: ResponseEntity<void> = this.checkExists(block);
        if (!resultCheckExists.success) {
            return new ResponseEntity<void>({errors: [...resultCheckExists.errors, 'processBlock']});
        }

        const resultCheckTransactions: ResponseEntity<void> =
            this.checkTransactionsAndApplyUnconfirmed(block, verify);
>>>>>>> ea524567
        if (!resultCheckTransactions.success) {
            return new ResponseEntity<void>({errors: [...resultCheckTransactions.errors, 'processBlock']});
        }

<<<<<<< HEAD
        const applyBlockResponse: Response<void> = await this.applyBlock(block, broadcast, keyPair, saveBlock);
=======
        const applyBlockResponse: ResponseEntity<void> = await this.applyBlock(block, broadcast, keyPair);
>>>>>>> ea524567
        if (!applyBlockResponse.success) {
            return new ResponseEntity<void>({errors: [...applyBlockResponse.errors, 'processBlock']});
        }

        TransactionQueue.reshuffle();
        return new ResponseEntity<void>();
    }

<<<<<<< HEAD
    public verifyBlock(block: Block, verify: boolean): IVerifyResult {
        const lastBlock: Block = BlockRepo.getLastBlock();

        let result: IVerifyResult = {verified: false, errors: []};
=======
    public verifyBlock(block: Block, verify: boolean): ResponseEntity<void> {
        const lastBlock: Block = BlockRepo.getLastBlock();

        let errors: Array<string> = [];
>>>>>>> ea524567

        if (verify) {
            this.verifySignature(block, errors);
        }

        this.verifyPreviousBlock(block, errors);
        this.verifyVersion(block, errors);
        // TODO: validate total fee

        if (verify) {
            this.verifyId(block, errors);
            this.verifyPayload(block, errors);
        }

<<<<<<< HEAD
        result = this.verifyBlockSlot(block, lastBlock, result);
=======
        this.verifyBlockSlot(block, lastBlock, errors);
>>>>>>> ea524567

        const response = new ResponseEntity<void>({ errors: errors.reverse() });

        if (response.success) {
            logger.info(
                `Verify->verifyBlock succeeded for block ${block.id} at height ${
                    block.height
                    }.`
            );
        } else {
            logger.error(
                `Verify->verifyBlock failed for block ${block.id} at height ${
                    block.height
                    }.`,
                JSON.stringify(response.errors)
            );
        }
        return response;
    }

    private setHeight(block: Block, lastBlock: Block): Block {
        block.height = lastBlock.height + 1;
        return block;
    }

    private verifySignature(block: Block, errors: Array<string>): void {
        let valid: boolean = false;
        const hash = crypto.createHash('sha256').update(this.getBytes(block)).digest();
        const blockSignatureBuffer = Buffer.from(block.signature, 'hex');
        const generatorPublicKeyBuffer = Buffer.from(block.generatorPublicKey, 'hex');

        try {
            valid = sodium.crypto_sign_verify_detached(blockSignatureBuffer, hash, generatorPublicKeyBuffer);
        } catch (e) {
            errors.push(e.toString());
        }

        if (!valid) {
            errors.push('Failed to validate block signature');
        }
    }

    private verifyPreviousBlock(block: Block, errors: Array<string>): void {
        if (!block.previousBlockId && block.height !== 1) {
            errors.push('Invalid previous block');
        }
    }

    private verifyVersion(block: Block, errors: Array<string>): void {
        const version: number = block.version;
        if (version !== this.currentBlockVersion) {
            errors.push('Invalid block version',
                'No exceptions found. Block version doesn\'t match te current one.');
        }
    }

    private verifyId(block: Block, errors: Array<string>): void {
        const idResponse: ResponseEntity<string> = this.getId(block);
        if (!idResponse.success) {
            errors.push(...idResponse.errors);
            return;
        }
        const blockId: string = idResponse.data;
        if (block.id !== blockId) {
            errors.push(`Block id is corrupted expected: ${blockId} actual: ${block.id}`);
        }
    }

    private getId(block: Block): ResponseEntity<string> {
        let id: string = null;
        try {
            id = crypto.createHash('sha256').update(this.getBytes(block)).digest('hex');
        } catch (err) {
            return new ResponseEntity<string>({errors: [err, 'getId']});
        }
        return new ResponseEntity<string>({data: id});
    }

    private verifyPayload(block: Block, errors: Array<string>): void {
        if (block.transactions.length !== block.transactionCount) {
<<<<<<< HEAD
            result.errors.push('Included transactions do not match block transactions count');
        }

        if (block.transactions.length > config.constants.maxTxsPerBlock) {
            result.errors.push('Number of transactions exceeds maximum per block');
=======
            errors.push('Included transactions do not match block transactions count');
        }

        if (block.transactions.length > config.constants.maxTxsPerBlock) {
            errors.push('Number of transactions exceeds maximum per block');
>>>>>>> ea524567
        }

        let totalAmount = 0;
        let totalFee = 0;
        const payloadHash = crypto.createHash('sha256');
        const appliedTransactions = {};

        for (const trs of block.transactions) {
            let bytes;

            try {
                logger.debug(`Transaction ${JSON.stringify(trs)}`);
                bytes = TransactionDispatcher.getBytes(trs);
                logger.trace(`Bytes ${JSON.stringify(bytes)}`);
            } catch (e) {
                errors.push(e.toString());
            }

            if (appliedTransactions[trs.id]) {
<<<<<<< HEAD
                result.errors.push(`Encountered duplicate transaction: ${trs.id}`);
=======
                errors.push(`Encountered duplicate transaction: ${trs.id}`);
>>>>>>> ea524567
            }

            appliedTransactions[trs.id] = trs;
            if (bytes) {
                payloadHash.update(bytes);
            }
            if (trs.type === TransactionType.SEND) {
                const asset: IAssetTransfer = <IAssetTransfer>trs.asset;
                totalAmount += asset.amount;
            }
            totalFee += trs.fee;
        }
        const hex = payloadHash.digest().toString('hex');

        if (hex !== block.payloadHash) {
<<<<<<< HEAD
            result.errors.push('Invalid payload hash');
        }

        if (totalAmount !== block.amount) {
            result.errors.push('Invalid total amount');
        }

        if (totalFee !== block.fee) {
            result.errors.push(`Invalid total fee. Expected: ${totalFee}, actual: ${block.fee}`);
        }
        return result;
    }

    private verifyBlockSlot(block: Block, lastBlock: Block, result: IVerifyResult): IVerifyResult {
=======
            errors.push('Invalid payload hash');
        }

        if (totalAmount !== block.amount) {
            errors.push('Invalid total amount');
        }

        if (totalFee !== block.fee) {
            errors.push(`Invalid total fee. Expected: ${totalFee}, actual: ${block.fee}`);
        }
    }

    private verifyBlockSlot(block: Block, lastBlock: Block, errors: Array<string>): void {
>>>>>>> ea524567
        const blockSlotNumber = slotService.getSlotNumber(block.createdAt);
        const lastBlockSlotNumber = slotService.getSlotNumber(lastBlock.createdAt);

        if (blockSlotNumber > slotService.getSlotNumber() || blockSlotNumber <= lastBlockSlotNumber) {
            errors.push('Invalid block timestamp');
        }
    }

    private validateBlockSlot(block: Block): ResponseEntity<void> {
        if (block.height === 1) {
            return new ResponseEntity();
        }

        const errors = [];
        const blockSlot = slotService.getSlotNumber(block.createdAt);
        const round = RoundRepository.getCurrentRound();

        if (!round) {
            errors.push(`Can't get current round`);
        }

        const generatorSlot = round.slots[block.generatorPublicKey];

        if (!generatorSlot) {
            errors.push(`GeneratorPublicKey does not exist in current round`);
        }
        if (blockSlot !== generatorSlot.slot) {
            errors.push(`Invalid block slot number: blockSlot ${blockSlot} generator slot ${generatorSlot.slot}`);
        }

        return new ResponseEntity<void>({errors});
    }

<<<<<<< HEAD
    private validateBlockSlot(block: Block): Response<void> {
        if (block.height === 1) {
            return new Response();
        }

        const errors = [];
        const blockSlot = slotService.getSlotNumber(block.createdAt);
        const round = RoundRepository.getCurrentRound();

        if (!round) {
            errors.push(`Can't get current round`);
        }

        const generatorSlot = round.slots[block.generatorPublicKey];

        if (!generatorSlot) {
            errors.push(`GeneratorPublicKey does not exist in current round`);
        }
        if (blockSlot !== generatorSlot.slot) {
            errors.push(`Invalid block slot number: blockSlot ${blockSlot} generator slot ${generatorSlot.slot}`);
        }

        return new Response({errors});
    }

    private checkExists(block: Block): Response<void> {
=======
    private checkExists(block: Block): ResponseEntity<void> {
>>>>>>> ea524567
        const exists: boolean = BlockRepo.isExist(block.id);
        if (exists) {
            return new ResponseEntity<void>({errors: [['Block', block.id, 'already exists'].join(' ')]});
        }
        return new ResponseEntity<void>();
    }

    private checkTransactionsAndApplyUnconfirmed(block: Block, verify: boolean): ResponseEntity<void> {
        const errors: Array<string> = [];
        let i = 0;

        while ((i < block.transactions.length && errors.length === 0) || (i >= 0 && errors.length !== 0)) {
            const trs: Transaction<object> = block.transactions[i];

            if (errors.length === 0) {
<<<<<<< HEAD
                // const sender: Account = await getOrCreateAccount(trs.senderPublicKey);
                const sender: Account = AccountRepository.getByPublicKey(trs.senderPublicKey);
                // logger.debug(`[Verify][checkTransactionsAndApplyUnconfirmed][sender] ${JSON.stringify(sender)}`);
=======

                trs.senderAddress = trs.senderAddress ? trs.senderAddress : getAddressByPublicKey(trs.senderPublicKey);
                const sender: Account = AccountRepository.getByAddress(trs.senderAddress);
                if (!sender) {
                    AccountRepo.add({
                        publicKey: trs.senderPublicKey,
                        address: trs.senderAddress
                    });
                } else {
                    sender.secondPublicKey = trs.senderPublicKey;
                }

>>>>>>> ea524567
                if (verify) {
                    const resultCheckTransaction: ResponseEntity<void> =
                        this.checkTransaction(block, trs, sender);
                    if (!resultCheckTransaction.success) {
                        errors.push(...resultCheckTransaction.errors);
                        logger.debug(`[Verify][checkTransactionsAndApplyUnconfirmed][error] ${errors}`);
                        i--;
                        continue;
                    }
                }

                TransactionDispatcher.applyUnconfirmed(trs, sender);
                i++;
            } else {
                const sender: Account = AccountRepository.getByPublicKey(trs.senderPublicKey);
                TransactionDispatcher.undoUnconfirmed(trs, sender);
                i--;
            }
        }

        return new ResponseEntity<void>({errors: errors});
    }

    private checkTransaction(block: Block, trs: Transaction<object>, sender: Account): ResponseEntity<void> {
        trs.id = TransactionDispatcher.getId(trs);
        trs.blockId = block.id;

        const validateResult = TransactionDispatcher.validate(trs);
        if (!validateResult.success) {
            return new ResponseEntity<void>({errors: [...validateResult.errors, 'checkTransaction']});
        }

        const verifyResult: ResponseEntity<void> = TransactionDispatcher.verifyUnconfirmed(trs, sender);
        if (!verifyResult.success) {
            return new ResponseEntity<void>({errors: [...verifyResult.errors, 'checkTransaction']});
        }

        return new ResponseEntity<void>();
    }

    private async applyBlock(
        block: Block,
        broadcast: boolean,
        keyPair: IKeyPair,
<<<<<<< HEAD
        saveBlock: boolean
    ): Promise<Response<void>> {
        if (keyPair) {
            const addPayloadHashResponse: Response<Block> = this.addPayloadHash(block, keyPair);
=======
    ): Promise<ResponseEntity<void>> {
        if (keyPair) {
            const addPayloadHashResponse: ResponseEntity<Block> = this.addPayloadHash(block, keyPair);
>>>>>>> ea524567
            if (!addPayloadHashResponse.success) {
                return new ResponseEntity<void>({errors: [...addPayloadHashResponse.errors, 'applyBlock']});
            }
            block = addPayloadHashResponse.data;
        }

        BlockRepo.add(block);

        const errors: Array<string> = [];
        for (const trs of block.transactions) {
            const sender = AccountRepo.getByPublicKey(trs.senderPublicKey);
            await TransactionDispatcher.apply(trs, sender);
            trs.blockId = block.id;
            TransactionRepo.add(trs);
        }
        if (errors.length) {
            return new ResponseEntity<void>({errors: [...errors, 'applyBlock']});
        }

        await BlockPGRepo.saveOrUpdate(block);
        const afterSaveResponse: ResponseEntity<void> = this.afterSave(block);
        if (!afterSaveResponse.success) {
            return new ResponseEntity<void>({errors: [...afterSaveResponse.errors, 'applyBlock']});
        }
        const trsLength = block.transactions.length;
        logger.debug(`[Service][Block][applyBlock] block ${block.id}, height: ${block.height}, ` +
            `applied with ${trsLength} transactions`
        );

        BlockRepo.setLastBlock(block);
        // messageON('NEW_BLOCKS', block);

        if (broadcast) {
            SyncService.sendNewBlock(block);
        }

        return new ResponseEntity<void>();
    }

<<<<<<< HEAD
    public addPayloadHash(block: Block, keyPair: IKeyPair): Response<Block> {
=======
    public addPayloadHash(block: Block, keyPair: IKeyPair): ResponseEntity<Block> {
>>>>>>> ea524567
        const payloadHash = crypto.createHash('sha256');
        for (let i = 0; i < block.transactions.length; i++) {
            const transaction = block.transactions[i];
            const bytes = TransactionDispatcher.getBytes(transaction);

            block.fee += transaction.fee;
            if (transaction.type === TransactionType.SEND) {
                const asset: IAssetTransfer = <IAssetTransfer>transaction.asset;
                block.amount += asset.amount;
            }
            payloadHash.update(bytes);
        }

        block.payloadHash = payloadHash.digest().toString('hex');

        const signResponseEntity = this.sign(block, keyPair);
        if (!signResponseEntity.success) {
            return new ResponseEntity<Block>({ errors: [...signResponseEntity.errors, 'addPayloadHash'] });
        }

        block.signature = signResponseEntity.data;
        const idResponse: ResponseEntity<string> = this.getId(block);
        if (!idResponse.success) {
            return new ResponseEntity<Block>({errors: [...idResponse.errors, 'addPayloadHash']});
        }
        block.id = idResponse.data;
        return new ResponseEntity<Block>({data: block});
    }

    private afterSave(block: Block): ResponseEntity<void> {
        messageON('transactionsSaved', block.transactions);
        const errors: Array<string> = [];
        for (const trs of block.transactions) {
            const afterSaveResponse: ResponseEntity<void> = TransactionDispatcher.afterSave(trs);
            if (!afterSaveResponse.success) {
                errors.push(...afterSaveResponse.errors);
                logger.error(`[Chain][afterSave]: ${JSON.stringify(afterSaveResponse.errors)}`);
            }
        }
        return new ResponseEntity<void>({errors});
    }

    public async receiveBlock(block: Block): Promise<ResponseEntity<void>> {
        logger.info(
            `Received new block id: ${block.id} ` +
            `height: ${block.height} ` +
            `round: ${RoundService.calcRound(block.height)} ` +
            `slot: ${slotService.getSlotNumber(block.createdAt)}`
        );

<<<<<<< HEAD
        const removedTransactionsResponse: Response<Array<Transaction<object>>> =
=======
        const removedTransactionsResponse: ResponseEntity<Array<Transaction<object>>> =
>>>>>>> ea524567
            await TransactionPool.batchRemove(block.transactions, true);
        if (!removedTransactionsResponse.success) {
            return new ResponseEntity<void>({errors: [...removedTransactionsResponse.errors, 'receiveBlock']});
        }
        logger.debug(
            `[Process][newReceiveBlock] removedTransactions ${JSON.stringify(removedTransactionsResponse.data)}`
        );
        const removedTransactions: Array<Transaction<object>> = removedTransactionsResponse.data || [];

        const errors: Array<string> = [];
<<<<<<< HEAD
        const processBlockResponse: Response<void> = await this.process(block, false, true, null, false);
=======
        const processBlockResponse: ResponseEntity<void> = await this.process(block, false, null, false);
>>>>>>> ea524567
        if (!processBlockResponse.success) {
            errors.push(...processBlockResponse.errors);
        }
        const transactionForReturn: Array<Transaction<object>> = [];
        removedTransactions.forEach((removedTrs) => {
            if (!(block.transactions.find(trs => trs.id === removedTrs.id))) {
                transactionForReturn.push(removedTrs);
            }
        });
<<<<<<< HEAD

        this.pushInPool(transactionForReturn);
        TransactionDispatcher.returnToQueueConflictedTransactionFromPool(block.transactions);

=======

        this.pushInPool(transactionForReturn);
        TransactionDispatcher.returnToQueueConflictedTransactionFromPool(block.transactions);

>>>>>>> ea524567
        if (errors.length) {
            this.pushInPool(removedTransactions);
            logger.error(`[Process][newReceiveBlock] ${JSON.stringify(errors)}`);
        }
<<<<<<< HEAD
        return new Response<void>({errors});
    }


    // private validateBlockSlot(block: Block, lastBlock: Block): Response<void> {
=======
        return new ResponseEntity<void>({errors});
    }


    // private validateBlockSlot(block: Block, lastBlock: Block): ResponseEntity<void> {
>>>>>>> ea524567
    //     const roundNextBlock = RoundService.calcRound(block.height);
    //     const roundLastBlock = RoundService.calcRound(lastBlock.height);
    //     const activeDelegates = config.constants.activeDelegates;
    //
    //     const errors: Array<string> = [];
<<<<<<< HEAD
    //     const validateBlockSlotAgainstPreviousRoundresponse: Response<void> =
=======
    //     const validateBlockSlotAgainstPreviousRoundresponse: ResponseEntity<void> =
>>>>>>> ea524567
    //         this.delegateService.validateBlockSlotAgainstPreviousRound(block);
    //     if (!validateBlockSlotAgainstPreviousRoundresponse.success) {
    //         errors.push(...validateBlockSlotAgainstPreviousRoundresponse.errors);
    //     }
<<<<<<< HEAD
    //     const validateBlockSlot: Response<void> = this.delegateService.validateBlockSlot(block);
    //     if (!validateBlockSlot.success) {
    //         errors.push(...validateBlockSlot.errors);
    //     }
    //     return new Response<void>({errors});
=======
    //     const validateBlockSlot: ResponseEntity<void> = this.delegateService.validateBlockSlot(block);
    //     if (!validateBlockSlot.success) {
    //         errors.push(...validateBlockSlot.errors);
    //     }
    //     return new ResponseEntity<void>({errors});
>>>>>>> ea524567
    // }
    //
    // private verifyAgainstLastNBlockIds(block: Block, result: IVerifyResult): IVerifyResult {
    //     if (BlockRepo.getLastNBlockIds().indexOf(block.id) !== -1) {
    //         result.errors.push('Block already exists in chain');
    //     }
    //     return result;
    // }
    //
    // private verifyBlockSlotWindow(block: Block, result: IVerifyResult): IVerifyResult {
    //     const currentApplicationSlot = slotService.getSlotNumber();
    //     const blockSlot = slotService.getSlotNumber(block.createdAt);
    //
    //     // Reject block if it's slot is older than BLOCK_SLOT_WINDOW
    //     if (currentApplicationSlot - blockSlot > config.constants.blockSlotWindow) {
    //         result.errors.push('Block slot is too old');
    //     }
    //
    //     // Reject block if it's slot is in the future
    //     if (currentApplicationSlot < blockSlot) {
    //         result.errors.push('Block slot is in the future');
    //     }
    //
    //     return result;
    // }

<<<<<<< HEAD
    public async deleteLastBlock(): Promise<Response<Block>> {
        let lastBlock = BlockRepo.getLastBlock();
        logger.warn(`Deleting last block: ${lastBlock.id}, height: ${lastBlock.height}`);
        if (lastBlock.height === 1) {
            return new Response<Block>({errors: ['Cannot delete genesis block']});
        }
        
=======
    public async deleteLastBlock(): Promise<ResponseEntity<Block>> {
        let lastBlock = BlockRepo.getLastBlock();
        logger.warn(`Deleting last block: ${lastBlock.id}, height: ${lastBlock.height}`);
        if (lastBlock.height === 1) {
            return new ResponseEntity<Block>({errors: ['Cannot delete genesis block']});
        }

>>>>>>> ea524567
        const errors: Array<string> = [];
        for (const transaction of lastBlock.transactions.reverse()) {
            const sender = AccountRepo.getByAddress(transaction.senderAddress);
            await TransactionDispatcher.undo(transaction, sender);
            TransactionDispatcher.undoUnconfirmed(transaction, sender);
        }
<<<<<<< HEAD

        if (errors.length) {
            return new Response<Block>({ errors });
        }

        RoundService.rollBack(); // (oldLastBlock, previousBlock);
        const newLastBlock = BlockRepo.deleteLastBlock();
        
        return new Response<Block>({ data: newLastBlock });
    }
=======
>>>>>>> ea524567

        if (errors.length) {
            return new ResponseEntity<Block>({ errors });
        }

<<<<<<< HEAD
    public async applyGenesisBlock(
        rawBlock: {[key: string]: any},
        verify: boolean = false,
        save?: boolean
    ): Promise<Response<void>> {
        rawBlock.transactions.forEach((rawTrs) => {
            const address = getAddressByPublicKey(rawTrs.sender_public_key);
            const publicKey = rawTrs.sender_public_key;
            AccountRepo.add({ publicKey: publicKey, address: address});
        });
        const resultTransactions = rawBlock.transactions.map((transaction) => {
            return TransactionPGRepo.deserialize(transaction);
        });
        rawBlock.transactions = <Array<Transaction<IAsset>>>resultTransactions;
        const block = new Block({...rawBlock, createdAt: 0, previousBlockId: null});
        await BlockPGRepo.saveOrUpdate(block);
        block.transactions = block.transactions.sort(transactionSortFunc);
        return await this.process(block, false, save, null, verify);
    }

    // called from loader
    public async loadBlocksOffset(limit: number, offset: number, verify: boolean): Promise<Response<Block>> {
        const newLimit = limit + (offset || 0);
        logger.debug('Loading blocks offset', {limit, offset, verify});

        const blocks: Array<Block> = BlockRepo.getMany(offset || 0, newLimit);

        const errors: Array<string> = [];
        blocks.forEach(async (block) => {
            if (block.id === config.genesisBlock.id) {
                return await this.applyGenesisBlock(block);
            }

            const processResponse: Response<void> = await this.process(block, false, false, null, verify);
            if (!processResponse.success) {
                errors.push(...processResponse.errors, 'loadBlocksOffset');
            }
=======
        RoundService.rollBack(); // (oldLastBlock, previousBlock);
        const newLastBlock = BlockRepo.deleteLastBlock();

        return new ResponseEntity<Block>({ data: newLastBlock });
    }

    public async applyGenesisBlock(
        rawBlock: BlockModel,
        verify: boolean = false
    ): Promise<ResponseEntity<void>> {
        rawBlock.transactions.forEach((rawTrs) => {
            const address = getAddressByPublicKey(rawTrs.senderPublicKey);
            const publicKey = rawTrs.senderPublicKey;
            AccountRepo.add({ publicKey: publicKey, address: address});
        });
        const resultTransactions = rawBlock.transactions.map((transaction) => {
            return TransactionRepo.deserialize(transaction);
>>>>>>> ea524567
        });
        rawBlock.transactions = <Array<Transaction<IAsset>>>resultTransactions;
        const block = new Block({ ...rawBlock, createdAt: 0, previousBlockId: null });
        await BlockPGRepo.saveOrUpdate(block);
        block.transactions = block.transactions.sort(transactionSortFunc);
        return await this.process(block, false,  null, verify);
    }

<<<<<<< HEAD
=======
    // called from loader
    // public async loadBlocksOffset(limit: number, offset: number, verify: boolean): Promise<ResponseEntity<Block>> {
    //     const newLimit = limit + (offset || 0);
    //     logger.debug('Loading blocks offset', {limit, offset, verify});
    //
    //     const blocks: Array<Block> = BlockRepo.getMany(offset || 0, newLimit);
    //
    //     const errors: Array<string> = [];
    //     blocks.forEach(async (block) => {
    //         if (block.id === config.genesisBlock.id) {
    //             return await this.applyGenesisBlock(block);
    //         }
    //
    //         const processResponse: ResponseEntity<void> = await this.process(block, false, false, null, verify);
    //         if (!processResponse.success) {
    //             errors.push(...processResponse.errors, 'loadBlocksOffset');
    //         }
    //     });
    //     return new ResponseEntity<Block>({data: BlockRepo.getLastBlock(), errors});
    // }

>>>>>>> ea524567
    public create({ transactions, timestamp, previousBlock, keyPair }): Block {
        const blockTransactions = transactions.sort(transactionSortFunc);
        return new Block({
            createdAt: timestamp,
            transactionCount: blockTransactions.length,
            previousBlockId: previousBlock.id,
            generatorPublicKey: keyPair.publicKey.toString('hex'),
            transactions: blockTransactions
        });
    }

    private sign(block, keyPair): ResponseEntity<string> {
        const blockHash = this.getHash(block);
        if (!blockHash.success) {
            return new ResponseEntity<string>({ errors: [...blockHash.errors, 'sign'] });
        }

        const sig = Buffer.alloc(sodium.crypto_sign_BYTES);
        sodium.crypto_sign_detached(sig, blockHash.data, keyPair.privateKey);
        return new ResponseEntity<string>({ data: sig.toString('hex') });
    }

    private getHash(block: Block): ResponseEntity<Buffer> {
        let hash: Buffer = null;
        try {
            hash = crypto.createHash('sha256').update(this.getBytes(block)).digest();
        } catch (err) {
            return new ResponseEntity<Buffer>({errors: [err, 'getHash']});
        }
        return new ResponseEntity<Buffer>({data: hash});
    }

    private getBytes(block: Block): Buffer {
        const buf = Buffer.alloc(this.BLOCK_BUFFER_SIZE);
        let offset = 0;

        offset = BUFFER.writeInt32LE(buf, block.version, offset);
        offset = BUFFER.writeInt32LE(buf, block.createdAt, offset);

        if (block.previousBlockId) {
            buf.write(block.previousBlockId, offset, BUFFER.LENGTH.DOUBLE_HEX);
        }
        offset += BUFFER.LENGTH.DOUBLE_HEX;

        offset = BUFFER.writeInt32LE(buf, block.transactionCount, offset);
        offset = BUFFER.writeUInt64LE(buf, block.amount, offset);
        offset = BUFFER.writeUInt64LE(buf, block.fee, offset);

        buf.write(block.payloadHash, offset, BUFFER.LENGTH.HEX, 'hex');
        offset += BUFFER.LENGTH.HEX;

        buf.write(block.generatorPublicKey, offset, BUFFER.LENGTH.HEX, 'hex');

        return buf;
    }

    // @deprecate
    // public async loadBlocks(blocks: Array<Block>): Promise<void> {
    //     for (let block of blocks) {
    //         await this.receiveBlock(block);
    //     }
    //     return;
    // }

<<<<<<< HEAD
    public validate(block: BlockModel): Response<void> {
=======
    public validate(block: BlockModel): ResponseEntity<void> {
>>>>>>> ea524567
        const isValid: boolean = validator.validate(block, blockSchema);
        if (!isValid) {
            return new ResponseEntity<void>({
                errors: validator.getLastErrors().map(err => err.message),
            });
        }

        return new ResponseEntity<void>();
    }
}

export default new BlockService();<|MERGE_RESOLUTION|>--- conflicted
+++ resolved
@@ -26,10 +26,6 @@
 import config from 'shared/util/config';
 import SyncService from 'core/service/sync';
 import system from 'core/repository/system';
-<<<<<<< HEAD
-import TransactionPGRepo from 'core/repository/transaction/pg';
-=======
->>>>>>> ea524567
 import { getAddressByPublicKey } from 'shared/util/account';
 
 const validator: Validator = new ZSchema({});
@@ -41,10 +37,6 @@
 
 class BlockService {
 
-<<<<<<< HEAD
-    private secondsRadix = 1000;
-=======
->>>>>>> ea524567
     private readonly currentBlockVersion: number = config.constants.CURRENT_BLOCK_VERSION;
 
     private readonly BLOCK_BUFFER_SIZE
@@ -58,11 +50,7 @@
         + BUFFER.LENGTH.HEX // generatorPublicKey
     ;
 
-<<<<<<< HEAD
-    public async generateBlock(keyPair: IKeyPair, timestamp: number): Promise<Response<void>> {
-=======
     public async generateBlock(keyPair: IKeyPair, timestamp: number): Promise<ResponseEntity<void>> {
->>>>>>> ea524567
         logger.debug(`[Service][Block][generateBlock] timestamp ${timestamp}`);
         this.lockTransactionPoolAndQueue();
 
@@ -79,11 +67,7 @@
             transactions
         });
 
-<<<<<<< HEAD
-        const processBlockResponse: Response<void> = await this.process(block, true, true, keyPair, false);
-=======
         const processBlockResponse: ResponseEntity<void> = await this.process(block, true, keyPair, false);
->>>>>>> ea524567
         if (!processBlockResponse.success) {
             TransactionDispatcher.returnToQueueConflictedTransactionFromPool(transactions);
 
@@ -117,17 +101,6 @@
     private async process(
         block: Block,
         broadcast: boolean,
-<<<<<<< HEAD
-        saveBlock: boolean,
-        keyPair: IKeyPair,
-        verify: boolean = true
-    ): Promise<Response<void>> {
-
-        if (verify) {
-            const resultVerifyBlock: IVerifyResult = this.verifyBlock(block, !keyPair);
-            if (!resultVerifyBlock.verified) {
-                return new Response<void>({errors: [...resultVerifyBlock.errors, 'processBlock']});
-=======
         keyPair: IKeyPair,
         verify: boolean = true
     ): Promise<ResponseEntity<void>> {
@@ -136,7 +109,6 @@
             const resultVerifyBlock: ResponseEntity<void> = this.verifyBlock(block, !keyPair);
             if (!resultVerifyBlock.success) {
                 return new ResponseEntity<void>({errors: [...resultVerifyBlock.errors, 'processBlock']});
->>>>>>> ea524567
             }
         } else {
             // TODO: remove when validate will be fix
@@ -152,17 +124,6 @@
         //     return new Response<void>({errors: [...validationResponse.errors, 'processBlock']});
         // }
 
-<<<<<<< HEAD
-        if (saveBlock) {
-            const resultCheckExists: Response<void> = this.checkExists(block);
-            if (!resultCheckExists.success) {
-                return new Response<void>({errors: [...resultCheckExists.errors, 'processBlock']});
-            }
-        }
-
-        const resultCheckTransactions: Response<void> =
-            this.checkTransactionsAndApplyUnconfirmed(block, saveBlock, verify);
-=======
         const resultCheckExists: ResponseEntity<void> = this.checkExists(block);
         if (!resultCheckExists.success) {
             return new ResponseEntity<void>({errors: [...resultCheckExists.errors, 'processBlock']});
@@ -170,16 +131,11 @@
 
         const resultCheckTransactions: ResponseEntity<void> =
             this.checkTransactionsAndApplyUnconfirmed(block, verify);
->>>>>>> ea524567
         if (!resultCheckTransactions.success) {
             return new ResponseEntity<void>({errors: [...resultCheckTransactions.errors, 'processBlock']});
         }
 
-<<<<<<< HEAD
-        const applyBlockResponse: Response<void> = await this.applyBlock(block, broadcast, keyPair, saveBlock);
-=======
         const applyBlockResponse: ResponseEntity<void> = await this.applyBlock(block, broadcast, keyPair);
->>>>>>> ea524567
         if (!applyBlockResponse.success) {
             return new ResponseEntity<void>({errors: [...applyBlockResponse.errors, 'processBlock']});
         }
@@ -188,17 +144,10 @@
         return new ResponseEntity<void>();
     }
 
-<<<<<<< HEAD
-    public verifyBlock(block: Block, verify: boolean): IVerifyResult {
-        const lastBlock: Block = BlockRepo.getLastBlock();
-
-        let result: IVerifyResult = {verified: false, errors: []};
-=======
     public verifyBlock(block: Block, verify: boolean): ResponseEntity<void> {
         const lastBlock: Block = BlockRepo.getLastBlock();
 
         let errors: Array<string> = [];
->>>>>>> ea524567
 
         if (verify) {
             this.verifySignature(block, errors);
@@ -213,11 +162,7 @@
             this.verifyPayload(block, errors);
         }
 
-<<<<<<< HEAD
-        result = this.verifyBlockSlot(block, lastBlock, result);
-=======
         this.verifyBlockSlot(block, lastBlock, errors);
->>>>>>> ea524567
 
         const response = new ResponseEntity<void>({ errors: errors.reverse() });
 
@@ -298,19 +243,11 @@
 
     private verifyPayload(block: Block, errors: Array<string>): void {
         if (block.transactions.length !== block.transactionCount) {
-<<<<<<< HEAD
-            result.errors.push('Included transactions do not match block transactions count');
-        }
-
-        if (block.transactions.length > config.constants.maxTxsPerBlock) {
-            result.errors.push('Number of transactions exceeds maximum per block');
-=======
             errors.push('Included transactions do not match block transactions count');
         }
 
         if (block.transactions.length > config.constants.maxTxsPerBlock) {
             errors.push('Number of transactions exceeds maximum per block');
->>>>>>> ea524567
         }
 
         let totalAmount = 0;
@@ -330,11 +267,7 @@
             }
 
             if (appliedTransactions[trs.id]) {
-<<<<<<< HEAD
-                result.errors.push(`Encountered duplicate transaction: ${trs.id}`);
-=======
                 errors.push(`Encountered duplicate transaction: ${trs.id}`);
->>>>>>> ea524567
             }
 
             appliedTransactions[trs.id] = trs;
@@ -350,22 +283,6 @@
         const hex = payloadHash.digest().toString('hex');
 
         if (hex !== block.payloadHash) {
-<<<<<<< HEAD
-            result.errors.push('Invalid payload hash');
-        }
-
-        if (totalAmount !== block.amount) {
-            result.errors.push('Invalid total amount');
-        }
-
-        if (totalFee !== block.fee) {
-            result.errors.push(`Invalid total fee. Expected: ${totalFee}, actual: ${block.fee}`);
-        }
-        return result;
-    }
-
-    private verifyBlockSlot(block: Block, lastBlock: Block, result: IVerifyResult): IVerifyResult {
-=======
             errors.push('Invalid payload hash');
         }
 
@@ -379,7 +296,6 @@
     }
 
     private verifyBlockSlot(block: Block, lastBlock: Block, errors: Array<string>): void {
->>>>>>> ea524567
         const blockSlotNumber = slotService.getSlotNumber(block.createdAt);
         const lastBlockSlotNumber = slotService.getSlotNumber(lastBlock.createdAt);
 
@@ -413,36 +329,7 @@
         return new ResponseEntity<void>({errors});
     }
 
-<<<<<<< HEAD
-    private validateBlockSlot(block: Block): Response<void> {
-        if (block.height === 1) {
-            return new Response();
-        }
-
-        const errors = [];
-        const blockSlot = slotService.getSlotNumber(block.createdAt);
-        const round = RoundRepository.getCurrentRound();
-
-        if (!round) {
-            errors.push(`Can't get current round`);
-        }
-
-        const generatorSlot = round.slots[block.generatorPublicKey];
-
-        if (!generatorSlot) {
-            errors.push(`GeneratorPublicKey does not exist in current round`);
-        }
-        if (blockSlot !== generatorSlot.slot) {
-            errors.push(`Invalid block slot number: blockSlot ${blockSlot} generator slot ${generatorSlot.slot}`);
-        }
-
-        return new Response({errors});
-    }
-
-    private checkExists(block: Block): Response<void> {
-=======
     private checkExists(block: Block): ResponseEntity<void> {
->>>>>>> ea524567
         const exists: boolean = BlockRepo.isExist(block.id);
         if (exists) {
             return new ResponseEntity<void>({errors: [['Block', block.id, 'already exists'].join(' ')]});
@@ -458,11 +345,6 @@
             const trs: Transaction<object> = block.transactions[i];
 
             if (errors.length === 0) {
-<<<<<<< HEAD
-                // const sender: Account = await getOrCreateAccount(trs.senderPublicKey);
-                const sender: Account = AccountRepository.getByPublicKey(trs.senderPublicKey);
-                // logger.debug(`[Verify][checkTransactionsAndApplyUnconfirmed][sender] ${JSON.stringify(sender)}`);
-=======
 
                 trs.senderAddress = trs.senderAddress ? trs.senderAddress : getAddressByPublicKey(trs.senderPublicKey);
                 const sender: Account = AccountRepository.getByAddress(trs.senderAddress);
@@ -475,7 +357,6 @@
                     sender.secondPublicKey = trs.senderPublicKey;
                 }
 
->>>>>>> ea524567
                 if (verify) {
                     const resultCheckTransaction: ResponseEntity<void> =
                         this.checkTransaction(block, trs, sender);
@@ -520,16 +401,9 @@
         block: Block,
         broadcast: boolean,
         keyPair: IKeyPair,
-<<<<<<< HEAD
-        saveBlock: boolean
-    ): Promise<Response<void>> {
-        if (keyPair) {
-            const addPayloadHashResponse: Response<Block> = this.addPayloadHash(block, keyPair);
-=======
     ): Promise<ResponseEntity<void>> {
         if (keyPair) {
             const addPayloadHashResponse: ResponseEntity<Block> = this.addPayloadHash(block, keyPair);
->>>>>>> ea524567
             if (!addPayloadHashResponse.success) {
                 return new ResponseEntity<void>({errors: [...addPayloadHashResponse.errors, 'applyBlock']});
             }
@@ -569,11 +443,7 @@
         return new ResponseEntity<void>();
     }
 
-<<<<<<< HEAD
-    public addPayloadHash(block: Block, keyPair: IKeyPair): Response<Block> {
-=======
     public addPayloadHash(block: Block, keyPair: IKeyPair): ResponseEntity<Block> {
->>>>>>> ea524567
         const payloadHash = crypto.createHash('sha256');
         for (let i = 0; i < block.transactions.length; i++) {
             const transaction = block.transactions[i];
@@ -624,11 +494,7 @@
             `slot: ${slotService.getSlotNumber(block.createdAt)}`
         );
 
-<<<<<<< HEAD
-        const removedTransactionsResponse: Response<Array<Transaction<object>>> =
-=======
         const removedTransactionsResponse: ResponseEntity<Array<Transaction<object>>> =
->>>>>>> ea524567
             await TransactionPool.batchRemove(block.transactions, true);
         if (!removedTransactionsResponse.success) {
             return new ResponseEntity<void>({errors: [...removedTransactionsResponse.errors, 'receiveBlock']});
@@ -639,11 +505,7 @@
         const removedTransactions: Array<Transaction<object>> = removedTransactionsResponse.data || [];
 
         const errors: Array<string> = [];
-<<<<<<< HEAD
-        const processBlockResponse: Response<void> = await this.process(block, false, true, null, false);
-=======
         const processBlockResponse: ResponseEntity<void> = await this.process(block, false, null, false);
->>>>>>> ea524567
         if (!processBlockResponse.success) {
             errors.push(...processBlockResponse.errors);
         }
@@ -653,61 +515,34 @@
                 transactionForReturn.push(removedTrs);
             }
         });
-<<<<<<< HEAD
 
         this.pushInPool(transactionForReturn);
         TransactionDispatcher.returnToQueueConflictedTransactionFromPool(block.transactions);
 
-=======
-
-        this.pushInPool(transactionForReturn);
-        TransactionDispatcher.returnToQueueConflictedTransactionFromPool(block.transactions);
-
->>>>>>> ea524567
         if (errors.length) {
             this.pushInPool(removedTransactions);
             logger.error(`[Process][newReceiveBlock] ${JSON.stringify(errors)}`);
         }
-<<<<<<< HEAD
-        return new Response<void>({errors});
-    }
-
-
-    // private validateBlockSlot(block: Block, lastBlock: Block): Response<void> {
-=======
         return new ResponseEntity<void>({errors});
     }
 
 
     // private validateBlockSlot(block: Block, lastBlock: Block): ResponseEntity<void> {
->>>>>>> ea524567
     //     const roundNextBlock = RoundService.calcRound(block.height);
     //     const roundLastBlock = RoundService.calcRound(lastBlock.height);
     //     const activeDelegates = config.constants.activeDelegates;
     //
     //     const errors: Array<string> = [];
-<<<<<<< HEAD
-    //     const validateBlockSlotAgainstPreviousRoundresponse: Response<void> =
-=======
     //     const validateBlockSlotAgainstPreviousRoundresponse: ResponseEntity<void> =
->>>>>>> ea524567
     //         this.delegateService.validateBlockSlotAgainstPreviousRound(block);
     //     if (!validateBlockSlotAgainstPreviousRoundresponse.success) {
     //         errors.push(...validateBlockSlotAgainstPreviousRoundresponse.errors);
     //     }
-<<<<<<< HEAD
-    //     const validateBlockSlot: Response<void> = this.delegateService.validateBlockSlot(block);
-    //     if (!validateBlockSlot.success) {
-    //         errors.push(...validateBlockSlot.errors);
-    //     }
-    //     return new Response<void>({errors});
-=======
     //     const validateBlockSlot: ResponseEntity<void> = this.delegateService.validateBlockSlot(block);
     //     if (!validateBlockSlot.success) {
     //         errors.push(...validateBlockSlot.errors);
     //     }
     //     return new ResponseEntity<void>({errors});
->>>>>>> ea524567
     // }
     //
     // private verifyAgainstLastNBlockIds(block: Block, result: IVerifyResult): IVerifyResult {
@@ -734,15 +569,6 @@
     //     return result;
     // }
 
-<<<<<<< HEAD
-    public async deleteLastBlock(): Promise<Response<Block>> {
-        let lastBlock = BlockRepo.getLastBlock();
-        logger.warn(`Deleting last block: ${lastBlock.id}, height: ${lastBlock.height}`);
-        if (lastBlock.height === 1) {
-            return new Response<Block>({errors: ['Cannot delete genesis block']});
-        }
-        
-=======
     public async deleteLastBlock(): Promise<ResponseEntity<Block>> {
         let lastBlock = BlockRepo.getLastBlock();
         logger.warn(`Deleting last block: ${lastBlock.id}, height: ${lastBlock.height}`);
@@ -750,70 +576,17 @@
             return new ResponseEntity<Block>({errors: ['Cannot delete genesis block']});
         }
 
->>>>>>> ea524567
         const errors: Array<string> = [];
         for (const transaction of lastBlock.transactions.reverse()) {
             const sender = AccountRepo.getByAddress(transaction.senderAddress);
             await TransactionDispatcher.undo(transaction, sender);
             TransactionDispatcher.undoUnconfirmed(transaction, sender);
         }
-<<<<<<< HEAD
-
-        if (errors.length) {
-            return new Response<Block>({ errors });
-        }
-
-        RoundService.rollBack(); // (oldLastBlock, previousBlock);
-        const newLastBlock = BlockRepo.deleteLastBlock();
-        
-        return new Response<Block>({ data: newLastBlock });
-    }
-=======
->>>>>>> ea524567
 
         if (errors.length) {
             return new ResponseEntity<Block>({ errors });
         }
 
-<<<<<<< HEAD
-    public async applyGenesisBlock(
-        rawBlock: {[key: string]: any},
-        verify: boolean = false,
-        save?: boolean
-    ): Promise<Response<void>> {
-        rawBlock.transactions.forEach((rawTrs) => {
-            const address = getAddressByPublicKey(rawTrs.sender_public_key);
-            const publicKey = rawTrs.sender_public_key;
-            AccountRepo.add({ publicKey: publicKey, address: address});
-        });
-        const resultTransactions = rawBlock.transactions.map((transaction) => {
-            return TransactionPGRepo.deserialize(transaction);
-        });
-        rawBlock.transactions = <Array<Transaction<IAsset>>>resultTransactions;
-        const block = new Block({...rawBlock, createdAt: 0, previousBlockId: null});
-        await BlockPGRepo.saveOrUpdate(block);
-        block.transactions = block.transactions.sort(transactionSortFunc);
-        return await this.process(block, false, save, null, verify);
-    }
-
-    // called from loader
-    public async loadBlocksOffset(limit: number, offset: number, verify: boolean): Promise<Response<Block>> {
-        const newLimit = limit + (offset || 0);
-        logger.debug('Loading blocks offset', {limit, offset, verify});
-
-        const blocks: Array<Block> = BlockRepo.getMany(offset || 0, newLimit);
-
-        const errors: Array<string> = [];
-        blocks.forEach(async (block) => {
-            if (block.id === config.genesisBlock.id) {
-                return await this.applyGenesisBlock(block);
-            }
-
-            const processResponse: Response<void> = await this.process(block, false, false, null, verify);
-            if (!processResponse.success) {
-                errors.push(...processResponse.errors, 'loadBlocksOffset');
-            }
-=======
         RoundService.rollBack(); // (oldLastBlock, previousBlock);
         const newLastBlock = BlockRepo.deleteLastBlock();
 
@@ -831,7 +604,6 @@
         });
         const resultTransactions = rawBlock.transactions.map((transaction) => {
             return TransactionRepo.deserialize(transaction);
->>>>>>> ea524567
         });
         rawBlock.transactions = <Array<Transaction<IAsset>>>resultTransactions;
         const block = new Block({ ...rawBlock, createdAt: 0, previousBlockId: null });
@@ -840,8 +612,6 @@
         return await this.process(block, false,  null, verify);
     }
 
-<<<<<<< HEAD
-=======
     // called from loader
     // public async loadBlocksOffset(limit: number, offset: number, verify: boolean): Promise<ResponseEntity<Block>> {
     //     const newLimit = limit + (offset || 0);
@@ -863,7 +633,6 @@
     //     return new ResponseEntity<Block>({data: BlockRepo.getLastBlock(), errors});
     // }
 
->>>>>>> ea524567
     public create({ transactions, timestamp, previousBlock, keyPair }): Block {
         const blockTransactions = transactions.sort(transactionSortFunc);
         return new Block({
@@ -928,11 +697,7 @@
     //     return;
     // }
 
-<<<<<<< HEAD
-    public validate(block: BlockModel): Response<void> {
-=======
     public validate(block: BlockModel): ResponseEntity<void> {
->>>>>>> ea524567
         const isValid: boolean = validator.validate(block, blockSchema);
         if (!isValid) {
             return new ResponseEntity<void>({
