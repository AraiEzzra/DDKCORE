--- conflicted
+++ resolved
@@ -834,18 +834,8 @@
     }
 
     private verifyAgainstLastNBlockIds(block: Block, result: IVerifyResult): IVerifyResult {
-<<<<<<< HEAD
-        const lastNBlockIds = BlockRepo.getLastNBlockIds();
-        if (lastNBlockIds.indexOf(block.id) !== -1) {
-            if (config.constants.VERIFY_AGAINST_LAST_N_BLOCK_IDS) {
-                result.errors.push('Block already exists in chain');
-            } else {
-                logger.error('Block already exists in chain');
-            }
-=======
         if (this.lastNBlockIds.indexOf(block.id) !== -1) {
             result.errors.push('Block already exists in chain');
->>>>>>> dfb8ad65
         }
         return result;
     }
