--- conflicted
+++ resolved
@@ -322,15 +322,7 @@
         }
 
         if (!valid) {
-<<<<<<< HEAD
             result.errors.push('Failed to verify block signature');
-=======
-            if (config.constants.VERIFY_BLOCK_SIGNATURE) {
-                result.errors.push('Failed to verify block signature');
-            } else {
-                logger.error(`Failed to verify block signature`);
-            }
->>>>>>> d52f6a61
         }
         return result;
     }
