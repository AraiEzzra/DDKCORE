--- conflicted
+++ resolved
@@ -118,19 +118,12 @@
                 block = this.setHeight(block, lastBlock);
             }
         }
-<<<<<<< HEAD
+
         // const validationResponse = this.validateBlockSlot(block);
         // if (!validationResponse.success) {
         //     return new ResponseEntity<void>({errors: [...validationResponse.errors, 'processBlock']});
         // }
-=======
-
-        const validationResponse = await this.validateBlockSlot(block);
-        if (!validationResponse.success) {
-            return new ResponseEntity<void>({errors: [...validationResponse.errors, 'processBlock']});
-        }
-
->>>>>>> fc55f91f
+          
         const resultCheckExists: ResponseEntity<void> = this.checkExists(block);
         if (!resultCheckExists.success) {
             return new ResponseEntity<void>({errors: [...resultCheckExists.errors, 'processBlock']});
