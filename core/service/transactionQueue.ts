--- conflicted
+++ resolved
@@ -20,11 +20,8 @@
 import TransactionHistoryRepository from 'core/repository/history/transaction';
 import { TransactionId } from 'shared/model/types';
 import SystemRepository from 'core/repository/system';
-<<<<<<< HEAD
-=======
 
 const PROCESS_QUEUE_DELAY = 100;
->>>>>>> 76278c4b
 
 export interface ITransactionQueueService<T extends Object> {
     getLockStatus(): boolean;
@@ -158,11 +155,7 @@
 
         this.push(trs);
         // TODO exclude to config
-<<<<<<< HEAD
-        setTimeout(this.process, 100);
-=======
         setTimeout(this.process, PROCESS_QUEUE_DELAY);
->>>>>>> 76278c4b
     }
 
 
