--- conflicted
+++ resolved
@@ -128,7 +128,6 @@
         const result = service.undoUnconfirmed(trs, sender, senderOnly);
 
         if (senderOnly) {
-<<<<<<< HEAD
             sender.historify(AccountChangeAction.VIRTUAL_UNDO_UNCONFIRMED, trs.id);
             TransactionHistoryRepository.addAfterState(
                 trs.id,
@@ -142,13 +141,6 @@
                 TransactionLifecycle.UNDO_UNCONFIRMED,
                 sender,
             );
-=======
-            sender.addHistory(AccountChangeAction.VIRTUAL_UNDO_UNCONFIRMED, trs.id);
-            trs.addAfterHistory(TransactionLifecycle.VIRTUAL_UNDO_UNCONFIRMED, sender);
-        } else {
-            sender.addHistory(AccountChangeAction.TRANSACTION_UNDO_UNCONFIRMED, trs.id);
-            trs.addAfterHistory(TransactionLifecycle.UNDO_UNCONFIRMED, sender);
->>>>>>> dfa41ba5
         }
 
         return result;
@@ -419,17 +411,12 @@
         }
     }
 
-<<<<<<< HEAD
-    verifyUnconfirmed(trs: Transaction<T>, sender: Account): ResponseEntity<void> {
+    verifyUnconfirmed(trs: Transaction<T>, sender: Account, skipSignature: boolean = false): ResponseEntity<void> {
         TransactionHistoryRepository.addBeforeState(
             trs.id,
             TransactionLifecycle.VERIFY,
             sender,
         );
-=======
-    verifyUnconfirmed(trs: Transaction<T>, sender: Account, skipSignature: boolean = false): ResponseEntity<void> {
-        trs.addBeforeHistory(TransactionLifecycle.VERIFY, sender);
->>>>>>> dfa41ba5
 
         // need for vote trs, staked amount changes fee
         trs.fee = this.calculateFee(trs, sender);
