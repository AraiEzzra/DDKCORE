--- conflicted
+++ resolved
@@ -1,17 +1,10 @@
 import crypto from 'crypto';
 
-import { IAsset, IAssetStake, Transaction, TransactionType } from 'shared/model/transaction';
+import { IAsset, Transaction, TransactionType } from 'shared/model/transaction';
 import { IFunctionResponse, ITableObject } from 'core/util/common';
 import ResponseEntity from 'shared/model/response';
-<<<<<<< HEAD
-import TransactionSendService from './transaction/send';
-import TransactionStakeService from './transaction/stake';
-import {ed, IKeyPair} from 'shared/util/ed';
-import {Account, Address} from 'shared/model/account';
-=======
 import { ed, IKeyPair } from 'shared/util/ed';
 import { Account, Address } from 'shared/model/account';
->>>>>>> 8200c424
 import config from 'shared/util/config';
 import AccountRepo from '../repository/account';
 import TransactionRepo from '../repository/transaction';
@@ -123,46 +116,14 @@
 
         AccountRepo.updateBalanceByPublicKey(trs.senderPublicKey, -amount);
 
-<<<<<<< HEAD
-        switch (trs.type) {
-            case TransactionType.SEND:
-                return TransactionSendService.applyUnconfirmed(trs);
-            case TransactionType.STAKE:
-                return TransactionStakeService.applyUnconfirmed(trs);
-            default:
-                return new ResponseEntity();
-        }
-=======
         const service: ITransactionService<IAsset> = getTransactionServiceByType(trs.type);
         await service.applyUnconfirmed(trs, sender);
         return new ResponseEntity();
->>>>>>> 8200c424
     }
 
     calculateUndoUnconfirmed(trs: Transaction<{}>, sender: Account): void {
         sender.actualBalance -= trs.amount + trs.fee;
 
-<<<<<<< HEAD
-        switch (trs.type) {
-            case TransactionType.SEND:
-                return TransactionSendService.calculateUndoUnconfirmed(trs, sender);
-            case TransactionType.STAKE:
-                return TransactionStakeService.calcUndoUnconfirmed(trs, sender);
-            default:
-                return;
-        }
-    }
-
-    calculateUnconfirmedFee(trs: Transaction<T>, sender: Account): number {
-        switch (trs.type) {
-            case TransactionType.SEND:
-                return TransactionSendService.calculateFee(trs, sender);
-            case TransactionType.STAKE:
-                return TransactionStakeService.calculateFee(trs, sender);
-            default:
-                return 0;
-        }
-=======
         const service: ITransactionService<IAsset> = getTransactionServiceByType(trs.type);
         service.calculateUndoUnconfirmed(trs, sender);
     }
@@ -170,7 +131,6 @@
     calculateUnconfirmedFee(trs: Transaction<T>, sender: Account): number {
         const service: ITransactionService<IAsset> = getTransactionServiceByType(trs.type);
         return service.calculateFee(trs, sender);
->>>>>>> 8200c424
     }
 
     checkBalance(amount: number, trs: Transaction<T>, sender: Account): ResponseEntity<void> {
