--- conflicted
+++ resolved
@@ -1,9 +1,5 @@
 import { Application, Request, Response as Resp, NextFunction } from 'express';
-<<<<<<< HEAD
 import Response from 'shared/model/response';
-=======
-import Responce from 'shared/model/response';
->>>>>>> 746e636f
 import { validate } from './validate';
 
 let targets = new Set();
@@ -33,11 +29,7 @@
                      */
                     app[MethodEnum.USE](item.path + route.path, (req: Request, res: Resp, next: NextFunction) => {
                         if (!validate(route.validate, route.propertyKey)) {
-<<<<<<< HEAD
                             return new Response({
-=======
-                            return new Responce({
->>>>>>> 746e636f
                                 errors: ['Bad request.']
                             });
                         }
@@ -91,11 +83,6 @@
     };
 };
 
-/**
- *
- * @param path
- * @constructor
- */
 export const PUT = (path: string) => {
     return (target: any, propertyKey: string, descriptor: PropertyDescriptor) => {
         addEndpointPath(MethodEnum.PUT, path, target, descriptor, propertyKey);
@@ -176,5 +163,4 @@
 //             message: 'Class 2. Path "/test"'
 //         });
 //     }
-// }
-
+// }