import { Application } from 'express';
<<<<<<< HEAD

const MethodEnum = {
    GET: 'get',
    POST: 'post',
    PUT: 'put'
};

=======
>>>>>>> dde1ee57
let targets = new Set();

export const setRoute = (app: Application) => {
    if (app) {
        targets.forEach(item => {
            item.ctrl.forEach(route => {
                app[route.method](item.path + route.path, route.func);
            });
        });
    }
};

export const Controller = (path: string) => {
    return (controller: Function) => {
        if (controller.prototype.routes) {
            targets.add({
                path,
                ctrl: controller.prototype.routes
            });
        }
    };
};

export const GET = (path: string) => {
    return (target: any, propertyKey: string, descriptor: PropertyDescriptor) => {
        addEndpointPath(MethodEnum.GET, path, target, descriptor);
    };
};

export const POST = (path: string) => {
    return (target: any, propertyKey: string, descriptor: PropertyDescriptor) => {
        addEndpointPath(MethodEnum.POST, path, target, descriptor);
    };
};

export const PUT = (path: string) => {
    return (target: any, propertyKey: string, descriptor: PropertyDescriptor) => {
        addEndpointPath(MethodEnum.PUT, path, target, descriptor);
    };
};

const addEndpointPath = (method: string, path: string,  target: any, descriptor: PropertyDescriptor) => {
    if (!target.hasOwnProperty('routes')) {
        Object.defineProperty(target, 'routes', {
            value: [],
            configurable: false,
            writable: false,
            enumerable: false
        });
    }
    target.routes.push({
        method,
        path,
        'func': descriptor.value
    });
};

// TODO Need to Remove
// @Controller('/test1')
// class Class {
//     constructor() {}
//
//     @GET('/')
//     test1(req, res) {
//         res.json({
//             message: 'Class 1. Path "/" \n'
//         });
//     }
// }
//
// @Controller('/test2')
// class Class2 {
//     constructor() {}
//
//     @GET('/')
//     test(req, res) {
//         res.json({
//             message: 'Class 2. Path "/test"'
//         });
//     }
// }<|MERGE_RESOLUTION|>--- conflicted
+++ resolved
@@ -1,14 +1,9 @@
 import { Application } from 'express';
-<<<<<<< HEAD
-
 const MethodEnum = {
     GET: 'get',
     POST: 'post',
     PUT: 'put'
 };
-
-=======
->>>>>>> dde1ee57
 let targets = new Set();
 
 export const setRoute = (app: Application) => {
