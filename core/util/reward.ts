import {Address, Account, Stake} from 'shared/model/account';
import { logger } from 'shared/util/logger';
import config from 'shared/util/config';
import BlockRepo from 'core/repository/block';
import {IAirdropAsset, IAssetStake, IAssetVote, Transaction, TransactionType} from 'shared/model/transaction';
import AccountRepo from 'core/repository/account';
<<<<<<< HEAD
import Response from 'shared/model/response';
import { TOTAL_PERCENTAGE, SECONDS_PER_MINUTE, MONEY_FACTOR } from 'core/util/const';
=======
import { ResponseEntity } from 'shared/model/response';
>>>>>>> e90127cc

class StakeReward {
    private readonly milestones = config.constants.froze.rewards.milestones;
    private readonly distance = Math.floor(config.constants.froze.rewards.distance);

    calcMilestone(height) {
        const location = Math.trunc((height) / this.distance);
        const lastMile = this.milestones[this.milestones.length - 1];

        if (location > (this.milestones.length - 1)) {
            return this.milestones.lastIndexOf(lastMile);
        }
        return location;
    }

    calcReward(height) {
        return this.milestones[this.calcMilestone(height)];
    }
}

const stakeReward = new StakeReward();

export function calculateTotalRewardAndUnstake(sender: Account, isDownVote: boolean)
        : { reward: number, unstake: number} {
    let reward: number = 0;
    let unstakeAmount: number = 0;
    if (isDownVote) {
        return { reward, unstake: unstakeAmount };
    }
    const freezeOrders: Array<Stake> = sender.stakes;
    logger.debug(`[Frozen][calculateTotalRewardAndUnstake] freezeOrders: ${JSON.stringify(freezeOrders)}`);

    freezeOrders.forEach((order: Stake) => {
        if (order.voteCount > 0 && (order.voteCount + 1) % config.constants.froze.rewardVoteCount === 0) {
            const blockHeight: number = BlockRepo.getLastBlock().height;
            const stakeRewardPercent: number = stakeReward.calcReward(blockHeight);
            reward += (order.amount * stakeRewardPercent) / TOTAL_PERCENTAGE;
        }
    });
    const readyToUnstakeOrders = freezeOrders.filter(
        o => (o.voteCount + 1) === config.constants.froze.unstakeVoteCount
    );
    logger.debug(`[Frozen][calculateTotalRewardAndUnstake] reward: ${reward}`);
    readyToUnstakeOrders.forEach((order) => {
        unstakeAmount -= order.amount;
    });
    return { reward, unstake: unstakeAmount };
}

// todo: check if available, redis
export function getAirdropReward(
    sender: Account,
    amount: number,
    transactionType: TransactionType): IAirdropAsset {

    const result: IAirdropAsset = {
        sponsors: new Map<Address, number>()
    };

    const availableAirdropBalance: number = AccountRepo.getByAddress(config.constants.airdrop.account).actualBalance;
    logger.info(`availableAirdropBalance: ${availableAirdropBalance / MONEY_FACTOR}`);

    if (!sender || !sender.referrals || (sender.referrals.length === 0)) {
        return result;
    }

    if (transactionType === TransactionType.STAKE) {
        sender.referrals = [sender.referrals[0]];
    }

    let airdropRewardAmount: number = 0;
    const sponsors: Map<Address, number> = new Map<Address, number>();

    sender.referrals.forEach((sponsor: Account, i: number) => {
        const reward = transactionType === TransactionType.STAKE ?
            Math.ceil((amount * config.constants.airdrop.stakeRewardPercent) / TOTAL_PERCENTAGE) :
            Math.ceil(((config.constants.airdrop.referralPercentPerLevel[i]) * amount) / TOTAL_PERCENTAGE);
        sponsors.set(sponsor.address, reward);
        airdropRewardAmount += reward;
    });

    if (availableAirdropBalance < airdropRewardAmount) {
        return result;
    }

    result.sponsors = sponsors;

    return result;
}

export function verifyAirdrop(
    trs: Transaction<IAssetStake | IAssetVote>,
    amount: number,
    sender: Account): ResponseEntity<void> {
    const airdropReward = getAirdropReward(
        sender,
        amount,
        trs.type
    );

    if (
        JSON.stringify(airdropReward.sponsors) !== JSON.stringify(trs.asset.airdropReward.sponsors)
    ) {
<<<<<<< HEAD
        return new Response<void>({ errors: [
            `Verify failed: ${trs.type === TransactionType.STAKE ? 'stake' : 'vote'} airdrop reward is corrupted,
            expected:
            sponsors: ${JSON.stringify(airdropReward.sponsors)}
            actual:
=======
        return new ResponseEntity<void>({ errors: [
            `Verify failed: ${trs.type === TransactionType.STAKE ? 'stake' : 'vote'} airdrop reward is corrupted, 
            expected: 
            sponsors: ${JSON.stringify(airdropReward.sponsors)}  
            actual: 
>>>>>>> e90127cc
            sponsors: ${JSON.stringify(trs.asset.airdropReward.sponsors)}`
            ] });
    }
    return new ResponseEntity<void>();
}

export function applyFrozeOrdersRewardAndUnstake(
    trs: Transaction<IAssetVote>,
    activeOrders: Array<Stake>): void {
    applyRewards(trs);
    applyUnstake(activeOrders, trs);
}

function applyRewards(trs: Transaction<IAssetVote>): void {
    AccountRepo.updateBalanceByAddress(trs.senderAddress, trs.asset.reward);
    AccountRepo.updateBalanceByAddress(config.config.forging.totalSupplyAccount, -trs.asset.reward);
}

function applyUnstake(orders: Array<Stake>, trs: Transaction<IAssetVote>): void {
    const readyToUnstakeOrders = orders.filter(o => o.voteCount === config.constants.froze.unstakeVoteCount);
    readyToUnstakeOrders.map((order) => {
        order.isActive = false;
    });
    AccountRepo.updateBalanceByAddress(trs.senderAddress, trs.asset.unstake);
}

export function sendAirdropReward(trs: Transaction<IAssetStake | IAssetVote>): void {
    const transactionAirdropReward = trs.asset.airdropReward;

    for (const [sponsorAddress, rewardAmount] of transactionAirdropReward.sponsors) {
        if (rewardAmount === 0) {
            continue;
        }
        AccountRepo.updateBalanceByAddress(sponsorAddress, rewardAmount);
        AccountRepo.updateBalanceByAddress(config.config.forging.totalSupplyAccount, -rewardAmount);
    }
}

export function undoFrozeOrdersRewardAndUnstake(trs: Transaction<IAssetVote>): void {
    const senderStakes: Array<Stake> = AccountRepo.getByAddress(trs.senderAddress).stakes;
    const updatedOrders = senderStakes.map((order: Stake) => {
<<<<<<< HEAD
        if (order.nextVoteMilestone === voteTransaction.createdAt + config.constants.froze.vTime * SECONDS_PER_MINUTE) {
=======
        if (order.nextVoteMilestone === trs.createdAt + config.constants.froze.vTime * 60) {
>>>>>>> e90127cc
            return order;
        }
    });
    undoUnstake(updatedOrders, trs);
    undoRewards(trs);
}

function undoUnstake(orders: Array<Stake>, trs: Transaction<IAssetVote>): void {
    const unstakedOrders = orders.filter(order => !order.isActive);
    unstakedOrders.map((order) => {
        order.isActive = true;
    });
    AccountRepo.updateBalanceByAddress(trs.senderAddress, -trs.asset.unstake);
}

function undoRewards(trs: Transaction<IAssetVote>): void {
    AccountRepo.updateBalanceByAddress(trs.senderAddress, -trs.asset.reward);
    AccountRepo.updateBalanceByAddress(config.config.forging.totalSupplyAccount, trs.asset.reward);
}

export function undoAirdropReward(trs: Transaction<IAssetVote | IAssetStake>): void {
    const transactionAirdropReward = trs.asset.airdropReward;

    for (const [sponsorAddress, rewardAmount] of transactionAirdropReward.sponsors) {
        if (rewardAmount === 0) {
            continue;
        }
        AccountRepo.updateBalanceByAddress(sponsorAddress, -rewardAmount);
        AccountRepo.updateBalanceByAddress(config.config.forging.totalSupplyAccount, rewardAmount);
    }
}<|MERGE_RESOLUTION|>--- conflicted
+++ resolved
@@ -4,12 +4,8 @@
 import BlockRepo from 'core/repository/block';
 import {IAirdropAsset, IAssetStake, IAssetVote, Transaction, TransactionType} from 'shared/model/transaction';
 import AccountRepo from 'core/repository/account';
-<<<<<<< HEAD
-import Response from 'shared/model/response';
+import { ResponseEntity } from 'shared/model/response';
 import { TOTAL_PERCENTAGE, SECONDS_PER_MINUTE, MONEY_FACTOR } from 'core/util/const';
-=======
-import { ResponseEntity } from 'shared/model/response';
->>>>>>> e90127cc
 
 class StakeReward {
     private readonly milestones = config.constants.froze.rewards.milestones;
@@ -113,19 +109,11 @@
     if (
         JSON.stringify(airdropReward.sponsors) !== JSON.stringify(trs.asset.airdropReward.sponsors)
     ) {
-<<<<<<< HEAD
-        return new Response<void>({ errors: [
+        return new ResponseEntity<void>({ errors: [
             `Verify failed: ${trs.type === TransactionType.STAKE ? 'stake' : 'vote'} airdrop reward is corrupted,
             expected:
             sponsors: ${JSON.stringify(airdropReward.sponsors)}
             actual:
-=======
-        return new ResponseEntity<void>({ errors: [
-            `Verify failed: ${trs.type === TransactionType.STAKE ? 'stake' : 'vote'} airdrop reward is corrupted, 
-            expected: 
-            sponsors: ${JSON.stringify(airdropReward.sponsors)}  
-            actual: 
->>>>>>> e90127cc
             sponsors: ${JSON.stringify(trs.asset.airdropReward.sponsors)}`
             ] });
     }
@@ -167,11 +155,7 @@
 export function undoFrozeOrdersRewardAndUnstake(trs: Transaction<IAssetVote>): void {
     const senderStakes: Array<Stake> = AccountRepo.getByAddress(trs.senderAddress).stakes;
     const updatedOrders = senderStakes.map((order: Stake) => {
-<<<<<<< HEAD
-        if (order.nextVoteMilestone === voteTransaction.createdAt + config.constants.froze.vTime * SECONDS_PER_MINUTE) {
-=======
-        if (order.nextVoteMilestone === trs.createdAt + config.constants.froze.vTime * 60) {
->>>>>>> e90127cc
+        if (order.nextVoteMilestone === trs.createdAt + config.constants.froze.vTime * SECONDS_PER_MINUTE) {
             return order;
         }
     });
