import {Account, Stake} from 'shared/model/account';
import { logger } from 'shared/util/logger';
import config from 'shared/util/config';
import BlockService from 'core/service/block';
import {IAirdropAsset, IAssetStake, IAssetVote, Transaction, TransactionType} from 'shared/model/transaction';
import AccountRepo from 'core/repository/account';
import Response from 'shared/model/response';

class StakeReward {
    private readonly milestones = config.constants.froze.rewards.milestones;
    private readonly distance = Math.floor(config.constants.froze.rewards.distance);

    calcMilestone(height) {
        const location = Math.trunc((height) / this.distance);
        const lastMile = this.milestones[this.milestones.length - 1];

        if (location > (this.milestones.length - 1)) {
            return this.milestones.lastIndexOf(lastMile);
        }
        return location;
    }

    calcReward = function (height) {
        return this.milestones[this.calcMilestone(height)];
    };
}

const stakeReward = new StakeReward();

export function calculateTotalRewardAndUnstake(sender: Account, isDownVote: boolean)
        : { reward: number, unstake: number} {
    let reward: number = 0;
    let unstakeAmount: number = 0;
    if (isDownVote) {
        return { reward, unstake: unstakeAmount };
    }
    const freezeOrders: Array<Stake> = sender.stakes;
    logger.debug(`[Frozen][calculateTotalRewardAndUnstake] freezeOrders: ${JSON.stringify(freezeOrders)}`);

    freezeOrders.forEach((order: Stake) => {
        if (order.voteCount > 0 && (order.voteCount + 1) % config.constants.froze.rewardVoteCount === 0) {
            const blockHeight: number = BlockService.getLastBlock().height;
            const stakeRewardPercent: number = stakeReward.calcReward(blockHeight);
            reward += (order.amount * stakeRewardPercent) / 100;
        }
    });
    const readyToUnstakeOrders = freezeOrders.filter(
        o => (o.voteCount + 1) === config.constants.froze.unstakeVoteCount
    );
    logger.debug(`[Frozen][calculateTotalRewardAndUnstake] reward: ${reward}`);
    readyToUnstakeOrders.forEach((order) => {
        unstakeAmount -= order.amount;
    });
    return { reward, unstake: unstakeAmount };
}

// todo: check if available, redis
export function getAirdropReward(
    sender: Account,
    amount: number,
    transactionType: TransactionType): IAirdropAsset {
    const result: IAirdropAsset = {
        totalReward: 0,
        sponsors: {},
        withAirdropReward: false
    };

    const availableAirdropBalance: number = AccountRepo.getByAddress(config.constants.airdrop.account).actualBalance;
    logger.info(`availableAirdropBalance: ${availableAirdropBalance / 100000000}`);

    if (!sender || !sender.referrals || (sender.referrals.length === 0)) {
        return result;
    }

    if (transactionType === TransactionType.STAKE) {
        sender.referrals = [sender.referrals[0]];
    }

    let airdropRewardAmount: number = 0;
    const sponsors: { [sponsorAddress: number]: number } = {};

    sender.referrals.forEach((sponsor: Account, i: number) => {
        const reward = transactionType === TransactionType.STAKE ?
            Math.ceil((amount * config.constants.airdrop.stakeRewardPercent) / 100) :
            Math.ceil(((config.constants.airdrop.referralPercentPerLevel[i]) * amount) / 100);
        sponsors[sponsor.address] = reward;
        airdropRewardAmount += reward;
    });

    if (availableAirdropBalance < airdropRewardAmount) {
        return result;
    }

    result.totalReward = airdropRewardAmount;
    result.sponsors = sponsors;
    result.withAirdropReward = true;

    return result;
}

export function verifyAirdrop(
    trs: Transaction<IAssetStake | IAssetVote>,
    amount: number,
    sender: Account): Response<void> {
    const airdropReward = getAirdropReward(
        sender,
        amount,
        trs.type
    );

    if (
        airdropReward.withAirdropReward !== trs.asset.airdropReward.withAirdropReward ||
        JSON.stringify(airdropReward.sponsors) !== JSON.stringify(trs.asset.airdropReward.sponsors) ||
        airdropReward.totalReward !== trs.asset.airdropReward.totalReward
    ) {
        return new Response<void>({ errors: [
            `Verify failed: ${trs.type === TransactionType.STAKE ? 'stake' : 'vote'} airdrop reward is corrupted, 
            expected: 
            withAirdropReward ${airdropReward.withAirdropReward} 
            sponsors: ${JSON.stringify(airdropReward.sponsors)} 
            totalReward: ${airdropReward.totalReward}, 
            actual: 
            withAirdropReward ${trs.asset.airdropReward.withAirdropReward} 
            sponsors: ${JSON.stringify(trs.asset.airdropReward.sponsors)} 
            totalReward: ${trs.asset.airdropReward.totalReward}`
            ] });
    }
    return new Response<void>();
}

export function applyFrozeOrdersRewardAndUnstake(
    voteTransaction: Transaction<IAssetVote>,
    activeOrders: Array<Stake>): Response<void> {
    applyRewards(voteTransaction);
    sendAirdropReward(voteTransaction);
    applyUnstake(activeOrders, voteTransaction);
    return new Response<void>();
}

function applyRewards(voteTransaction: Transaction<IAssetVote>): void {
    const reward = voteTransaction.asset.reward;
    AccountRepo.updateBalanceByAddress(voteTransaction.senderAddress, reward);
    AccountRepo.updateBalanceByAddress(config.config.forging.totalSupplyAccount, -reward);
}

function applyUnstake(orders: Array<Stake>, voteTransaction: Transaction<IAssetVote>): void {
    const readyToUnstakeOrders = orders.filter(o => o.voteCount === config.constants.froze.unstakeVoteCount);
    readyToUnstakeOrders.map((order) => {
        order.isActive = false;
    });
    AccountRepo.updateBalanceByAddress(voteTransaction.senderAddress, voteTransaction.asset.unstake);
}

<<<<<<< HEAD
export async function sendAirdropReward(trs: Transaction<IAssetVote | IAssetStake>): Promise<void> {
=======
function sendAirdropReward(trs: Transaction<IAssetVote>): void {
>>>>>>> abce1979
    const transactionAirdropReward = trs.asset.airdropReward;
    if (!transactionAirdropReward.withAirdropReward || transactionAirdropReward.totalReward === 0) {
        return;
    }

    for (const sponsorAddress in transactionAirdropReward.sponsors) {
        if (!transactionAirdropReward.sponsors[sponsorAddress]) {
            continue;
        }
        const rewardAmount = transactionAirdropReward.sponsors[sponsorAddress];

        if (rewardAmount === 0) {
            continue;
        }
        
        AccountRepo.updateBalanceByAddress(parseInt(sponsorAddress, 10), rewardAmount);
        AccountRepo.updateBalanceByAddress(config.config.forging.totalSupplyAccount, -rewardAmount);
    }
}

export function undoFrozeOrdersRewardAndUnstake(voteTransaction: Transaction<IAssetVote>): void {
    const senderStakes: Array<Stake> = AccountRepo.getByAddress(voteTransaction.senderAddress).stakes;
    const updatedOrders = senderStakes.map((order: Stake) => {
        if (order.nextVoteMilestone === voteTransaction.createdAt + config.constants.froze.vTime * 60) {
            return order;
        }
    });
    undoUnstake(updatedOrders, voteTransaction);
    undoRewards(voteTransaction);
    undoAirdropReward(voteTransaction);
}

function undoUnstake(orders: Array<Stake>, voteTransaction: Transaction<IAssetVote>): void {
    const unstakedOrders = orders.filter(order => !order.isActive);
    unstakedOrders.map((order) => {
        order.isActive = true;
    });
    AccountRepo.updateBalanceByAddress(voteTransaction.senderAddress, -voteTransaction.asset.unstake);
}

<<<<<<< HEAD
async function undoRewards(voteTransaction: Transaction<IAssetVote>): Promise<void> {
=======
function undoRewards(voteTransaction: Transaction<IAssetVote>): void {
>>>>>>> abce1979
    const reward = voteTransaction.asset.reward;
    AccountRepo.updateBalanceByAddress(voteTransaction.senderAddress, -reward);
    AccountRepo.updateBalanceByAddress(config.config.forging.totalSupplyAccount, reward);
}

<<<<<<< HEAD
export async function undoAirdropReward(trs: Transaction<IAssetVote | IAssetStake>): Promise<void> {
=======
function undoAirdropReward(trs: Transaction<IAssetVote | IAssetStake>): void {
>>>>>>> abce1979
    const transactionAirdropReward = trs.asset.airdropReward;
    if (!transactionAirdropReward.withAirdropReward) {
        return;
    }

    for (const sponsorAddress in transactionAirdropReward.sponsors) {
        if (!transactionAirdropReward.sponsors[sponsorAddress]) {
            continue;
        }
        const rewardAmount = transactionAirdropReward.sponsors[sponsorAddress];

        if (rewardAmount === 0) {
            continue;
        }

        AccountRepo.updateBalanceByAddress(parseInt(sponsorAddress, 10), -rewardAmount);
        AccountRepo.updateBalanceByAddress(config.config.forging.totalSupplyAccount, rewardAmount);
    }
}<|MERGE_RESOLUTION|>--- conflicted
+++ resolved
@@ -151,11 +151,7 @@
     AccountRepo.updateBalanceByAddress(voteTransaction.senderAddress, voteTransaction.asset.unstake);
 }
 
-<<<<<<< HEAD
-export async function sendAirdropReward(trs: Transaction<IAssetVote | IAssetStake>): Promise<void> {
-=======
-function sendAirdropReward(trs: Transaction<IAssetVote>): void {
->>>>>>> abce1979
+async function sendAirdropReward(trs: Transaction<IAssetVote>): Promise<void> {
     const transactionAirdropReward = trs.asset.airdropReward;
     if (!transactionAirdropReward.withAirdropReward || transactionAirdropReward.totalReward === 0) {
         return;
@@ -196,21 +192,13 @@
     AccountRepo.updateBalanceByAddress(voteTransaction.senderAddress, -voteTransaction.asset.unstake);
 }
 
-<<<<<<< HEAD
-async function undoRewards(voteTransaction: Transaction<IAssetVote>): Promise<void> {
-=======
 function undoRewards(voteTransaction: Transaction<IAssetVote>): void {
->>>>>>> abce1979
     const reward = voteTransaction.asset.reward;
     AccountRepo.updateBalanceByAddress(voteTransaction.senderAddress, -reward);
     AccountRepo.updateBalanceByAddress(config.config.forging.totalSupplyAccount, reward);
 }
 
-<<<<<<< HEAD
-export async function undoAirdropReward(trs: Transaction<IAssetVote | IAssetStake>): Promise<void> {
-=======
 function undoAirdropReward(trs: Transaction<IAssetVote | IAssetStake>): void {
->>>>>>> abce1979
     const transactionAirdropReward = trs.asset.airdropReward;
     if (!transactionAirdropReward.withAirdropReward) {
         return;
