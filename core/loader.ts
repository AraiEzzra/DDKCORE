--- conflicted
+++ resolved
@@ -3,9 +3,7 @@
 import { TransactionStatus, TransactionType} from 'shared/model/transaction';
 import { Address, PublicKey, Timestamp} from 'shared/model/account';
 import { messageON } from 'shared/util/bus';
-<<<<<<< HEAD
 import {initControllers} from 'core/controller/index';
-=======
 
 /**
  * for mock delegates
@@ -19,7 +17,6 @@
  * END
  */
 
->>>>>>> 9ee8f22f
 enum constant  {
     Limit = 1000
 }
