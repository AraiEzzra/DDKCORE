import * as path from 'path';
import db from 'shared/driver/db';
import { QueryFile } from 'pg-promise';
import TransactionDispatcher from 'core/service/transaction';
import TransactionPGRepo from 'core/repository/transaction/pg';
import AccountRepo from 'core/repository/account';
import { IAsset, Transaction } from 'shared/model/transaction';
import { messageON } from 'shared/util/bus';
import { initControllers } from 'core/controller';
import config from 'shared/util/config';

import { Round } from 'shared/model/round';
import RoundPGRepository from 'core/repository/round/pg';
import RoundService from 'core/service/round';
import BlockService from 'core/service/block';
import RoundRepository from 'core/repository/round';
import socket from 'core/repository/socket';
<<<<<<< HEAD
import { socketAPI } from 'core/api/server';
=======
>>>>>>> 398472a3
import { logger } from 'shared/util/logger';
const START_SYNC_BLOCKS = 15000;

// @ts-ignore
BigInt.prototype.toJSON = function () {
    return this.toString();
};

class Loader {
    private limit = 1000;

    public async start() {
        logger.debug('LOADER START');
        const pathMockData: string = path.join(process.cwd(), 'core/database/sql');
        const filePath = path.join(pathMockData, 'init.sql');
        await db.query(new QueryFile(filePath, { minify: true }));
        await BlockService.applyGenesisBlock(config.genesisBlock, false);
        await this.transactionWarmUp(this.limit);
        await this.roundWarmUp(this.limit);
        initControllers();
        messageON('WARM_UP_FINISHED', null);
        socket.init();
<<<<<<< HEAD
        socketAPI.run();
=======
>>>>>>> 398472a3
        setTimeout(
            () => messageON('EMIT_SYNC_BLOCKS', {}),
            START_SYNC_BLOCKS
        );
    }

    private async transactionWarmUp(limit: number) {
        let offset = 0;
        do {
            const transactionBatch: Array<Transaction<IAsset>> =
                await TransactionPGRepo.getMany(limit, offset);

            for (let trs of transactionBatch) {
                const sender = AccountRepo.add({
                    address: trs.senderAddress,
                    publicKey: trs.senderPublicKey
                });
                TransactionDispatcher.applyUnconfirmed(trs, sender);
            }
            if (transactionBatch.length < limit) {
                break;
            }
            offset += limit;
        } while (true);

        return;
    }

    private async roundWarmUp(limit) {
        let offset: number = 0;

        do {
            const roundsBatch: Array<Round> = await RoundPGRepository.getMany(offset);

            if (!roundsBatch) {
                break;
            }

            for (let round of roundsBatch) {
                RoundRepository.setCurrentRound(round);
                const data = RoundService.sumRound(round);
                RoundService.applyUnconfirmed(data);
                RoundRepository.setPrevRound(round);
            }

            if (roundsBatch.length < limit) {
                break;
            }
            offset += limit;
        } while (true);
    }
}

export default new Loader();<|MERGE_RESOLUTION|>--- conflicted
+++ resolved
@@ -15,12 +15,9 @@
 import BlockService from 'core/service/block';
 import RoundRepository from 'core/repository/round';
 import socket from 'core/repository/socket';
-<<<<<<< HEAD
-import { socketAPI } from 'core/api/server';
-=======
->>>>>>> 398472a3
 import { logger } from 'shared/util/logger';
 const START_SYNC_BLOCKS = 15000;
+import { socketAPI } from 'core/api/server';
 
 // @ts-ignore
 BigInt.prototype.toJSON = function () {
@@ -40,11 +37,9 @@
         await this.roundWarmUp(this.limit);
         initControllers();
         messageON('WARM_UP_FINISHED', null);
+
         socket.init();
-<<<<<<< HEAD
         socketAPI.run();
-=======
->>>>>>> 398472a3
         setTimeout(
             () => messageON('EMIT_SYNC_BLOCKS', {}),
             START_SYNC_BLOCKS
