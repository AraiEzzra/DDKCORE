--- conflicted
+++ resolved
@@ -1,15 +1,10 @@
 const env = process.env;
 const constants = {
   PREVIOUS_DELEGATES_COUNT: 3,
-<<<<<<< HEAD
-  MASTER_NODE_MIGRATED_BLOCK: 0,
-};
-=======
   MASTER_NODE_MIGRATED_BLOCK: 0
 };
 
 Object.assign(constants, require('../config/env'));
->>>>>>> d4abe7f5
 
 if(env.NODE_ENV === 'development') {
     Object.assign(constants, require('../config/default/constants'));
