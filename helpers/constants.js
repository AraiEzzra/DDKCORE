--- conflicted
+++ resolved
@@ -40,13 +40,8 @@
  * @property {number} unconfirmedTransactionTimeOut - 1080 blocks
  */
 module.exports = {
-<<<<<<< HEAD
-	activeDelegates: 1,
-	maxVotesPerTransaction: 33,
-=======
 	activeDelegates: 3,
 	maxVotesPerTransaction: 2,
->>>>>>> 9ed5c82a
 	addressLength: 208,
 	blockHeaderLength: 248,
 	blockReceiptTimeOut: 20, // 2 blocks
