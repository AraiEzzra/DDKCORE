const env = process.env;
const constants = {
<<<<<<< HEAD
  // Block verify
  VERIFY_BLOCK_VERSION: true,
  VERIFY_BLOCK_SIGNATURE: true,
  VERIFY_BLOCK_ID: true,
  VERIFY_BLOCK_PAYLOAD: true,
  PAYLOAD_VALIDATE: {
    MAX_LENGTH: true,
    MAX_TRANSACTION_LENGTH: true,
    MAX_TRANSACTION_IN_BLOCK: true,
    MAX_TRANSACTION_DUPLICATE: true,
    INVALID_HASH: true,
    TOTAL_AMOUNT: true,
    TOTAL_FEE: true,
  },
  VERIFY_INVALID_BLOCK_TIMESTAMP: true,
  VERIFY_PREVIOUS_BLOCK: true,
  VERIFY_AGAINST_LAST_N_BLOCK_IDS: true,
  VERIFY_BLOCK_FORK_ONE: true,
  VERIFY_BLOCK_REWARD: true,
  VERIFY_BLOCK_SLOT: true,
  VERIFY_BLOCK_SLOT_WINDOW: true,
  VALIDATE_BLOCK_SLOT: true,
=======
    // Block verify
    VERIFY_BLOCK_VERSION: true,
    VERIFY_BLOCK_SIGNATURE: true,
    VERIFY_BLOCK_ID: true,
    VERIFY_BLOCK_PAYLOAD: true,
    VERIFY_INVALID_BLOCK_TIMESTAMP: true,
    VERIFY_PREVIOUS_BLOCK: true,
    VERIFY_AGAINST_LAST_N_BLOCK_IDS: true,
    VERIFY_BLOCK_FORK_ONE: true,
    VERIFY_BLOCK_REWARD: true,
    VERIFY_BLOCK_SLOT: true,
    VERIFY_BLOCK_SLOT_WINDOW: true,
    VALIDATE_BLOCK_SLOT: true,
>>>>>>> 813e1e86

    // Delegates transaction verify
    VERIFY_DELEGATE_TRS_RECIPIENT: true,
    VERIFY_DELEGATE_TRS_AMOUNT: true,
    VERIFY_DELEGATE_TRS_IS_DELEGATE: true,
    VERIFY_DELEGATE_TRS_U_IS_DELEGATE: true,
    VERIFY_DELEGATE_TRS_ASSET: true,
    VERIFY_DELEGATE_USERNAME: true,
    VERIFY_DELEGATE_USERNAME_LOWERCASE: true,
    VERIFY_DELEGATE_EMPTY_USERNAME: true,
    VERIFY_DELEGATE_USERNAME_LENGTH: true,
    VERIFY_DELEGATE_USERNAME_ALPHANUMERIC_CHARACTERS: true,


    PREVIOUS_DELEGATES_COUNT: 3,
    MASTER_NODE_MIGRATED_BLOCK: 0,
    CURRENT_BLOCK_VERSION: 1,
    VOTE_VALIDATION_ENABLED: {
        INVALID_RECIPIENT: true,
        INVALID_TRANSACTION_ASSET: true,
        INVALID_VOTES_MUST_BE_ARRAY: true,
        INVALID_VOTES_EMPTY_ARRAY: true,
        VOTING_LIMIT_EXCEEDED: true,
        INVALID_VOTE_AT_INDEX: true,
        MULTIPLE_VOTES_FOR_SAME_DELEGATE: true,
        VOTE_REWARD_CORRUPTED: true,
        VOTE_UNSTAKE_CORRUPTED: true,
        PAYLOAD_HASH: true,
        VOTE_AIRDROP_CORRUPTED: true,
    },
    SEND_TRANSACTION_VALIDATION_ENABLED: {
        AMOUNT: true,
        RECIPIENT_ID: true
    },
    REFERRAL_TRANSACTION_VALIDATION_ENABLED: {
        GLOBAL_ACCOUNT: true
    },
    SIGNATURE_TRANSACTION_VALIDATION_ENABLED: {
        SIGNATURE: true,
        AMOUNT: true,
        PUBLIC_KEY: true
    },
    SENDSTAKE_VERIFICATION: {
        VERIFY_RECIPIENT_ID_ENABLED: true,
        VERIFY_BALANCE_ENABLED: true,
        VERIFY_ACTIVE_FROZE_ORDER_EXIST_ENABLED: true,
        VERIFY_ACTIVE_FROZE_ORDER_TRANSFERCOUNT_ENABLED: true

    },
    TRANSACTION_VALIDATION_ENABLED: {
        SENDER: true,
        TYPE: true,
        SECOND_SIGNATURE: true,
        SENDER_SECOND_SIGNATURE: true,
        REQUEST_SECOND_SIGNATURE: true,
        CHECKING_REQUEST_SECOND_SIGNATURE: true,
        SENDER_PUBLIC_KEY: true,
        SENDER_GENESIS_ACCOUNT: true,
        SENDER_ADDRESS: true,
        KEYSGROUP_MEMBER: true,
        MULTISIGNATURE_GROUP: true,
        VERIFY_TRANSACTION_SIGNATURE: true,
        VERIFY_TRANSACTION_SECOND_SIGNATURE: true,
        VERIFY_TRANSACTION_SIGNATURE_UNIQUE: true,
        VERIFY_TRANSACTION_MULTISIGNATURE: true,
        VERIFY_TRANSACTION_FEE: true,
        VERIFY_TRANSACTION_AMOUNT: true,
        VERIFY_SENDER_BALANCE: false,
        VERIFY_TRANSACTION_TIMESTAMP: true,
        VERIFY_TRANSACTION_TYPE: true,
        VERIFY_TRANSACTION_CONFIRMED: true,
    },
    STAKE_VALIDATE: {
        AMOUNT_ENABLED: true,
        BALANCE_ENABLED: true,
        AIRDROP_ENABLED: true,
    }
};

Object.assign(constants, require('../config/env'));

if (env.NODE_ENV === 'development') {
    Object.assign(constants, require('../config/default/constants'));
}

// For staging environment
if (env.NODE_ENV === 'testnet') {
    Object.assign(constants, require('../config/testnet/constants'));
}

// For production
if (env.NODE_ENV === 'mainnet') {
    Object.assign(constants, require('../config/mainnet/constants'));
}

module.exports = constants;<|MERGE_RESOLUTION|>--- conflicted
+++ resolved
@@ -1,29 +1,5 @@
 const env = process.env;
 const constants = {
-<<<<<<< HEAD
-  // Block verify
-  VERIFY_BLOCK_VERSION: true,
-  VERIFY_BLOCK_SIGNATURE: true,
-  VERIFY_BLOCK_ID: true,
-  VERIFY_BLOCK_PAYLOAD: true,
-  PAYLOAD_VALIDATE: {
-    MAX_LENGTH: true,
-    MAX_TRANSACTION_LENGTH: true,
-    MAX_TRANSACTION_IN_BLOCK: true,
-    MAX_TRANSACTION_DUPLICATE: true,
-    INVALID_HASH: true,
-    TOTAL_AMOUNT: true,
-    TOTAL_FEE: true,
-  },
-  VERIFY_INVALID_BLOCK_TIMESTAMP: true,
-  VERIFY_PREVIOUS_BLOCK: true,
-  VERIFY_AGAINST_LAST_N_BLOCK_IDS: true,
-  VERIFY_BLOCK_FORK_ONE: true,
-  VERIFY_BLOCK_REWARD: true,
-  VERIFY_BLOCK_SLOT: true,
-  VERIFY_BLOCK_SLOT_WINDOW: true,
-  VALIDATE_BLOCK_SLOT: true,
-=======
     // Block verify
     VERIFY_BLOCK_VERSION: true,
     VERIFY_BLOCK_SIGNATURE: true,
@@ -37,7 +13,16 @@
     VERIFY_BLOCK_SLOT: true,
     VERIFY_BLOCK_SLOT_WINDOW: true,
     VALIDATE_BLOCK_SLOT: true,
->>>>>>> 813e1e86
+
+    PAYLOAD_VALIDATE: {
+        MAX_LENGTH: true,
+        MAX_TRANSACTION_LENGTH: true,
+        MAX_TRANSACTION_IN_BLOCK: true,
+        MAX_TRANSACTION_DUPLICATE: true,
+        INVALID_HASH: true,
+        TOTAL_AMOUNT: true,
+        TOTAL_FEE: true,
+    },
 
     // Delegates transaction verify
     VERIFY_DELEGATE_TRS_RECIPIENT: true,
