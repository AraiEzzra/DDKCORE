--- conflicted
+++ resolved
@@ -1,15 +1,5 @@
 const env = process.env;
 const constants = {
-<<<<<<< HEAD
-  PREVIOUS_DELEGATES_COUNT: 3,
-  MASTER_NODE_MIGRATED_BLOCK: 0,
-  CURRENT_BLOCK_VERSION: 1,
-  STAKE_VALIDATE: {
-    AMOUNT_ENABLED: true,
-    BALANCE_ENABLED: true,
-    AIRDROP_ENABLED: true,
-  }
-=======
     PREVIOUS_DELEGATES_COUNT: 3,
     MASTER_NODE_MIGRATED_BLOCK: 0,
     CURRENT_BLOCK_VERSION: 1,
@@ -60,7 +50,11 @@
         VERIFY_TRANSACTION_TYPE: true,
         VERIFY_TRANSACTION_CONFIRMED: true,
     },
->>>>>>> 01979612
+    STAKE_VALIDATE: {
+        AMOUNT_ENABLED: true,
+        BALANCE_ENABLED: true,
+        AIRDROP_ENABLED: true,
+    }
 };
 
 Object.assign(constants, require('../config/env'));
