--- conflicted
+++ resolved
@@ -1,15 +1,10 @@
 {
-<<<<<<< HEAD
-    "port": 7001,
-    "address": "127.0.0.1",
-=======
     "port": 7007,
     "serverProtocol": "http",
     "serverHost": "10.5.0.5",
     "serverPort": 7007,
     "serverUrl": "http://10.5.0.5:7007",
     "address": "10.5.0.5",
->>>>>>> 431ffa8b
     "version": "0.9.9a",
     "minVersion": ">=0.9.0",
     "fileLogLevel": "info",
@@ -19,15 +14,9 @@
     "topAccounts": false,
     "cacheEnabled": true,
     "db": {
-<<<<<<< HEAD
-        "host": "127.0.0.1",
-        "port": 5432,
-        "database": "ddk3",
-=======
         "host": "db",
         "port": 5432,
         "database": "ddk",
->>>>>>> 431ffa8b
         "user": "lisk",
         "poolSize": 95,
         "poolIdleTimeout": 30000,
@@ -37,13 +26,8 @@
         ]
     },
     "redis": {
-<<<<<<< HEAD
-        "host": "127.0.0.1",
-        "port": 6380,
-=======
         "host": "10.5.0.3",
         "port": 6379,
->>>>>>> 431ffa8b
         "db": 0
     },
     "api": {
@@ -124,13 +108,8 @@
     "app": {},
     "sender": {},
     "nethash": "da3ed6a45429278bac2666961289ca17ad86595d33b31037615d4b8e8f158bba",
-<<<<<<< HEAD
-    "elasticsearchHost": "127.0.0.1",
-    "swaggerDomain": "127.0.0.1",
-=======
     "elasticsearchHost": "10.5.0.2:9200",
     "swaggerDomain": "159.65.139.248",
->>>>>>> 431ffa8b
     "jwt": {
         "tokenLife": 300
     }
