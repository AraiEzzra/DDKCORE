{
    "port": 7000,
    "address": "159.65.139.248",
    "version": "0.9.9a",
    "minVersion": ">=0.9.0",
    "fileLogLevel": "info",
    "logFileName": "logs/ETP.log",
    "consoleLogLevel": "none",
    "trustProxy": false,
    "topAccounts": false,
    "cacheEnabled": true,
    "db": {
        "host": "159.65.135.70",
        "port": 5432,
        "database": "ETP_test",
        "user": "",
        "poolSize": 95,
        "poolIdleTimeout": 30000,
        "reapIntervalMillis": 1000,
        "logEvents": [
            "error"
        ]
    },
    "redis": {
        "host": "159.65.131.229",
        "port": 6380,
        "db": 0
    },
    "api": {
        "enabled": true,
        "access": {
<<<<<<< HEAD
            "public":false,
=======
            "public":true,
>>>>>>> 397db692
            "whiteList": [
                "127.0.0.1",
                "192.168.9.91",
                "180.151.225.194",
                "159.65.139.87",
                "118.100.29.72",
		"124.29.212.104",
		"103.201.142.50"
            ]
        },
        "options": {
            "limits": {
                "max": 0,
                "delayMs": 0,
                "delayAfter": 0,
                "windowMs": 60000
            }
        }
    },
    "peers": {
        "enabled": true,
        "list": [],
        "access": {
            "blackList": []
        },
        "options": {
            "limits": {
                "max": 0,
                "delayMs": 0,
                "delayAfter": 0,
                "windowMs": 60000
            },
            "timeout": 5000
        }
    },
    "broadcasts": {
        "broadcastInterval": 5000,
        "broadcastLimit": 20,
        "parallelLimit": 20,
        "releaseLimit": 25,
        "relayLimit": 2
    },
    "transactions": {
        "maxTxsPerQueue": 1000
    },
    "forging": {
        "force": true,
        "access": {
            "whiteList": [
                "127.0.0.1",
                "192.168.9.91",
                "180.151.225.194",
                "118.100.29.72"
            ]
        }
    },
    "loading": {
        "verifyOnLoading": false,
        "loadPerIteration": 5000
    },
    "ssl": {
        "enabled": false,
        "options": {
            "port": 443,
            "address": "0.0.0.0"
        }
    },
    "dapp": {
        "masterrequired": true,
        "autoexec": [],
        "masterpassword": "GSne7ki1uzu6"
    },
    "initialPrimined": {
        "total": 360000000000000
    },
    "ddkSupply": {
        "totalSupply": 4500000000000000
    },
    "session": {},
    "app": {},
    "sender": {},
    "nethash": "da3ed6a45429278bac2666961289ca17ad86595d33b31037615d4b8e8f158bba",
    "elasticsearchHost": "159.65.139.247",
    "swaggerDomain": "159.65.139.248",
    "jwt": {
        "tokenLife": 300
    }
}<|MERGE_RESOLUTION|>--- conflicted
+++ resolved
@@ -29,11 +29,7 @@
     "api": {
         "enabled": true,
         "access": {
-<<<<<<< HEAD
-            "public":false,
-=======
             "public":true,
->>>>>>> 397db692
             "whiteList": [
                 "127.0.0.1",
                 "192.168.9.91",
