{
    "port":7000,
    "address": "0.0.0.0",
    "version": "0.9.9a",
    "minVersion": ">=0.9.0",
    "fileLogLevel": "info",
    "logFileName": "logs/ddk.log",
    "consoleLogLevel": "none",
    "trustProxy": false,
    "topAccounts": false,
    "cacheEnabled": true,
    "db": {
        "host": "ddk-prod-mainnet-db-cluster.cluster-co8hc4mf5osu.ap-southeast-1.rds.amazonaws.com",
        "port": 5432,
        "database": "ddk_mainnet_database",
        "user": "ddkMasterUser",
        "poolSize": 95,
        "poolIdleTimeout": 30000,
        "reapIntervalMillis": 1000,
        "logEvents": [
            "error"
        ]
    },
    "redis": {
        "host": "ddk-prod-redis.kuqhw8.ng.0001.apse1.cache.amazonaws.com",
        "port": 6379,
        "db": 0
    },
    "api": {
        "enabled": true,
        "access": {
            "public": false,
            "whiteList": [
            ]
        },
        "options": {
            "limits": {
                "max": 0,
                "delayMs": 0,
                "delayAfter": 0,
                "windowMs": 60000
            }
        }
    },
    "peers": {
        "enabled": true,
        "list": [
        ],
        "access": {
            "blackList": []
        },
        "options": {
            "limits": {
                "max": 0,
                "delayMs": 0,
                "delayAfter": 0,
                "windowMs": 60000
            },
            "timeout": 5000
        }
    },
    "broadcasts": {
        "broadcastInterval": 5000,
        "broadcastLimit": 20,
        "parallelLimit": 20,
        "releaseLimit": 25,
        "relayLimit": 2
    },
    "transactions": {
        "maxTxsPerQueue": 1000
    },
    "forging": {
        "force": true,
        "access": {
            "whiteList": [
            ]
        }
    },
    "loading": {
        "verifyOnLoading": false,
        "loadPerIteration": 5000
    },
    "ssl": {
        "enabled": true,
        "options": {
            "port": 443,
<<<<<<< HEAD
            "address": "13.251.251.219"
=======
            "address": "159.65.139.248"
>>>>>>> 11a36692
        }
    },
    "dapp": {
        "masterrequired": true,
        "autoexec": [],
        "masterpassword": "GSne7ki1uzu6"
    },
    "initialPrimined": {
        "total": 55000000000000
    },
    "ddkSupply": {
        "totalSupply": 2100000000000000
    },
    "session": {},
    "app": {},
    "sender": {},
    "nethash": "da3ed6a45429278bac2666961289ca17ad86595d33b31037615d4b8e8f158bba",
    "elasticsearchHost": "https://vpc-ddk-es-32wbyx4zu5hb5udvelaf44sxlu.ap-southeast-1.es.amazonaws.com",
    "swaggerDomain": "0.0.0.0",
    "jwt": {
        "tokenLife": 300
    }
}
<|MERGE_RESOLUTION|>--- conflicted
+++ resolved
@@ -84,11 +84,7 @@
         "enabled": true,
         "options": {
             "port": 443,
-<<<<<<< HEAD
             "address": "13.251.251.219"
-=======
-            "address": "159.65.139.248"
->>>>>>> 11a36692
         }
     },
     "dapp": {
@@ -97,10 +93,10 @@
         "masterpassword": "GSne7ki1uzu6"
     },
     "initialPrimined": {
-        "total": 55000000000000
+        "total": 360000000000000
     },
     "ddkSupply": {
-        "totalSupply": 2100000000000000
+        "totalSupply": 4500000000000000
     },
     "session": {},
     "app": {},
