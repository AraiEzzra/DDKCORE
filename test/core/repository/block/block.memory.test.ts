import { Block } from 'shared/model/block';
import BlockRepo from 'core/repository/block/index';
import { expect } from 'chai';
import {
    getNewBlock
} from 'test/core/repository/block/mock';

const getAllBlocks = () => {
    return BlockRepo.getMany(Number.MAX_SAFE_INTEGER);
};

describe('Block memory repository', () => {

    describe('function \'getGenesisBlock\'', () => {

        context('when block exists', () => {

<<<<<<< HEAD
            const firstBlock = getNewBlock();

            before(() => {
                 BlockRepo.add(firstBlock);
            });

=======
>>>>>>> 593705ef
            it('should return response with genesis block data (blockId = 1)', () => {
                const response = BlockRepo.getGenesisBlock();
                expect(response).to.be.an.instanceOf(Block);
                expect(response.height).to.be.equal(1);
            });
        });
    });

    describe('function \'add\'', () => {

        context('when add one block', () => {
            let firstBlock;

            before(() => {
                firstBlock = getNewBlock();
            });

            it('should add block to repo and return added block', () => {
                const response = BlockRepo.add(firstBlock);
                expect(response).to.be.an.instanceOf(Block);
                expect(response.id).to.be.equal(firstBlock.id);
                const blocks = getAllBlocks();
                expect(blocks).to.be.lengthOf(2);
                expect(blocks[1].id).to.be.equal(firstBlock.id);
            });

            after(() => {
                BlockRepo.deleteLastBlock();
            });
        });

        context('when add two blocks', () => {

            let firstBlock, secondBlock;

            before(() => {
                firstBlock = getNewBlock();
                secondBlock = getNewBlock();
            });

            it('should add two blocks to repo', () => {
                BlockRepo.add(firstBlock);
                BlockRepo.add(secondBlock);
                const blocks = getAllBlocks();
                expect(blocks).to.be.lengthOf(3);
                expect(blocks[1].id).to.be.equal(firstBlock.id);
                expect(blocks[2].id).to.be.equal(secondBlock.id);
            });

            after(() => {
                BlockRepo.deleteLastBlock();
                BlockRepo.deleteLastBlock();
            });
        });
    });

    describe('lastBlock usage', () => {

        let block1, block2;

        before(() => {
            block1 = getNewBlock();
            block2 = getNewBlock();
        });

        it('should set and get lastBlock', () => {
            BlockRepo.add(block1);
            let response = BlockRepo.getLastBlock();
            expect(response).to.be.eql(block1);
            BlockRepo.add(block2);
            response = BlockRepo.getLastBlock();
            expect(response).to.be.eql(block2);
        });

        after(() => {
            BlockRepo.deleteLastBlock();
            BlockRepo.deleteLastBlock();
        });
    });

    describe('function \'deleteLastBlock\'', () => {

        context('when deleting last block', () => {
            let block1, block2;

            before(() => {
                block1 = getNewBlock();
                block2 = getNewBlock();
                BlockRepo.add(block1);
                BlockRepo.add(block2);
            });

            it('should return previous block from block chain in repo and set lastBlock', () => {
                const response = BlockRepo.deleteLastBlock();
                expect(response).to.be.eql(block1);
                expect(BlockRepo.getLastBlock()).to.be.eql(block1);
                const blocks = getAllBlocks();
                expect(blocks).to.be.lengthOf(2);
            });

            after(() => {
                BlockRepo.deleteLastBlock();
            });
        });
    });

    describe('function \'isExist\'', () => {

        context('when checking block for existence', () => {

            let block1, block2;

            before(() => {
                block1 = getNewBlock();
                block2 = getNewBlock();
                BlockRepo.add(block1);
                BlockRepo.add(block2);
            });

            it('should return false if block doesn\'t exist', () => {
                let response = BlockRepo.isExist('a1b2c3d4');
                expect(response).to.be.false;
                response = BlockRepo.isExist('d1c2b3a4');
                expect(response).to.be.false;
            });

            it('should return true if block exists', () => {
                let response = BlockRepo.isExist(block2.id);
                expect(response).to.be.true;
                response = BlockRepo.isExist(block1.id);
                expect(response).to.be.true;
            });

            after(() => {
                BlockRepo.deleteLastBlock();
                BlockRepo.deleteLastBlock();
            });
        });
    });

    describe('function \'getMany\'', () => {

        context('when getting pack of blocks', () => {

            let firstBlock, lastBlock, genesis;
            const blocksCount = 100;
            const blocks = [];

            before(() => {
                firstBlock = getNewBlock();
                genesis = BlockRepo.getGenesisBlock();
                genesis.height = firstBlock.height - 1;
                blocks.push(firstBlock);
                BlockRepo.add(firstBlock);
                for (let i = 0; i < (blocksCount - 2); i++) {
                    const newBlock = getNewBlock();
                    blocks.push(newBlock);
                    BlockRepo.add(newBlock);
                }
                lastBlock = getNewBlock();
                blocks.push(lastBlock);
                BlockRepo.add(lastBlock);
            });

            it('should return requested amount of blocks or less', () => {
                let response = BlockRepo.getMany(10, firstBlock.height + 5);
                expect(response).to.be.an('array');
                expect(response).to.be.lengthOf(10);
                expect(response[0]).to.be.eql(blocks[5]);
                expect(response[response.length - 1]).to.be.eql(blocks[14]);

                response = BlockRepo.getMany(20, lastBlock.height - 8);
                expect(response).to.be.an('array');
                expect(response).to.be.lengthOf(9);
                expect(response[0]).to.be.eql(blocks[blocks.length - 9]);
                expect(response[response.length - 1]).to.be.eql(blocks[blocks.length - 1]);
            });

            after(() => {
                for (let i = 0; i < blocks.length; i++) {
                    BlockRepo.deleteLastBlock();
                }
                genesis.height = 1;
            });
        });
    });
});<|MERGE_RESOLUTION|>--- conflicted
+++ resolved
@@ -15,15 +15,6 @@
 
         context('when block exists', () => {
 
-<<<<<<< HEAD
-            const firstBlock = getNewBlock();
-
-            before(() => {
-                 BlockRepo.add(firstBlock);
-            });
-
-=======
->>>>>>> 593705ef
             it('should return response with genesis block data (blockId = 1)', () => {
                 const response = BlockRepo.getGenesisBlock();
                 expect(response).to.be.an.instanceOf(Block);
