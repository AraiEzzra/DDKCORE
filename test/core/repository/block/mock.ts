--- conflicted
+++ resolved
@@ -4,38 +4,9 @@
 import BlockRepo from 'core/repository/block';
 import {TransactionType} from 'shared/model/transaction';
 
-<<<<<<< HEAD
-let blockIdSequence = 1;
-export const clearSequence = () => blockIdSequence = 1;
-export const getNewBlock = (): Block => {
-    return new Block({
-        id: crypto.createHash('sha256').update(Buffer.from('' + blockIdSequence)).digest('hex'),
-        height: blockIdSequence++,
-        previousBlockId: null,
-        createdAt: Math.floor(Date.now() / 1000),
-        transactions: []
-    });
-};
-
-export const createTrsTable = async () => {
-    await db.query(`
-        CREATE TABLE IF NOT EXISTS "trs" (
-            "id"                CHAR(64)  NOT NULL PRIMARY KEY,
-            "block_id"          CHAR(64)  NOT NULL REFERENCES block ON DELETE CASCADE,
-            "type"              SMALLINT  NOT NULL,
-            "created_at"        INTEGER   NOT NULL,
-            "sender_public_key" CHAR(64)  NOT NULL,
-            "signature"         CHAR(128) NOT NULL,
-            "second_signature"  CHAR(128),
-            "salt"              CHAR(32)  NOT NULL DEFAULT '' :: BPCHAR,
-            "asset"             JSON      NOT NULL DEFAULT '{}' :: JSON
-        );
-    `);
-=======
 const keyPair = {
     publicKey: '49a2b5e68f851a11058748269a276b0c0d36497215548fb40d4fe4e929d0283a',
     privateKey: 'sad case cement sign ghost bamboo soap depart discover acoustic spot toilet'
->>>>>>> 593705ef
 };
 
 const keyPairTrs = {
