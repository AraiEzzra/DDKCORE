const crypto = require('crypto');
const async = require('async');
const BlockReward = require('../../logic/blockReward.js');
const slots = require('../../helpers/slots.js');
const blockVersion = require('../../logic/block_version.js');
const _ = require('lodash');

const constants = require('../../helpers/constants.js');
const sql = require('../../sql/blocks.js');
const exceptions = require('../../helpers/exceptions.js');

let modules, library, self;
const __private = {};
__private.lastNBlockIds = [];

__private.blockReward = new BlockReward();

function Verify (logger, block, transaction, db, config) {
	library = {
		logger: logger,
		db: db,
		logic: {
			block: block,
			transaction: transaction,
		},
        config: {
            loading: {
                snapshotRound: config.loading.snapshotRound,
            },
        },
	};
	self = this;

	library.logger.trace('Blocks->Verify: Submodule initialized.');
	return self;
}

/**
 * Check transaction - perform transaction validation when processing block
 * FIXME: Some checks are probably redundant, see: logic.transactionPool
 *
 * @private
 * @async
 * @method checkTransaction
 * @param  {Object}   block Block object
 * @param  {Object}   transaction Transaction object
 * @param  {Function} cb Callback function
 * @return {Function} cb Callback function from params (through setImmediate)
 * @return {Object}   cb.err Error if occurred
 */
__private.checkTransaction = function (block, transaction, checkExists, cb) {
    // TODO: restore transaction verifing
    // https://trello.com/c/2jF7cnad/115-restore-transactions-verifing
    // return setImmediate(cb);

	async.waterfall([
		function getTransactionId(waterCb) {
			try {
				// Calculate transaction ID
				// FIXME: Can have poor performance, because of hash cancluation
				transaction.id = library.logic.transaction.getId(transaction);
			} catch (e) {
				return setImmediate(waterCb, e.toString());
			}
			// Apply block ID to transaction
			transaction.blockId = block.id;
			return setImmediate(waterCb);
		},
		function getAccount(waterCb) {
			// Get account from database if any (otherwise cold wallet).
			// DATABASE: read only
<<<<<<< HEAD
			modules.accounts.setAccountAndGet({publicKey: transaction.senderPublicKey}, waterCb);
=======
            modules.accounts.setAccountAndGet({publicKey: transaction.senderPublicKey}, waterCb);
>>>>>>> d4abe7f5
		},
		function verifyTransaction(sender, waterCb) {
			// Check if transaction id valid against database state (mem_* tables).
			// DATABASE: read only
            library.logic.transaction.verify(transaction, sender, undefined, checkExists, waterCb);
		}
	], function (err) {
        if (err && err.match(/Transaction is already confirmed/)) {
            // Fork: Transaction already confirmed.
            modules.delegates.fork(block, 2);
            // Undo the offending transaction.
            // DATABASE: write
            modules.transactions.undoUnconfirmed(transaction, function (err2) {
                modules.transactions.removeUnconfirmedTransaction(transaction.id);
                return setImmediate(cb, err2 || err);
            });
        } else {
            return setImmediate(cb, err);
        }
	});
};

/**
 * Set height according to the given last block
 *
 * @private
 * @method verifyBlock
 * @method verifyReceipt
 * @param  {Object}  block Target block
 * @param  {Object}  lastBlock Last block
 * @return {Object}  block Target block
 */
__private.setHeight = function (block, lastBlock) {
	block.height = lastBlock.height + 1;

	return block;
};

/**
 * Verify block signature
 *
 * @private
 * @method verifyBlock
 * @method verifyReceipt
 * @param  {Object}  block Target block
 * @param  {Object}  result Verification results
 * @return {Object}  result Verification results
 * @return {boolean} result.verified Indicator that verification passed
 * @return {Array}   result.errors Array of validation errors
 */
__private.verifySignature = function (block, result) {
	let valid;

	try {
		valid = library.logic.block.verifySignature(block);
	} catch (e) {
		result.errors.push(e.toString());
	}

	if (!valid) {
<<<<<<< HEAD
	  // FIXME
    // https://trello.com/c/4maz5nyk/144-failed-to-verify-block-signature
	  if (block.height > constants.MASTER_NODE_MIGRATED_BLOCK) {
      result.errors.push('Failed to verify block signature');
    }
	}
=======
        // FIXME
        // https://trello.com/c/4maz5nyk/144-failed-to-verify-block-signature
        if (block.height > constants.MASTER_NODE_MIGRATED_BLOCK) {
            result.errors.push('Failed to verify block signature');
        }
    }
>>>>>>> d4abe7f5

	return result;
};

/**
 * Verify previous block
 *
 * @private
 * @method verifyBlock
 * @method verifyReceipt
 * @param  {Object}  block Target block
 * @param  {Object}  result Verification results
 * @return {Object}  result Verification results
 * @return {boolean} result.verified Indicator that verification passed
 * @return {Array}   result.errors Array of validation errors
 */
__private.verifyPreviousBlock = function (block, result) {
	if (!block.previousBlock && block.height !== 1) {
		result.errors.push('Invalid previous block');
	}

	return result;
};

/**
 * Verify block is not one of the last {BLOCK_SLOT_WINDOW} saved blocks.
 *
 * @private
 * @func verifyAgainstLastNBlockIds
 * @param {Object} block - Target block
 * @param {Object} result - Verification results
 * @returns {Object} result - Verification results
 * @returns {boolean} result.verified - Indicator that verification passed
 * @returns {Array} result.errors - Array of validation errors
 */
__private.verifyAgainstLastNBlockIds = function(block, result) {
    if (__private.lastNBlockIds.indexOf(block.id) !== -1) {
        result.errors.push('Block already exists in chain');
    }

    return result;
};

/**
 * Verify block version
 *
 * @private
 * @method verifyBlock
 * @method verifyReceipt
 * @param  {Object}  block Target block
 * @param  {Object}  result Verification results
 * @return {Object}  result Verification results
 * @return {boolean} result.verified Indicator that verification passed
 * @return {Array}   result.errors Array of validation errors
 */
__private.verifyVersion = function (block, result) {
    if (!blockVersion.isValid(block.version, block.height)) {
        result.errors.push('Invalid block version');
    }
	return result;
};

/**
 * Verify block reward
 *
 * @private
 * @method verifyBlock
 * @method verifyReceipt
 * @param  {Object}  block Target block
 * @param  {Object}  result Verification results
 * @return {Object}  result Verification results
 * @return {boolean} result.verified Indicator that verification passed
 * @return {Array}   result.errors Array of validation errors
 */
__private.verifyReward = function (block, result) {

	let expectedReward = __private.blockReward.calcReward(block.height);

	if(block.height > 21000000) {
		expectedReward = 0;
		block.reward = 0;
	}

	if (block.height !== 1 && expectedReward !== block.reward && exceptions.blockRewards.indexOf(block.id) === -1) {
		result.errors.push(['Invalid block reward:', block.reward, 'expected:', expectedReward].join(' '));
	}

	return result;
};

/**
 * Verify block id
 *
 * @private
 * @method verifyBlock
 * @method verifyReceipt
 * @param  {Object}  block Target block
 * @param  {Object}  result Verification results
 * @return {Object}  result Verification results
 * @return {boolean} result.verified Indicator that verification passed
 * @return {Array}   result.errors Array of validation errors
 */
__private.verifyId = function (block, result) {
	try {
		// Get block ID
		// FIXME: Why we don't have it?
		block.id = library.logic.block.getId(block);
	} catch (e) {
		result.errors.push(e.toString());
	}

	return result;
};

/**
 * Verify block payload (transactions)
 *
 * @private
 * @method verifyBlock
 * @method verifyReceipt
 * @param  {Object}  block Target block
 * @param  {Object}  result Verification results
 * @return {Object}  result Verification results
 * @return {boolean} result.verified Indicator that verification passed
 * @return {Array}   result.errors Array of validation errors
 */
__private.verifyPayload = function (block, result) {
	if (block.payloadLength > constants.maxPayloadLength) {
		result.errors.push('Payload length is too long');
	}

<<<<<<< HEAD
	// FIXME update old chain payloadHash
  // https://trello.com/c/ZRV5EAUT/132-included-transactions-do-not-match-block-transactions-count
=======
    // FIXME update old chain payloadHash
    // https://trello.com/c/ZRV5EAUT/132-included-transactions-do-not-match-block-transactions-count
>>>>>>> d4abe7f5
	if (block.transactions.length !== block.numberOfTransactions && block.height > constants.MASTER_NODE_MIGRATED_BLOCK) {
		result.errors.push('Included transactions do not match block transactions count');
	}

	if (block.transactions.length > constants.maxTxsPerBlock) {
		result.errors.push('Number of transactions exceeds maximum per block');
	}

	let totalAmount = 0;
	let totalFee = 0;
	const payloadHash = crypto.createHash('sha256');
	const appliedTransactions = {};

	for (const i in block.transactions) {
		const transaction = block.transactions[i];
		let bytes;

		try {
			bytes = library.logic.transaction.getBytes(transaction);
		} catch (e) {
			result.errors.push(e.toString());
		}

		if (appliedTransactions[transaction.id]) {
			result.errors.push('Encountered duplicate transaction: ' + transaction.id);
		}

		appliedTransactions[transaction.id] = transaction;
		if (bytes) { payloadHash.update(bytes); }
		totalAmount += transaction.amount;
		totalFee += transaction.fee;
	}

<<<<<<< HEAD
	if (payloadHash.digest().toString('hex') !== block.payloadHash) {
	  // FIXME update old chain payloadHash
    // https://trello.com/c/G3XRs3Fk/127-update-old-chain-payloadhash
	  if (block.height > constants.MASTER_NODE_MIGRATED_BLOCK) {
	    result.errors.push('Invalid payload hash');
    }
	}

	if (totalAmount !== block.totalAmount) {
	  // FIXME Invalid total amount
    // https://trello.com/c/6G2rPg0o/141-invalid-total-amount
	  if (block.height > constants.MASTER_NODE_MIGRATED_BLOCK) {
      result.errors.push('Invalid total amount');
    }
	}

	if (totalFee !== block.totalFee) {
	  // FIXME update old chain totalFee
    // https://trello.com/c/zmjr4SAL/131-invalid-total-fee
	  if (block.height > constants.MASTER_NODE_MIGRATED_BLOCK) {
      result.errors.push('Invalid total fee');
    }
	}
=======
    if (payloadHash.digest().toString('hex') !== block.payloadHash) {
        // FIXME update old chain payloadHash
        // https://trello.com/c/G3XRs3Fk/127-update-old-chain-payloadhash
        if (block.height > constants.MASTER_NODE_MIGRATED_BLOCK) {
            result.errors.push('Invalid payload hash');
        }
    }

    if (totalAmount !== block.totalAmount) {
        // FIXME Invalid total amount
        // https://trello.com/c/6G2rPg0o/141-invalid-total-amount
        if (block.height > constants.MASTER_NODE_MIGRATED_BLOCK) {
            result.errors.push('Invalid total amount');
        }
    }

    if (totalFee !== block.totalFee) {
        // FIXME update old chain totalFee
        // https://trello.com/c/zmjr4SAL/131-invalid-total-fee
        if (block.height > constants.MASTER_NODE_MIGRATED_BLOCK) {
            result.errors.push('Invalid total fee');
        }
    }
>>>>>>> d4abe7f5

	return result;
};

/**
 * Verify block for fork cause one
 *
 * @private
 * @method verifyBlock
 * @param  {Object}  block Target block
 * @param  {Object}  lastBlock Last block
 * @param  {Object}  result Verification results
 * @return {Object}  result Verification results
 * @return {boolean} result.verified Indicator that verification passed
 * @return {Array}   result.errors Array of validation errors
 */
__private.verifyForkOne = function (block, lastBlock, result) {
	if (block.previousBlock && block.previousBlock !== lastBlock.id) {
		modules.delegates.fork(block, 1);
		result.errors.push(['Invalid previous block:', block.previousBlock, 'expected:', lastBlock.id].join(' '));
	}

	return result;
};

/**
 * Verify block slot according to timestamp
 *
 * @private
 * @method verifyBlock
 * @param  {Object}  block Target block
 * @param  {Object}  lastBlock Last block
 * @param  {Object}  result Verification results
 * @return {Object}  result Verification results
 * @return {boolean} result.verified Indicator that verification passed
 * @return {Array}   result.errors Array of validation errors
 */
__private.verifyBlockSlot = function (block, lastBlock, result) {
	const blockSlotNumber = slots.getSlotNumber(block.timestamp);
	const lastBlockSlotNumber = slots.getSlotNumber(lastBlock.timestamp);

	if (blockSlotNumber > slots.getSlotNumber() || blockSlotNumber <= lastBlockSlotNumber) {
		result.errors.push('Invalid block timestamp');
	}

	return result;
};

/**
 * Verify block slot window according to application time.
 *
 * @private
 * @func verifyBlockSlotWindow
 * @param {Object} block - Target block
 * @returns {Object} result - Verification results
 * @returns {boolean} result.verified - Indicator that verification passed
 * @returns {Array} result.errors - Array of validation errors
 */
__private.verifyBlockSlotWindow = function(block, result) {
    const currentApplicationSlot = slots.getSlotNumber();
    const blockSlot = slots.getSlotNumber(block.timestamp);

    // Reject block if it's slot is older than BLOCK_SLOT_WINDOW
    if (currentApplicationSlot - blockSlot > constants.blockSlotWindow) {
        result.errors.push('Block slot is too old');
    }

    // Reject block if it's slot is in the future
    if (currentApplicationSlot < blockSlot) {
        result.errors.push('Block slot is in the future');
    }

    return result;
};

/**
 * Verify block before fork detection and return all possible errors related to block
 *
 * @public
 * @method verifyReceipt
 * @param  {Object}  block Full block
 * @return {Object}  result Verification results
 * @return {boolean} result.verified Indicator that verification passed
 * @return {Array}   result.errors Array of validation errors
 */
Verify.prototype.verifyReceipt = function (block) {
	let lastBlock = modules.blocks.lastBlock.get();

	block = __private.setHeight(block, lastBlock);

	let result = { verified: false, errors: [] };

	result = __private.verifySignature(block, result);
	result = __private.verifyPreviousBlock(block, result);
    result = __private.verifyAgainstLastNBlockIds(block, result);
    result = __private.verifyBlockSlotWindow(block, result);
	result = __private.verifyVersion(block, result);
	// TODO: verify total fee
	result = __private.verifyId(block, result);
	result = __private.verifyPayload(block, result);

	result.verified = result.errors.length === 0;
	result.errors.reverse();

	return result;
};

/**
 * Loads last {BLOCK_SLOT_WINDOW} blocks from the database into memory. Called when application triggeres blockchainReady event.
 */
Verify.prototype.onBlockchainReady = function() {
    return library.db.query('SELECT id FROM blocks ORDER BY id DESC LIMIT ${blockLimit}', { blockLimit: constants.blockSlotWindow })
        .then(blockIds => {
            __private.lastNBlockIds = _.map(blockIds, 'id');
        })
        .catch(err => {
            library.logger.error(
                `Unable to load last ${constants.blockSlotWindow} block ids`
            );
            library.logger.error(err);
        });
};

/**
 * Maintains __private.lastNBlock constiable - a queue of fixed length (BLOCK_SLOT_WINDOW). Called when application triggers newBlock event.
 *
 * @func onNewBlock
 * @param {block} block
 * @todo Add description for the params
 */
Verify.prototype.onNewBlock = function(block) {
    __private.lastNBlockIds.push(block.id);
    if (__private.lastNBlockIds.length > constants.blockSlotWindow) {
        __private.lastNBlockIds.shift();
    }
};

/**
 * Verify block before processing and return all possible errors related to block
 *
 * @public
 * @method verifyBlock
 * @param  {Object}  block Full block
 * @return {Object}  result Verification results
 * @return {boolean} result.verified Indicator that verification passed
 * @return {Array}   result.errors Array of validation errors
 */
Verify.prototype.verifyBlock = function (block) {
	let lastBlock = modules.blocks.lastBlock.get();

	block = __private.setHeight(block, lastBlock);

	let result = { verified: false, errors: [] };

	result = __private.verifySignature(block, result);
	result = __private.verifyPreviousBlock(block, result);
	result = __private.verifyVersion(block, result);
    // TODO: verify total fee
	result = __private.verifyId(block, result);
	result = __private.verifyPayload(block, result);

	result = __private.verifyForkOne(block, lastBlock, result);
	result = __private.verifyBlockSlot(block, lastBlock, result);

	result.verified = result.errors.length === 0;
	result.errors.reverse();

    if (result.verified) {
        library.logger.info(
            `Verify->verifyBlock succeeded for block ${block.id} at height ${
                block.height
                }.`
        );
    } else {
        library.logger.error(
            `Verify->verifyBlock failed for block ${block.id} at height ${
                block.height
                }.`,
            result.errors
        );
    }
	return result;
};

/**
 * Adds default properties to block.
 *
 * @param {Object} block - Block object reduced
 * @returns {Object} Block object completed
 */
Verify.prototype.addBlockProperties = function(block) {
    block.totalAmount = block.totalAmount || 0;
    block.totalFee = block.totalFee || 0;
    block.reward = block.reward || 0;

    if (block.version === undefined) {
        block.version = 0;
    }
    if (block.numberOfTransactions === undefined) {
        if (block.transactions === undefined) {
            block.numberOfTransactions = 0;
        } else {
            block.numberOfTransactions = block.transactions.length;
        }
    }
    if (block.payloadLength === undefined) {
        block.payloadLength = 0;
    }
    if (block.transactions === undefined) {
        block.transactions = [];
    }
    return block;
};

/**
 * Deletes default properties from block.
 *
 * @param {Object} block - Block object completed
 * @returns {Object} Block object reduced
 */
Verify.prototype.deleteBlockProperties = function(block) {
    const reducedBlock = Object.assign({}, block);
    if (reducedBlock.version === 0) {
        delete reducedBlock.version;
    }
    // verifyBlock ensures numberOfTransactions is transactions.length
    if (typeof reducedBlock.numberOfTransactions === 'number') {
        delete reducedBlock.numberOfTransactions;
    }
    if (reducedBlock.totalAmount == 0) {
        delete reducedBlock.totalAmount;
    }
    if (reducedBlock.totalFee == 0) {
        delete reducedBlock.totalFee;
    }
    if (reducedBlock.payloadLength === 0) {
        delete reducedBlock.payloadLength;
    }
    if (reducedBlock.reward == 0) {
        delete reducedBlock.reward;
    }
    if (reducedBlock.transactions && reducedBlock.transactions.length === 0) {
        delete reducedBlock.transactions;
    }
    return reducedBlock;
};

/**
 * Adds block properties.
 *
 * @private
 * @func addBlockProperties
 * @param {Object} block - Full block
 * @param {boolean} broadcast - Indicator that block needs to be broadcasted
 * @param {function} cb - Callback function
 * @returns {function} cb - Callback function from params (through setImmediate)
 * @returns {Object} cb.err - Error if occurred
 */
__private.addBlockProperties = function(block, broadcast, cb) {
    if (!broadcast) {
        try {
            // Set default properties
            block = self.addBlockProperties(block);
        } catch (err) {
            return setImmediate(cb, err);
        }
    }

    return setImmediate(cb);
};

/**
 * Validates block schema.
 *
 * @private
 * @func normalizeBlock
 * @param {Object} block - Full block
 * @param {function} cb - Callback function
 * @returns {function} cb - Callback function from params (through setImmediate)
 * @returns {Object} cb.err - Error if occurred
 */
__private.normalizeBlock = function(block, cb) {
    try {
        block = library.logic.block.objectNormalize(block);
    } catch (err) {
        return setImmediate(cb, err);
    }

    return setImmediate(cb);
};

/**
 * Verifies block.
 *
 * @private
 * @func verifyBlock
 * @param {Object} block - Full block
 * @param {function} cb - Callback function
 * @returns {function} cb - Callback function from params (through setImmediate)
 * @returns {Object} cb.err - Error if occurred
 */
__private.verifyBlock = function(block, cb) {
    // Sanity check of the block, if values are coherent
    // No access to database
    var result = self.verifyBlock(block);

    if (!result.verified) {
        library.logger.error(
            ['Block', block.id, 'verification failed'].join(' '),
            result.errors[0]
        );
        return setImmediate(cb, result.errors[0]);
    }
    return setImmediate(cb);
};

/**
 * Checks if block is in database.
 *
 * @private
 * @func checkExists
 * @param {Object} block - Full block
 * @param {function} cb - Callback function
 * @returns {function} cb - Callback function from params (through setImmediate)
 * @returns {Object} cb.err - Error if occurred
 */
__private.checkExists = function(block, cb) {
    // Check if block id is already in the database (very low probability of hash collision)
    // TODO: In case of hash-collision, to me it would be a special autofork...
    // DATABASE: read only
    library.db.query(sql.getBlockId, { id: block.id }).then(function (rows) {
        if (rows.length > 0) {
            return setImmediate(cb, ['Block', block.id, 'already exists'].join(' '));
        } else {
            return setImmediate(cb);
        }
    }).catch((err) => {
        library.logger.error(err);
        return setImmediate(cb, 'Block#blockExists error');
	});
};

/**
 * Checks if block was generated by the right active delagate.
 *
 * @private
 * @func validateBlockSlot
 * @param {Object} block - Full block
 * @param {function} cb - Callback function
 * @returns {function} cb - Callback function from params (through setImmediate)
 * @returns {Object} cb.err - Error if occurred
 */
__private.validateBlockSlot = function(block, cb) {
    // Check if block was generated by the right active delagate. Otherwise, fork 3
    // DATABASE: Read only to mem_accounts to extract active delegate list
    modules.delegates.validateBlockSlot(block, err => {
        if (err) {
            // Fork: Delegate does not match calculated slot
            modules.delegates.fork(block, 3);
            return setImmediate(cb, err);
        }
        return setImmediate(cb);
    });
};

/**
 * Checks transactions in block.
 *
 * @private
 * @func checkTransactions
 * @param {Object} block - Full block
 * @param  {boolean} checkExists - Check if transactions already exists in database
 * @param {function} cb - Callback function
 * @returns {function} cb - Callback function from params (through setImmediate)
 * @returns {Object} cb.err - Error if occurred
 */
__private.checkTransactions = function(block, checkExists, cb) {
    // Check against the mem_* tables that we can perform the transactions included in the block
    async.eachSeries(
        block.transactions,
        (transaction, eachSeriesCb) => {
            __private.checkTransaction(block, transaction, checkExists, eachSeriesCb);
        },
        err => setImmediate(cb, err)
    );
};

/**
 * Main function to process a block
 * - Verify the block looks ok
 * - Verify the block is compatible with database state (DATABASE readonly)
 * - Apply the block to database if both verifications are ok
 *
 * @async
 * @public
 * @method processBlock
 * @param  {Object}   block Full block
 * @param  {boolean}  broadcast Indicator that block needs to be broadcasted
 * @param  {Function} cb Callback function
 * @param  {boolean}  saveBlock Indicator that block needs to be saved to database
 * @param  {boolean}  checked Indicator that block was previously checked
 * @return {Function} cb Callback function from params (through setImmediate)
 * @return {Object}   cb.err Error if occurred
 */
Verify.prototype.processBlock = function (block, broadcast, cb, saveBlock) {
	if (modules.blocks.isCleaning.get()) {
		// Break processing if node shutdown reqested
		return setImmediate(cb, 'Cleaning up');
	} else if (!__private.loaded) {
		// Break processing if blockchain is not loaded
		return setImmediate(cb, 'Blockchain is loading');
	}

	async.series({
        addBlockProperties(seriesCb) {
            __private.addBlockProperties(block, broadcast, seriesCb);
        },
        normalizeBlock(seriesCb) {
            __private.normalizeBlock(block, seriesCb);
        },
        verifyBlock(seriesCb) {
            __private.verifyBlock(block, seriesCb);
        },
        checkExists(seriesCb) {
            // Skip checking for existing block id if we don't need to save that block
            if (!saveBlock) {
                return setImmediate(seriesCb);
            }
            __private.checkExists(block, seriesCb);
        },
        validateBlockSlot(seriesCb) {
            __private.validateBlockSlot(block, seriesCb);
        },
        checkTransactions(seriesCb) {
            // checkTransactions should check for transactions to exists in database
            // only if the block needed to be saved to database
            __private.checkTransactions(block, saveBlock, seriesCb);
        },
        applyBlock(seriesCb) {
            // The block and the transactions are OK i.e:
            // * Block and transactions have valid values (signatures, block slots, etc...)
            // * The check against database state passed (for instance sender has enough LSK, votes are under 101, etc...)
            // We thus update the database with the transactions values, save the block and tick it.
            // Also that function set new block as our last block
            modules.blocks.chain.applyBlock(block, broadcast, seriesCb, saveBlock);
        },
        // Perform next two steps only when 'broadcast' flag is set, it can be:
        // 'true' if block comes from generation or receiving process
        // 'false' if block comes from chain synchronisation process
        updateSystemHeaders(seriesCb) {
        	// TODO: ask and implement
            // Update our own headers: broadhash and height
            !library.config.loading.snapshotRound
                ? modules.system.update(seriesCb)
                : seriesCb();
        }
	}, function (err) {
		return setImmediate(cb, err);
	});
};

/**
 * Handle modules initialization
 * - accounts
 * - blocks
 * - delegates
 * - transactions
 * @param {modules} scope Exposed modules
 */
Verify.prototype.onBind = function (scope) {
	library.logger.trace('Blocks->Verify: Shared modules bind.');
	modules = {
		accounts: scope.accounts,
		blocks: scope.blocks,
		delegates: scope.delegates,
		transactions: scope.transactions,
        system: scope.system
	};


	// Set module as loaded
	__private.loaded = true;
};

module.exports = Verify;

/*************************************** END OF FILE *************************************/<|MERGE_RESOLUTION|>--- conflicted
+++ resolved
@@ -69,11 +69,7 @@
 		function getAccount(waterCb) {
 			// Get account from database if any (otherwise cold wallet).
 			// DATABASE: read only
-<<<<<<< HEAD
-			modules.accounts.setAccountAndGet({publicKey: transaction.senderPublicKey}, waterCb);
-=======
             modules.accounts.setAccountAndGet({publicKey: transaction.senderPublicKey}, waterCb);
->>>>>>> d4abe7f5
 		},
 		function verifyTransaction(sender, waterCb) {
 			// Check if transaction id valid against database state (mem_* tables).
@@ -134,21 +130,12 @@
 	}
 
 	if (!valid) {
-<<<<<<< HEAD
-	  // FIXME
-    // https://trello.com/c/4maz5nyk/144-failed-to-verify-block-signature
-	  if (block.height > constants.MASTER_NODE_MIGRATED_BLOCK) {
-      result.errors.push('Failed to verify block signature');
-    }
-	}
-=======
         // FIXME
         // https://trello.com/c/4maz5nyk/144-failed-to-verify-block-signature
         if (block.height > constants.MASTER_NODE_MIGRATED_BLOCK) {
             result.errors.push('Failed to verify block signature');
         }
     }
->>>>>>> d4abe7f5
 
 	return result;
 };
@@ -280,13 +267,8 @@
 		result.errors.push('Payload length is too long');
 	}
 
-<<<<<<< HEAD
-	// FIXME update old chain payloadHash
-  // https://trello.com/c/ZRV5EAUT/132-included-transactions-do-not-match-block-transactions-count
-=======
     // FIXME update old chain payloadHash
     // https://trello.com/c/ZRV5EAUT/132-included-transactions-do-not-match-block-transactions-count
->>>>>>> d4abe7f5
 	if (block.transactions.length !== block.numberOfTransactions && block.height > constants.MASTER_NODE_MIGRATED_BLOCK) {
 		result.errors.push('Included transactions do not match block transactions count');
 	}
@@ -320,31 +302,6 @@
 		totalFee += transaction.fee;
 	}
 
-<<<<<<< HEAD
-	if (payloadHash.digest().toString('hex') !== block.payloadHash) {
-	  // FIXME update old chain payloadHash
-    // https://trello.com/c/G3XRs3Fk/127-update-old-chain-payloadhash
-	  if (block.height > constants.MASTER_NODE_MIGRATED_BLOCK) {
-	    result.errors.push('Invalid payload hash');
-    }
-	}
-
-	if (totalAmount !== block.totalAmount) {
-	  // FIXME Invalid total amount
-    // https://trello.com/c/6G2rPg0o/141-invalid-total-amount
-	  if (block.height > constants.MASTER_NODE_MIGRATED_BLOCK) {
-      result.errors.push('Invalid total amount');
-    }
-	}
-
-	if (totalFee !== block.totalFee) {
-	  // FIXME update old chain totalFee
-    // https://trello.com/c/zmjr4SAL/131-invalid-total-fee
-	  if (block.height > constants.MASTER_NODE_MIGRATED_BLOCK) {
-      result.errors.push('Invalid total fee');
-    }
-	}
-=======
     if (payloadHash.digest().toString('hex') !== block.payloadHash) {
         // FIXME update old chain payloadHash
         // https://trello.com/c/G3XRs3Fk/127-update-old-chain-payloadhash
@@ -368,7 +325,6 @@
             result.errors.push('Invalid total fee');
         }
     }
->>>>>>> d4abe7f5
 
 	return result;
 };
