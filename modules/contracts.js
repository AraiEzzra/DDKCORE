/********************************************************************************
 * Added By Hotam Singh
 * 
 *******************************************************************************/

//Requiring Modules 
var Contract = require('../logic/contract.js');
var transactionTypes = require('../helpers/transactionTypes.js');
var sql = require('../sql/frogings.js');
var config = require('../config.json');
var contributorsStatus = 'pending';

//Private Fields
var __private = {}, self = null,
library = null, modules = null;
__private.assetTypes = {};

//Contracts Constuctor Initialized from app.js
function Contracts(cb, scope) {
    library = {
		logger: scope.logger,
		sequence: scope.sequence,
		ed: scope.ed,
		db: scope.db,
		network: scope.network,
		schema: scope.schema,
		balancesSequence: scope.balancesSequence,
		logic: {
			transaction: scope.logic.transaction,
			contract: scope.logic.contract
		},
		config: {
			forging: {
				secret: scope.config.forging.secret,
				access: {
					whiteList: scope.config.forging.access.whiteList,
				},
			},
		},
    };
    
    self = this;
    self.type = transactionTypes.CONTRACT;

    __private.assetTypes[transactionTypes.CONTRACT] = library.logic.transaction.attachAssetType(
		transactionTypes.CONTRACT, new Contract()
	);
    
    setImmediate(cb, null, self);
};

<<<<<<< HEAD
Cache.prototype.onNewBlock = function (block, broadcast, cb) {
	console.log()
=======
//Running Smart Contract
Contracts.prototype.onNewBlock = function (block, broadcast, cb) {
	if(block.height == 2) {
		var contributors = config.contributors.users;
		library.logic.contract.sendToContrubutors(contributors);
		contributors.forEach(function(senderId) {
			library.db.none(sql.disableAccount, { 
				senderId: senderId 
			}).then(function () {	   
				library.logger.info(senderId + ' account is locked for specific period of time');	
			}).catch(function (err) {		 
				library.logger.error(err.stack);			
			});
		});
	}
>>>>>>> 7a274e30
};

//OnBInd Event called from app.js
Contracts.prototype.onBind = function (scope) {
    modules = {
		loader: scope.loader,
		rounds: scope.rounds,
		accounts: scope.accounts,
		blocks: scope.blocks,
		transport: scope.transport,
		transactions: scope.transactions,
		delegates: scope.delegates,
    };
    __private.assetTypes[transactionTypes.CONTRACT].bind(
		scope.accounts, scope.logger
	);
}

module.exports = Contracts;<|MERGE_RESOLUTION|>--- conflicted
+++ resolved
@@ -49,10 +49,6 @@
     setImmediate(cb, null, self);
 };
 
-<<<<<<< HEAD
-Cache.prototype.onNewBlock = function (block, broadcast, cb) {
-	console.log()
-=======
 //Running Smart Contract
 Contracts.prototype.onNewBlock = function (block, broadcast, cb) {
 	if(block.height == 2) {
@@ -68,7 +64,6 @@
 			});
 		});
 	}
->>>>>>> 7a274e30
 };
 
 //OnBInd Event called from app.js
