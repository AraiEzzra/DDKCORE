--- conflicted
+++ resolved
@@ -66,11 +66,7 @@
 };
 
 Rounds.prototype.getSlotDelegatesCount = (height) =>
-<<<<<<< HEAD
-  height > constants.MASTER_NODE_MIGRATED_BLOCK ? slots.delegates : constants.PREVIOUS_DELEGATES_COUNT;
-=======
   height && height <= constants.MASTER_NODE_MIGRATED_BLOCK ? constants.PREVIOUS_DELEGATES_COUNT : slots.delegates ;
->>>>>>> d4abe7f5
 
 /**
  * Deletes from `mem_round` table records based on round.
