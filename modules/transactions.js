--- conflicted
+++ resolved
@@ -645,10 +645,6 @@
  * @see {@link http://apidocjs.com/}
  */
 Transactions.prototype.internal = {
-<<<<<<< HEAD
-
-=======
->>>>>>> 79bdb5ac
 	getTransactionHistory: function (req, cb) {
 
 		if (expCache.get('trsHistoryCache')) {
@@ -672,7 +668,6 @@
 			let endTimestamp = slots.getTime(endDate);
 
 			library.db.query(sql.getTransactionHistory, {
-<<<<<<< HEAD
 				startTimestamp: startTimestamp + epochTime,
 				endTimestamp: endTimestamp + epochTime,
 				epochTime: epochTime
@@ -680,15 +675,6 @@
 				.then(function (trsHistory) {
 
 					let leftTime = (24 - new Date().getUTCHours()) * 60 * 60 * 1000;
-=======
-					startTimestamp: startTimestamp + epochTime,
-					endTimestamp: endTimestamp + epochTime,
-					epochTime: epochTime
-				})
-				.then(function (trsHistory) {
-
-					let leftTime = (24 - new Date().getHours())*60*60*1000;
->>>>>>> 79bdb5ac
 
 					expCache.put('trsHistoryCache', trsHistory, leftTime);
 
