'use strict';

var _ = require('lodash');
var async = require('async');
var http = require("http");
var speakeasy = require("speakeasy");
var constants = require('../helpers/constants.js');
var crypto = require('crypto');
var extend = require('extend');
var OrderBy = require('../helpers/orderBy.js');
var sandboxHelper = require('../helpers/sandbox.js');
var schema = require('../schema/transactions.js');
var sql = require('../sql/transactions.js');
var TransactionPool = require('../logic/transactionPool.js');
var transactionTypes = require('../helpers/transactionTypes.js');
var Transfer = require('../logic/transfer.js');
var cache = require('./cache.js');
<<<<<<< HEAD
var QRCode = require('qrcode');
=======
>>>>>>> cc4451ba

// Private fields
var __private = {};
var shared = {};
var modules;
var library;
var self;

__private.assetTypes = {};

/**
 * Initializes library with scope content and generates a Transfer instance
 * and a TransactionPool instance.
 * Calls logic.transaction.attachAssetType().
 * @memberof module:transactions
 * @class
 * @classdesc Main transactions methods.
 * @param {function} cb - Callback function.
 * @param {scope} scope - App instance.
 * @return {setImmediateCallback} Callback function with `self` as data.
 */
// Constructor
function Transactions(cb, scope) {
	library = {
		cache: scope.cache,
<<<<<<< HEAD
		config: scope.config,
=======
>>>>>>> cc4451ba
		logger: scope.logger,
		db: scope.db,
		schema: scope.schema,
		ed: scope.ed,
		balancesSequence: scope.balancesSequence,
		logic: {
			transaction: scope.logic.transaction,
		},
		genesisblock: scope.genesisblock
	};

	self = this;

	__private.transactionPool = new TransactionPool(
		scope.config.broadcasts.broadcastInterval,
		scope.config.broadcasts.releaseLimit,
		scope.logic.transaction,
		scope.bus,
		scope.logger
	);

	__private.assetTypes[transactionTypes.SEND] = library.logic.transaction.attachAssetType(
		transactionTypes.SEND, new Transfer()
	);

	setImmediate(cb, null, self);
}

// Private methods
/**
 * Counts totals and gets transaction list from `trs_list` view.
 * @private
 * @param {Object} filter
 * @param {function} cb - Callback function.
 * @returns {setImmediateCallback} error | data: {transactions, count}
 */
__private.list = function (filter, cb) {
	var params = {};
	var where = [];
	var allowedFieldsMap = {
		blockId: '"t_blockId" = ${blockId}',
		senderPublicKey: '"t_senderPublicKey" = DECODE (${senderPublicKey}, \'hex\')',
		recipientPublicKey: '"m_recipientPublicKey" = DECODE (${recipientPublicKey}, \'hex\')',
		senderId: '"t_senderId" = ${senderId}',
		recipientId: '"t_recipientId" = ${recipientId}',
		fromHeight: '"b_height" >= ${fromHeight}',
		toHeight: '"b_height" <= ${toHeight}',
		fromTimestamp: '"t_timestamp" >= ${fromTimestamp}',
		toTimestamp: '"t_timestamp" <= ${toTimestamp}',
		senderIds: '"t_senderId" IN (${senderIds:csv})',
		recipientIds: '"t_recipientId" IN (${recipientIds:csv})',
		senderPublicKeys: 'ENCODE ("t_senderPublicKey", \'hex\') IN (${senderPublicKeys:csv})',
		recipientPublicKeys: 'ENCODE ("m_recipientPublicKey", \'hex\') IN (${recipientPublicKeys:csv})',
		minAmount: '"t_amount" >= ${minAmount}',
		maxAmount: '"t_amount" <= ${maxAmount}',
		type: '"t_type" = ${type}',
		minConfirmations: 'confirmations >= ${minConfirmations}',
		limit: null,
		offset: null,
		orderBy: null,
		// FIXME: Backward compatibility, should be removed after transitional period
		ownerAddress: null,
		ownerPublicKey: null
	};
	var owner = '';
	var isFirstWhere = true;

	var processParams = function (value, key) {
		var field = String(key).split(':');
		if (field.length === 1) {
			// Only field identifier, so using default 'OR' condition
			field.unshift('OR');
		} else if (field.length === 2) {
			// Condition supplied, checking if correct one
			if (_.includes(['or', 'and'], field[0].toLowerCase())) {
				field[0] = field[0].toUpperCase();
			} else {
				throw new Error('Incorrect condition [' + field[0] + '] for field: ' + field[1]);
			}
		} else {
			// Invalid parameter 'x:y:z'
			throw new Error('Invalid parameter supplied: ' + key);
		}

		// Mutating parametres when unix timestamp is supplied
		if (_.includes(['fromUnixTime', 'toUnixTime'], field[1])) {
			// ETP epoch is 1464109200 as unix timestamp
			value = value - constants.epochTime.getTime() / 1000;
			field[1] = field[1].replace('UnixTime', 'Timestamp');
		}

		if (!_.includes(_.keys(allowedFieldsMap), field[1])) {
			throw new Error('Parameter is not supported: ' + field[1]);
		}

		// Checking for empty parameters, 0 is allowed for few
		if (!value && !(value === 0 && _.includes(['fromTimestamp', 'minAmount', 'minConfirmations', 'type', 'offset'], field[1]))) {
			throw new Error('Value for parameter [' + field[1] + '] cannot be empty');
		}

		if (allowedFieldsMap[field[1]]) {
			where.push((!isFirstWhere ? (field[0] + ' ') : '') + allowedFieldsMap[field[1]]);
			params[field[1]] = value;
			isFirstWhere = false;
		}
	};

	// Generate list of fields with conditions
	try {
		_.each(filter, processParams);
	} catch (err) {
		return setImmediate(cb, err.message);
	}

	// FIXME: Backward compatibility, should be removed after transitional period
	if (filter.ownerAddress && filter.ownerPublicKey) {
		owner = '("t_senderPublicKey" = DECODE (${ownerPublicKey}, \'hex\') OR "t_recipientId" = ${ownerAddress})';
		params.ownerPublicKey = filter.ownerPublicKey;
		params.ownerAddress = filter.ownerAddress;
	}

	if (!filter.limit) {
		params.limit = 100;
	} else {
		params.limit = Math.abs(filter.limit);
	}

	if (!filter.offset) {
		params.offset = 0;
	} else {
		params.offset = Math.abs(filter.offset);
	}

	if (params.limit > 1000) {
		return setImmediate(cb, 'Invalid limit, maximum is 1000');
	}

	var orderBy = OrderBy(
		filter.orderBy, {
			sortFields: sql.sortFields,
			fieldPrefix: function (sortField) {
				if (['height'].indexOf(sortField) > -1) {
					return 'b_' + sortField;
				} else if (['confirmations'].indexOf(sortField) > -1) {
					return sortField;
				} else {
					return 't_' + sortField;
				}
			}
		}
	);

	if (orderBy.error) {
		return setImmediate(cb, orderBy.error);
	}

	library.db.query(sql.countList({
		where: where,
		owner: owner
	}), params).then(function (rows) {
		var count = rows.length ? rows[0].count : 0;

		library.db.query(sql.list({
			where: where,
			owner: owner,
			sortField: orderBy.sortField,
			sortMethod: orderBy.sortMethod
		}), params).then(function (rows) {
			var transactions = [];

			for (var i = 0; i < rows.length; i++) {
				transactions.push(library.logic.transaction.dbRead(rows[i]));
			}

			var data = {
				transactions: transactions,
				count: count
			};

			return setImmediate(cb, null, data);
		}).catch(function (err) {
			library.logger.error(err.stack);
			return setImmediate(cb, 'Transactions#list error');
		});
	}).catch(function (err) {
		library.logger.error(err.stack);
		return setImmediate(cb, 'Transactions#list error');
	});
};

/**
 * Gets transaction by id from `trs_list` view.
 * @private
 * @param {string} id
 * @param {function} cb - Callback function.
 * @returns {setImmediateCallback} error | data: {transaction}
 */
__private.getById = function (id, cb) {
	library.db.query(sql.getById, { id: id }).then(function (rows) {
		if (!rows.length) {
			return setImmediate(cb, 'Transaction not found: ' + id);
		}

		var transacton = library.logic.transaction.dbRead(rows[0]);

		return setImmediate(cb, null, transacton);
	}).catch(function (err) {
		library.logger.error(err.stack);
		return setImmediate(cb, 'Transactions#getById error');
	});
};

/**
 * Gets votes by transaction id from `votes` table.
 * @private
 * @param {transaction} transaction
 * @param {function} cb - Callback function.
 * @returns {setImmediateCallback} error | data: {added, deleted}
 */
__private.getVotesById = function (transaction, cb) {
	library.db.query(sql.getVotesById, { id: transaction.id }).then(function (rows) {
		if (!rows.length) {
			return setImmediate(cb, 'Transaction not found: ' + transaction.id);
		}

		var votes = rows[0].votes.split(',');
		var added = [];
		var deleted = [];

		for (var i = 0; i < votes.length; i++) {
			if (votes[i].substring(0, 1) === '+') {
				added.push(votes[i].substring(1));
			} else if (votes[i].substring(0, 1) === '-') {
				deleted.push(votes[i].substring(1));
			}
		}

		transaction.votes = { added: added, deleted: deleted };

		return setImmediate(cb, null, transaction);
	}).catch(function (err) {
		library.logger.error(err.stack);
		return setImmediate(cb, 'Transactions#getVotesById error');
	});
};

/**
 * Gets transaction by calling parameter method.
 * @private
 * @param {Object} method
 * @param {Object} req
 * @param {function} cb - Callback function.
 * @returns {setImmediateCallback} error | data: {transaction}
 */
__private.getPooledTransaction = function (method, req, cb) {
	library.schema.validate(req.body, schema.getPooledTransaction, function (err) {
		if (err) {
			return setImmediate(cb, err[0].message);
		}

		var transaction = self[method](req.body.id);

		if (!transaction) {
			return setImmediate(cb, 'Transaction not found');
		}

		return setImmediate(cb, null, { transaction: transaction });
	});
};

/**
 * Gets transactions by calling parameter method.
 * Filters by senderPublicKey or address if they are present.
 * @private
 * @param {Object} method
 * @param {Object} req
 * @param {function} cb - Callback function.
 * @returns {setImmediateCallback} error | data: {transactions, count}
 */
__private.getPooledTransactions = function (method, req, cb) {
	library.schema.validate(req.body, schema.getPooledTransactions, function (err) {
		if (err) {
			return setImmediate(cb, err[0].message);
		}

		var transactions = self[method](true);
		var i, toSend = [];

		if (req.body.senderPublicKey || req.body.address) {
			for (i = 0; i < transactions.length; i++) {
				if (transactions[i].senderPublicKey === req.body.senderPublicKey || transactions[i].recipientId === req.body.address) {
					toSend.push(transactions[i]);
				}
			}
		} else {
			for (i = 0; i < transactions.length; i++) {
				toSend.push(transactions[i]);
			}
		}

		return setImmediate(cb, null, { transactions: toSend, count: transactions.length });
	});
};

// Public methods
/**
 * Check if transaction is in pool
 * @param {string} id
 * @return {function} Calls transactionPool.transactionInPool
 */
Transactions.prototype.transactionInPool = function (id) {
	return __private.transactionPool.transactionInPool(id);
};

/**
 * @param {string} id
 * @return {function} Calls transactionPool.getUnconfirmedTransaction
 */
Transactions.prototype.getUnconfirmedTransaction = function (id) {
	return __private.transactionPool.getUnconfirmedTransaction(id);
};

/**
 * @param {string} id
 * @return {function} Calls transactionPool.getQueuedTransaction
 */
Transactions.prototype.getQueuedTransaction = function (id) {
	return __private.transactionPool.getQueuedTransaction(id);
};

/**
 * @param {string} id
 * @return {function} Calls transactionPool.getMultisignatureTransaction
 */
Transactions.prototype.getMultisignatureTransaction = function (id) {
	return __private.transactionPool.getMultisignatureTransaction(id);
};

/**
 * Gets unconfirmed transactions based on limit and reverse option.
 * @param {boolean} reverse
 * @param {number} limit
 * @return {function} Calls transactionPool.getUnconfirmedTransactionList
 */
Transactions.prototype.getUnconfirmedTransactionList = function (reverse, limit) {
	return __private.transactionPool.getUnconfirmedTransactionList(reverse, limit);
};

/**
 * Gets queued transactions based on limit and reverse option.
 * @param {boolean} reverse
 * @param {number} limit
 * @return {function} Calls transactionPool.getQueuedTransactionList
 */
Transactions.prototype.getQueuedTransactionList = function (reverse, limit) {
	return __private.transactionPool.getQueuedTransactionList(reverse, limit);
};

/**
 * Gets multisignature transactions based on limit and reverse option.
 * @param {boolean} reverse
 * @param {number} limit
 * @return {function} Calls transactionPool.getQueuedTransactionList
 */
Transactions.prototype.getMultisignatureTransactionList = function (reverse, limit) {
	return __private.transactionPool.getMultisignatureTransactionList(reverse, limit);
};

/**
 * Gets unconfirmed, multisignature and queued transactions based on limit and reverse option.
 * @param {boolean} reverse
 * @param {number} limit
 * @return {function} Calls transactionPool.getMergedTransactionList
 */
Transactions.prototype.getMergedTransactionList = function (reverse, limit) {
	return __private.transactionPool.getMergedTransactionList(reverse, limit);
};

/**
 * Removes transaction from unconfirmed, queued and multisignature.
 * @param {string} id
 * @return {function} Calls transactionPool.removeUnconfirmedTransaction
 */
Transactions.prototype.removeUnconfirmedTransaction = function (id) {
	return __private.transactionPool.removeUnconfirmedTransaction(id);
};

/**
 * Checks kind of unconfirmed transaction and process it, resets queue
 * if limit reached.
 * @param {transaction} transaction
 * @param {Object} broadcast
 * @param {function} cb - Callback function.
 * @return {function} Calls transactionPool.processUnconfirmedTransaction
 */
Transactions.prototype.processUnconfirmedTransaction = function (transaction, broadcast, cb) {
	return __private.transactionPool.processUnconfirmedTransaction(transaction, broadcast, cb);
};

/**
 * Gets unconfirmed transactions list and applies unconfirmed transactions.
 * @param {function} cb - Callback function.
 * @return {function} Calls transactionPool.applyUnconfirmedList
 */
Transactions.prototype.applyUnconfirmedList = function (cb) {
	return __private.transactionPool.applyUnconfirmedList(cb);
};

/**
 * Applies unconfirmed list to unconfirmed Ids.
 * @param {string[]} ids
 * @param {function} cb - Callback function.
 * @return {function} Calls transactionPool.applyUnconfirmedIds
 */
Transactions.prototype.applyUnconfirmedIds = function (ids, cb) {
	return __private.transactionPool.applyUnconfirmedIds(ids, cb);
};

/**
 * Undoes unconfirmed list from queue.
 * @param {function} cb - Callback function.
 * @return {function} Calls transactionPool.undoUnconfirmedList
 */
Transactions.prototype.undoUnconfirmedList = function (cb) {
	return __private.transactionPool.undoUnconfirmedList(cb);
};

/**
 * Applies confirmed transaction.
 * @implements {logic.transaction.apply}
 * @param {transaction} transaction
 * @param {block} block
 * @param {account} sender
 * @param {function} cb - Callback function
 */
Transactions.prototype.apply = function (transaction, block, sender, cb) {
	library.logger.debug('Applying confirmed transaction', transaction.id);
	library.logic.transaction.apply(transaction, block, sender, cb);
};

/**
 * Undoes confirmed transaction.
 * @implements {logic.transaction.undo}
 * @param {transaction} transaction
 * @param {block} block
 * @param {account} sender
 * @param {function} cb - Callback function
 */
Transactions.prototype.undo = function (transaction, block, sender, cb) {
	library.logger.debug('Undoing confirmed transaction', transaction.id);
	library.logic.transaction.undo(transaction, block, sender, cb);
};

/**
 * Gets requester if requesterPublicKey and calls applyUnconfirmed.
 * @implements {modules.accounts.getAccount}
 * @implements {logic.transaction.applyUnconfirmed}
 * @param {transaction} transaction
 * @param {account} sender
 * @param {function} cb - Callback function
 * @return {setImmediateCallback} for errors
 */
Transactions.prototype.applyUnconfirmed = function (transaction, sender, cb) {
	library.logger.debug('Applying unconfirmed transaction', transaction.id);

	if (!sender && transaction.blockId !== library.genesisblock.block.id) {
		return setImmediate(cb, 'Invalid block id');
	} else {
		if (transaction.requesterPublicKey) {
			modules.accounts.getAccount({ publicKey: transaction.requesterPublicKey }, function (err, requester) {
				if (err) {
					return setImmediate(cb, err);
				}

				if (!requester) {
					return setImmediate(cb, 'Requester not found');
				}

				library.logic.transaction.applyUnconfirmed(transaction, sender, requester, cb);
			});
		} else {
			library.logic.transaction.applyUnconfirmed(transaction, sender, cb);
		}
	}
};

/**
 * Validates account and Undoes unconfirmed transaction.
 * @implements {modules.accounts.getAccount}
 * @implements {logic.transaction.undoUnconfirmed}
 * @param {transaction} transaction
 * @param {function} cb
 * @return {setImmediateCallback} For error
 */
Transactions.prototype.undoUnconfirmed = function (transaction, cb) {
	library.logger.debug('Undoing unconfirmed transaction', transaction.id);

	modules.accounts.getAccount({ publicKey: transaction.senderPublicKey }, function (err, sender) {
		if (err) {
			return setImmediate(cb, err);
		}
		library.logic.transaction.undoUnconfirmed(transaction, sender, cb);
	});
};

/**
 * Receives transactions
 * @param {transaction[]} transactions
 * @param {Object} broadcast
 * @param {function} cb - Callback function.
 * @return {function} Calls transactionPool.receiveTransactions
 */
Transactions.prototype.receiveTransactions = function (transactions, broadcast, cb) {
	return __private.transactionPool.receiveTransactions(transactions, broadcast, cb);
};

/**
 * Fills pool.
 * @param {function} cb - Callback function.
 * @return {function} Calls transactionPool.fillPool
 */
Transactions.prototype.fillPool = function (cb) {
	return __private.transactionPool.fillPool(cb);
};

/**
 * Calls helpers.sandbox.callMethod().
 * @implements module:helpers#callMethod
 * @param {function} call - Method to call.
 * @param {*} args - List of arguments.
 * @param {function} cb - Callback function.
 */
Transactions.prototype.sandboxApi = function (call, args, cb) {
	sandboxHelper.callMethod(shared, call, args, cb);
};

/**
 * Checks if `modules` is loaded.
 * @return {boolean} True if `modules` is loaded.
 */
Transactions.prototype.isLoaded = function () {
	return !!modules;
};

// Events
/**
 * Bounds scope to private transactionPool and modules
 * to private Transfer instance.
 * @implements module:transactions#Transfer~bind
 * @param {scope} scope - Loaded modules.
 */
Transactions.prototype.onBind = function (scope) {
	modules = {
		accounts: scope.accounts,
		transactions: scope.transactions,
	};

	__private.transactionPool.bind(
		scope.accounts,
		scope.transactions,
		scope.loader
	);
	__private.assetTypes[transactionTypes.SEND].bind(
		scope.accounts,
		scope.rounds
	);
};

// Shared API
/**
 * @todo implement API comments with apidoc.
 * @see {@link http://apidocjs.com/}
 */
Transactions.prototype.shared = {
	getTransactions: function (req, cb) {
		async.waterfall([
			function (waterCb) {
				var params = {};
				var pattern = /(and|or){1}:/i;

				// Filter out 'and:'/'or:' from params to perform schema validation
				_.each(req.body, function (value, key) {
					var param = String(key).replace(pattern, '');
					// Dealing with array-like parameters (csv comma separated)
					if (_.includes(['senderIds', 'recipientIds', 'senderPublicKeys', 'recipientPublicKeys'], param)) {
						value = String(value).split(',');
						req.body[key] = value;
					}
					params[param] = value;
				});

				library.schema.validate(params, schema.getTransactions, function (err) {
					if (err) {
						return setImmediate(waterCb, err[0].message);
					} else {
						return setImmediate(waterCb, null);
					}
				});
			},
			function (waterCb) {
				__private.list(req.body, function (err, data) {
					if (err) {
						return setImmediate(waterCb, 'Failed to get transactions: ' + err);
					} else {
						return setImmediate(waterCb, null, { transactions: data.transactions, count: data.count });
					}
				});
			}
		], function (err, res) {
			return setImmediate(cb, err, res);
		});
	},

	getTransaction: function (req, cb) {
		library.schema.validate(req.body, schema.getTransaction, function (err) {
			if (err) {
				return setImmediate(cb, err[0].message);
			}

			__private.getById(req.body.id, function (err, transaction) {
				if (!transaction || err) {
					return setImmediate(cb, 'Transaction not found');
				}

				if (transaction.type === 3) {
					__private.getVotesById(transaction, function (err, transaction) {
						return setImmediate(cb, null, { transaction: transaction });
					});
				} else {
					return setImmediate(cb, null, { transaction: transaction });
				}
			});
		});
	},

	getTransactionsCount: function (req, cb) {
		library.db.query(sql.count).then(function (transactionsCount) {
			return setImmediate(cb, null, {
				confirmed: transactionsCount[0].count,
				multisignature: __private.transactionPool.multisignature.transactions.length,
				unconfirmed: __private.transactionPool.unconfirmed.transactions.length,
				queued: __private.transactionPool.queued.transactions.length
			});
		}, function (err) {
			return setImmediate(cb, 'Unable to count transactions');
		});
	},

	getQueuedTransaction: function (req, cb) {
		return __private.getPooledTransaction('getQueuedTransaction', req, cb);
	},

	getQueuedTransactions: function (req, cb) {
		return __private.getPooledTransactions('getQueuedTransactionList', req, cb);
	},

	getMultisignatureTransaction: function (req, cb) {
		return __private.getPooledTransaction('getMultisignatureTransaction', req, cb);
	},

	getMultisignatureTransactions: function (req, cb) {
		return __private.getPooledTransactions('getMultisignatureTransactionList', req, cb);
	},

	getUnconfirmedTransaction: function (req, cb) {
		return __private.getPooledTransaction('getUnconfirmedTransaction', req, cb);
	},

	getUnconfirmedTransactions: function (req, cb) {
		return __private.getPooledTransactions('getUnconfirmedTransactionList', req, cb);
	},

	addTransactions: function (req, cb) {
<<<<<<< HEAD
		//library.cache.client.get('otpSecret', function (err, base32Secret) {
		/* if (err) {
			return setImmediate(cb, err);
		}
		if (!base32Secret) {
			return setImmediate(cb, 'Token expired or invalid OTP. Click resend to continue');
		}
		var verified = speakeasy.totp.verify({
			secret: base32Secret,
			encoding: 'base32',
			token: req.body.otp,
			window: 6
		});
		if (!verified) {
			return setImmediate(cb, 'Invalid OTP!. Please enter valid OTP to SEND Transaction');
		} */
		library.schema.validate(req.body, schema.addTransactions, function (err) {
			if (err) {
				return setImmediate(cb, err[0].message);
=======
		cache.prototype.getJsonForKey("userKey_" + req.body.otp, function (err, base32Secret) {
			var verified = speakeasy.totp.verify({
				secret: base32Secret,
				encoding: 'base32',
				token: req.body.otp,
				window: 6
			});
			if (!verified) {
				return setImmediate(cb, 'Invalid OTP');
>>>>>>> cc4451ba
			}
			library.schema.validate(req.body, schema.addTransactions, function (err) {
				if (err) {
					return setImmediate(cb, err[0].message);
				}

				var hash = crypto.createHash('sha256').update(req.body.secret, 'utf8').digest();
				var keypair = library.ed.makeKeypair(hash);

				if (req.body.publicKey) {
					if (keypair.publicKey.toString('hex') !== req.body.publicKey) {
						return setImmediate(cb, 'Invalid passphrase');
					}
				}

<<<<<<< HEAD
			var query = { address: req.body.recipientId };
=======
				var query = { address: req.body.recipientId };
>>>>>>> cc4451ba

				library.balancesSequence.add(function (cb) {
					modules.accounts.getAccount(query, function (err, recipient) {
						if (err) {
							return setImmediate(cb, err);
						}

						var recipientId = recipient ? recipient.address : req.body.recipientId;

						if (!recipientId) {
							return setImmediate(cb, 'Invalid recipient');
						}

<<<<<<< HEAD
					if (req.body.multisigAccountPublicKey && req.body.multisigAccountPublicKey !== keypair.publicKey.toString('hex')) {
						modules.accounts.getAccount({ publicKey: req.body.multisigAccountPublicKey }, function (err, account) {
							if (err) {
								return setImmediate(cb, err);
							}
=======
						if (req.body.multisigAccountPublicKey && req.body.multisigAccountPublicKey !== keypair.publicKey.toString('hex')) {
							modules.accounts.getAccount({ publicKey: req.body.multisigAccountPublicKey }, function (err, account) {
								if (err) {
									return setImmediate(cb, err);
								}
>>>>>>> cc4451ba

								if (!account || !account.publicKey) {
									return setImmediate(cb, 'Multisignature account not found');
								}

								if (!Array.isArray(account.multisignatures)) {
									return setImmediate(cb, 'Account does not have multisignatures enabled');
								}

								if (account.multisignatures.indexOf(keypair.publicKey.toString('hex')) < 0) {
									return setImmediate(cb, 'Account does not belong to multisignature group');
								}

<<<<<<< HEAD
							modules.accounts.getAccount({ publicKey: keypair.publicKey }, function (err, requester) {
=======
								modules.accounts.getAccount({ publicKey: keypair.publicKey }, function (err, requester) {
									if (err) {
										return setImmediate(cb, err);
									}

									if (!requester || !requester.publicKey) {
										return setImmediate(cb, 'Requester not found');
									}

									if (requester.secondSignature && !req.body.secondSecret) {
										return setImmediate(cb, 'Missing requester second passphrase');
									}

									if (requester.publicKey === account.publicKey) {
										return setImmediate(cb, 'Invalid requester public key');
									}

									var secondKeypair = null;

									if (requester.secondSignature) {
										var secondHash = crypto.createHash('sha256').update(req.body.secondSecret, 'utf8').digest();
										secondKeypair = library.ed.makeKeypair(secondHash);
									}

									var transaction;

									try {
										transaction = library.logic.transaction.create({
											type: transactionTypes.SEND,
											amount: req.body.amount,
											sender: account,
											recipientId: recipientId,
											keypair: keypair,
											requester: keypair,
											secondKeypair: secondKeypair
										});
									} catch (e) {
										return setImmediate(cb, e.toString());
									}

									modules.transactions.receiveTransactions([transaction], true, cb);
								});
							});
						} else {
							modules.accounts.setAccountAndGet({ publicKey: keypair.publicKey.toString('hex') }, function (err, account) {
>>>>>>> cc4451ba
								if (err) {
									return setImmediate(cb, err);
								}

								if (!account || !account.publicKey) {
									return setImmediate(cb, 'Account not found');
								}

								if (account.secondSignature && !req.body.secondSecret) {
									return setImmediate(cb, 'Missing second passphrase');
								}

								var secondKeypair = null;

								if (account.secondSignature) {
									var secondHash = crypto.createHash('sha256').update(req.body.secondSecret, 'utf8').digest();
									secondKeypair = library.ed.makeKeypair(secondHash);
								}

								var transaction;

								try {
									transaction = library.logic.transaction.create({
										type: transactionTypes.SEND,
										amount: req.body.amount,
										sender: account,
										recipientId: recipientId,
										keypair: keypair,
										secondKeypair: secondKeypair
									});
								} catch (e) {
									return setImmediate(cb, e.toString());
								}

								modules.transactions.receiveTransactions([transaction], true, cb);
							});
<<<<<<< HEAD
						});
					} else {
						modules.accounts.setAccountAndGet({ publicKey: keypair.publicKey.toString('hex') }, function (err, account) {
							if (err) {
								return setImmediate(cb, err);
							}

							if (!account || !account.publicKey) {
								return setImmediate(cb, 'Account not found');
							}

							if (account.secondSignature && !req.body.secondSecret) {
								return setImmediate(cb, 'Missing second passphrase');
							}

							var secondKeypair = null;

							if (account.secondSignature) {
								var secondHash = crypto.createHash('sha256').update(req.body.secondSecret, 'utf8').digest();
								secondKeypair = library.ed.makeKeypair(secondHash);
							}

							var transaction;

							try {
								transaction = library.logic.transaction.create({
									type: transactionTypes.SEND,
									amount: req.body.amount,
									sender: account,
									recipientId: recipientId,
									keypair: keypair,
									secondKeypair: secondKeypair
								});
							} catch (e) {
								return setImmediate(cb, e.toString());
							}

							modules.transactions.receiveTransactions([transaction], true, cb);
						});
=======
						}
					});
				}, function (err, transaction) {
					if (err) {
						return setImmediate(cb, err);
>>>>>>> cc4451ba
					}

					return setImmediate(cb, null, { transactionId: transaction[0].id });
				});
			});
		});
	},

<<<<<<< HEAD
				return setImmediate(cb, null, { transactionId: transaction[0].id });
			});
		});
		//});
=======
	generateOTP: function (req, cb) {
		//console.log('backend to generate OTP');
		var options = {
			"method": "POST",
			"hostname": "api.msg91.com",
			"port": null,
			"path": "/api/v2/sendsms",
			"headers": {
				"authkey": "199676A4cGzKDlK0N5a91461",
				"content-type": "application/json"
			}
		};
		var secret = speakeasy.generateSecret({ length: 30 });
		var token = speakeasy.totp({
			secret: secret.base32,
			encoding: 'base32',
		});
		//library.cache.client.set('userKey_' + token, secret);
		/* library.modules.cache.setJsonForKey('userKey_' + token, secret, function(err) {
			console.log(err);
		}); */
		//library.cache.client.set('userKey_' + token, secret, 'ex', 100);
		//cache.prototype.setJsonForKey('userKey_' + token, secret.base32, 'ex', 100);
		//library.cache.client.set('userKey_' + token, secret.base32);
		cache.prototype.setJsonForKey("userKey_" + token, secret.base32);
		var req = http.request(options, function (res) {
			var chunks = [];

			res.on("data", function (chunk) {
				chunks.push(chunk);
			});

			res.on("end", function () {
				var body = Buffer.concat(chunks);
				console.log(body.toString());
			});
		});

		req.write(JSON.stringify({
			sender: 'SOCKET',
			route: '4',
			country: '91',
			sms:
				[{ message: 'OTP : ' + token, to: ['9205726015'] }]
		}));
		req.end();
		return setImmediate(cb, null);
>>>>>>> cc4451ba
	}
};

// Export
module.exports = Transactions;<|MERGE_RESOLUTION|>--- conflicted
+++ resolved
@@ -15,10 +15,7 @@
 var transactionTypes = require('../helpers/transactionTypes.js');
 var Transfer = require('../logic/transfer.js');
 var cache = require('./cache.js');
-<<<<<<< HEAD
 var QRCode = require('qrcode');
-=======
->>>>>>> cc4451ba
 
 // Private fields
 var __private = {};
@@ -44,10 +41,7 @@
 function Transactions(cb, scope) {
 	library = {
 		cache: scope.cache,
-<<<<<<< HEAD
 		config: scope.config,
-=======
->>>>>>> cc4451ba
 		logger: scope.logger,
 		db: scope.db,
 		schema: scope.schema,
@@ -721,7 +715,6 @@
 	},
 
 	addTransactions: function (req, cb) {
-<<<<<<< HEAD
 		//library.cache.client.get('otpSecret', function (err, base32Secret) {
 		/* if (err) {
 			return setImmediate(cb, err);
@@ -741,17 +734,6 @@
 		library.schema.validate(req.body, schema.addTransactions, function (err) {
 			if (err) {
 				return setImmediate(cb, err[0].message);
-=======
-		cache.prototype.getJsonForKey("userKey_" + req.body.otp, function (err, base32Secret) {
-			var verified = speakeasy.totp.verify({
-				secret: base32Secret,
-				encoding: 'base32',
-				token: req.body.otp,
-				window: 6
-			});
-			if (!verified) {
-				return setImmediate(cb, 'Invalid OTP');
->>>>>>> cc4451ba
 			}
 			library.schema.validate(req.body, schema.addTransactions, function (err) {
 				if (err) {
@@ -767,11 +749,7 @@
 					}
 				}
 
-<<<<<<< HEAD
 			var query = { address: req.body.recipientId };
-=======
-				var query = { address: req.body.recipientId };
->>>>>>> cc4451ba
 
 				library.balancesSequence.add(function (cb) {
 					modules.accounts.getAccount(query, function (err, recipient) {
@@ -785,19 +763,11 @@
 							return setImmediate(cb, 'Invalid recipient');
 						}
 
-<<<<<<< HEAD
 					if (req.body.multisigAccountPublicKey && req.body.multisigAccountPublicKey !== keypair.publicKey.toString('hex')) {
 						modules.accounts.getAccount({ publicKey: req.body.multisigAccountPublicKey }, function (err, account) {
 							if (err) {
 								return setImmediate(cb, err);
 							}
-=======
-						if (req.body.multisigAccountPublicKey && req.body.multisigAccountPublicKey !== keypair.publicKey.toString('hex')) {
-							modules.accounts.getAccount({ publicKey: req.body.multisigAccountPublicKey }, function (err, account) {
-								if (err) {
-									return setImmediate(cb, err);
-								}
->>>>>>> cc4451ba
 
 								if (!account || !account.publicKey) {
 									return setImmediate(cb, 'Multisignature account not found');
@@ -811,55 +781,7 @@
 									return setImmediate(cb, 'Account does not belong to multisignature group');
 								}
 
-<<<<<<< HEAD
 							modules.accounts.getAccount({ publicKey: keypair.publicKey }, function (err, requester) {
-=======
-								modules.accounts.getAccount({ publicKey: keypair.publicKey }, function (err, requester) {
-									if (err) {
-										return setImmediate(cb, err);
-									}
-
-									if (!requester || !requester.publicKey) {
-										return setImmediate(cb, 'Requester not found');
-									}
-
-									if (requester.secondSignature && !req.body.secondSecret) {
-										return setImmediate(cb, 'Missing requester second passphrase');
-									}
-
-									if (requester.publicKey === account.publicKey) {
-										return setImmediate(cb, 'Invalid requester public key');
-									}
-
-									var secondKeypair = null;
-
-									if (requester.secondSignature) {
-										var secondHash = crypto.createHash('sha256').update(req.body.secondSecret, 'utf8').digest();
-										secondKeypair = library.ed.makeKeypair(secondHash);
-									}
-
-									var transaction;
-
-									try {
-										transaction = library.logic.transaction.create({
-											type: transactionTypes.SEND,
-											amount: req.body.amount,
-											sender: account,
-											recipientId: recipientId,
-											keypair: keypair,
-											requester: keypair,
-											secondKeypair: secondKeypair
-										});
-									} catch (e) {
-										return setImmediate(cb, e.toString());
-									}
-
-									modules.transactions.receiveTransactions([transaction], true, cb);
-								});
-							});
-						} else {
-							modules.accounts.setAccountAndGet({ publicKey: keypair.publicKey.toString('hex') }, function (err, account) {
->>>>>>> cc4451ba
 								if (err) {
 									return setImmediate(cb, err);
 								}
@@ -896,7 +818,6 @@
 
 								modules.transactions.receiveTransactions([transaction], true, cb);
 							});
-<<<<<<< HEAD
 						});
 					} else {
 						modules.accounts.setAccountAndGet({ publicKey: keypair.publicKey.toString('hex') }, function (err, account) {
@@ -936,13 +857,11 @@
 
 							modules.transactions.receiveTransactions([transaction], true, cb);
 						});
-=======
 						}
 					});
 				}, function (err, transaction) {
 					if (err) {
 						return setImmediate(cb, err);
->>>>>>> cc4451ba
 					}
 
 					return setImmediate(cb, null, { transactionId: transaction[0].id });
@@ -951,12 +870,6 @@
 		});
 	},
 
-<<<<<<< HEAD
-				return setImmediate(cb, null, { transactionId: transaction[0].id });
-			});
-		});
-		//});
-=======
 	generateOTP: function (req, cb) {
 		//console.log('backend to generate OTP');
 		var options = {
@@ -1004,7 +917,6 @@
 		}));
 		req.end();
 		return setImmediate(cb, null);
->>>>>>> cc4451ba
 	}
 };
 
