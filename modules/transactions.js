--- conflicted
+++ resolved
@@ -641,11 +641,7 @@
 Transactions.prototype.internal = {
 	getTransactionHistory: function(req, cb) {
 
-<<<<<<< HEAD
-		// let trsDate=[],trsCount=[];
-=======
 		//let trsDate=[],trsCount=[];
->>>>>>> 518cc273
 
 		let  fortnightBack = new Date(+new Date - 12096e5);
 
@@ -666,21 +662,12 @@
 		})
 		.then(function(trsHistory) {
 
-<<<<<<< HEAD
-			// for(let i=0;i<trsHistory.length;i++) {
-			// 	trsDate[i] = new Date(trsHistory[i].time).toDateString();
-			// 	trsCount[i] = trsHistory[i].created;
-			// }
-
-			return setImmediate(cb, null, {success: true, trsData: trsHistory});
-=======
 			//for(let i=0;i<trsHistory.length;i++) {
 			//	trsDate[i] = new Date(trsHistory[i].time).toDateString();
 			//	trsCount[i] = trsHistory[i].created;
 			//}
 
 			return setImmediate(cb, null, {success: true, trsData: trsHistory });
->>>>>>> 518cc273
 		})
 		.catch(function(err) {
 			return setImmediate(cb, {success: false, err: err});
