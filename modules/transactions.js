--- conflicted
+++ resolved
@@ -1,25 +1,3 @@
-<<<<<<< HEAD
-'use strict';
-
-var _ = require('lodash');
-var async = require('async');
-var http = require("http");
-var speakeasy = require("speakeasy");
-var constants = require('../helpers/constants.js');
-var crypto = require('crypto');
-var extend = require('extend');
-var OrderBy = require('../helpers/orderBy.js');
-var sandboxHelper = require('../helpers/sandbox.js');
-var schema = require('../schema/transactions.js');
-var sql = require('../sql/transactions.js');
-var TransactionPool = require('../logic/transactionPool.js');
-var transactionTypes = require('../helpers/transactionTypes.js');
-var Transfer = require('../logic/transfer.js');
-var ReferTransfer = require('../logic/referralTransaction.js');
-var cache = require('./cache.js');
-var QRCode = require('qrcode');
-=======
-
 
 let _ = require('lodash');
 let async = require('async');
@@ -33,7 +11,7 @@
 let TransactionPool = require('../logic/transactionPool.js');
 let transactionTypes = require('../helpers/transactionTypes.js');
 let Transfer = require('../logic/transfer.js');
->>>>>>> 20eec546
+let ReferTransfer = require('../logic/referralTransaction.js');
 
 // Private fields
 let __private = {};
@@ -830,7 +808,7 @@
 
 									try {
 										transaction = library.logic.transaction.create({
-											type: transactionTypes.SEND,
+											type: (req.body.transactionRefer) ? (transactionTypes.REFER) : (transactionTypes.SEND),
 											amount: req.body.amount,
 											sender: account,
 											recipientId: recipientId,
@@ -882,48 +860,6 @@
 
 								modules.transactions.receiveTransactions([transaction], true, cb);
 							});
-<<<<<<< HEAD
-						});
-					} else {
-						modules.accounts.setAccountAndGet({ publicKey: keypair.publicKey.toString('hex') }, function (err, account) {
-							if (err) {
-								return setImmediate(cb, err);
-							}
-
-							if (!account || !account.publicKey) {
-								return setImmediate(cb, 'Account not found');
-							}
-
-							if (account.secondSignature && !req.body.secondSecret) {
-								return setImmediate(cb, 'Missing second passphrase');
-							}
-
-							var secondKeypair = null;
-
-							if (account.secondSignature) {
-								var secondHash = crypto.createHash('sha256').update(req.body.secondSecret, 'utf8').digest();
-								secondKeypair = library.ed.makeKeypair(secondHash);
-							}
-
-							var transaction;
-
-							try {
-								transaction = library.logic.transaction.create({
-									type: (req.body.transactionRefer) ? (transactionTypes.REFER) : transactionTypes.SEND,
-									amount: req.body.amount,
-									sender: account,
-									recipientId: recipientId,
-									keypair: keypair,
-									secondKeypair: secondKeypair
-								});
-							} catch (e) {
-								return setImmediate(cb, e.toString());
-							}
-
-							modules.transactions.receiveTransactions([transaction], true, cb);
-						});
-=======
->>>>>>> 20eec546
 						}
 					});
 				}, function (err, transaction) {
