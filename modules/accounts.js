--- conflicted
+++ resolved
@@ -383,19 +383,6 @@
 			__private.openAccount(req.body.secret, function (err, account) {
 				if (!err) {
 
-<<<<<<< HEAD
-					if(req.body.etps_user) {
-						library.db.none(sql.updateEtp, {
-							transfer_time: slots.getTime(),
-							address: account.address
-						}).then(function () {
-						}).catch(function (err) {
-							library.logger.error(err.stack);
-							return setImmediate(cb, err);
-						});
-					}
-=======
->>>>>>> 3fd3e83b
 					let payload = {
 						secret: req.body.secret,
 						address: account.address
@@ -428,7 +415,7 @@
 						let mailOptions = {
 							From: library.config.mailFrom,
 							To: req.body.email,
-							TemplateId: 8265220,
+							TemplateId: 8265262,
 							TemplateModel: {
 								"ddk": {
 									"username": req.body.email,
@@ -1006,22 +993,7 @@
 			library.db.one(sql.findPassPhrase, {
 				userName: username
 			}).then(function (user) {
-<<<<<<< HEAD
-/* 				if (user.transferred_etp == 0) {
-					(async function () {
-						await library.db.none(sql.updateEtp, {
-							transfer_time: slots.getTime(),
-							userName: username
-						}).then(function () {
-						}).catch(function (err) {
-							library.logger.error(err.stack);
-							return setImmediate(cb, err);
-						});
-					}());
-				} */
-=======
 				
->>>>>>> master
 				return setImmediate(cb, null, {
 					success: true,
 					userInfo: user
@@ -1570,7 +1542,7 @@
 				let mailOptions = {
 					From: library.config.mailFrom,
 					To: email,
-					TemplateId: 8276287,
+					TemplateId: 8276206,
 					TemplateModel: {
 						"ddk": {
 						  "username": userName,
