--- conflicted
+++ resolved
@@ -16,13 +16,10 @@
 var config = require('../config.json');
 var utils = require('../utils');
 var jwt = require('jsonwebtoken');
-<<<<<<< HEAD
 var QRCode = require('qrcode');
 var cache = require('./cache.js');
 var speakeasy = require("speakeasy");
-=======
 var slots = require('../helpers/slots.js');
->>>>>>> cc4451ba
 
 // Private fields
 var modules, library, self, __private = {}, shared = {};
