'use strict';

var bignum = require('../helpers/bignum.js');
var BlockReward = require('../logic/blockReward.js');
var constants = require('../helpers/constants.js');
var crypto = require('crypto');
var extend = require('extend');
var schema = require('../schema/accounts.js');
var sandboxHelper = require('../helpers/sandbox.js');
var transactionTypes = require('../helpers/transactionTypes.js');
var Vote = require('../logic/vote.js');
var sql = require('../sql/accounts.js');
var contracts = require('./contracts.js')
var userGroups = require('../helpers/userGroups.js');
var cache = require('./cache.js');
var config = require('../config.json');
var utils = require('../utils');
var jwt = require('jsonwebtoken');
var QRCode = require('qrcode');
var cache = require('./cache.js');
var speakeasy = require("speakeasy");
var slots = require('../helpers/slots.js');
var httpApi = require('../helpers/httpApi');
var Promise = require('bluebird');
var async = require('async');
var nextBonus = 0;

// Private fields
var modules, library, self, __private = {}, shared = {};

__private.assetTypes = {};
__private.blockReward = new BlockReward();

/**
 * Initializes library with scope content and generates a Vote instance.
 * Calls logic.transaction.attachAssetType().
 * @memberof module:accounts
 * @class
 * @classdesc Main accounts methods.
 * @implements module:accounts.Account#Vote
 * @param {scope} scope - App instance.
 * @param {function} cb - Callback function.
 * @return {setImmediateCallback} Callback function with `self` as data.
 */
function Accounts(cb, scope) {
	library = {
		ed: scope.ed,
		db: scope.db,
		cache: scope.cache,
		logger: scope.logger,
		schema: scope.schema,
		balancesSequence: scope.balancesSequence,
		logic: {
			account: scope.logic.account,
			transaction: scope.logic.transaction,
			contract: scope.logic.contract,
			vote: scope.logic.vote
		},
		config: scope.config
	};
	self = this;

	__private.assetTypes[transactionTypes.VOTE] = library.logic.transaction.attachAssetType(
		transactionTypes.VOTE,
		new Vote(
			scope.logger,
			scope.schema,
			scope.db
		)
	);

	setImmediate(cb, null, self);
}

/**
 * Gets account from publicKey obtained from secret parameter.
 * If not existes, generates new account data with public address
 * obtained from secret parameter.
 * @private
 * @param {function} secret
 * @param {function} cb - Callback function.
 * @returns {setImmediateCallback} As per logic new|current account data object.
 */
__private.openAccount = function (secret, cb) {
	var hash = crypto.createHash('sha256').update(secret, 'utf8').digest();
	var keypair = library.ed.makeKeypair(hash);
	var publicKey = keypair.publicKey.toString('hex');

	self.getAccount({ publicKey: publicKey }, function (err, account) {
		if (err) {
			return setImmediate(cb, err);
		}

		if (account) {
			if (account.publicKey == null) {
				account.publicKey = publicKey;
			}
			return setImmediate(cb, null, account);
		} else {
			var account = {
				address: self.generateAddressByPublicKey(publicKey),
				u_balance: '0',
				balance: '0',
				publicKey: publicKey,
				u_secondSignature: 0,
				secondSignature: 0,
				secondPublicKey: null,
				multisignatures: null,
				u_multisignatures: null
			}
			return setImmediate(cb, null, account);
		}
	});
};

/**
 * Generates address based on public key.
 * @param {publicKey} publicKey - PublicKey.
 * @returns {address} Address generated.
 * @throws {string} If address is invalid throws `Invalid public key`.
 */
Accounts.prototype.generateAddressByPublicKey = function (publicKey) {
	var publicKeyHash = crypto.createHash('sha256').update(publicKey, 'hex').digest();
	var temp = Buffer.alloc(8);

	for (var i = 0; i < 8; i++) {
		temp[i] = publicKeyHash[7 - i];
	}

	var address = 'DDK' + bignum.fromBuffer(temp).toString();

	if (!address) {
		throw 'Invalid public key: ' + publicKey;
	}

	return address;
};

/**
 * Gets account information, calls logic.account.get().
 * @implements module:accounts#Account~get
 * @param {Object} filter - Containts publicKey.
 * @param {function} fields - Fields to get.
 * @param {function} cb - Callback function.
 */
Accounts.prototype.getAccount = function (filter, fields, cb) {
	if (filter.publicKey) {
		filter.address = self.generateAddressByPublicKey(filter.publicKey);
		delete filter.publicKey;
	}

	library.logic.account.get(filter, fields, cb);
};

/**
 * Gets accounts information, calls logic.account.getAll().
 * @implements module:accounts#Account~getAll
 * @param {Object} filter
 * @param {Object} fields
 * @param {function} cb - Callback function.
 */
Accounts.prototype.getAccounts = function (filter, fields, cb) {
	library.logic.account.getAll(filter, fields, cb);
};

/**
 * Validates input address and calls logic.account.set() and logic.account.get().
 * @implements module:accounts#Account~set
 * @implements module:accounts#Account~get
 * @param {Object} data - Contains address or public key to generate address.
 * @param {function} cb - Callback function.
 * @returns {setImmediateCallback} Errors.
 * @returns {function()} Call to logic.account.get().
 */
Accounts.prototype.setAccountAndGet = function (data, cb) {
	var address = data.address || null;
	var err;

	if (address === null) {
		if (data.publicKey) {
			address = self.generateAddressByPublicKey(data.publicKey);
		} else {
			err = 'Missing address or public key';
		}
	}

	if (!address) {
		err = 'Invalid public key';
	}

	if (err) {
		if (typeof cb === 'function') {
			return setImmediate(cb, err);
		} else {
			throw err;
		}
	}

	library.logic.account.set(address, data, function (err) {
		if (err) {
			return setImmediate(cb, err);
		}
		return library.logic.account.get({ address: address }, cb);
	});
};

/**
 * Validates input address and calls logic.account.merge().
 * @implements module:accounts#Account~merge
 * @param {Object} data - Contains address and public key.
 * @param {function} cb - Callback function.
 * @returns {setImmediateCallback} for errors wit address and public key.
 * @returns {function} calls to logic.account.merge().
 * @todo improve publicKey validation try/catch
 */
Accounts.prototype.mergeAccountAndGet = function (data, cb) {
	var address = data.address || null;
	var err;

	if (address === null) {
		if (data.publicKey) {
			address = self.generateAddressByPublicKey(data.publicKey);
		} else {
			err = 'Missing address or public key';
		}
	}

	if (!address) {
		err = 'Invalid public key';
	}

	if (err) {
		if (typeof cb === 'function') {
			return setImmediate(cb, err);
		} else {
			throw err;
		}
	}
	/* library.logic.account.merge('4995063339468361088E', {
		balance: -'500000000'
	}, function (err, sender) {
		//console.log('sender : ', sender);
	}); */
	return library.logic.account.merge(address, data, cb);
};

/**
 * Calls helpers.sandbox.callMethod().
 * @implements module:helpers#callMethod
 * @param {function} call - Method to call.
 * @param {} args - List of arguments.
 * @param {function} cb - Callback function.
 * @todo verified function and arguments.
 */
Accounts.prototype.sandboxApi = function (call, args, cb) {
	sandboxHelper.callMethod(shared, call, args, cb);
};

// Events
/**
 * Calls Vote.bind() with scope.
 * @implements module:accounts#Vote~bind
 * @param {modules} scope - Loaded modules.
 */
Accounts.prototype.onBind = function (scope) {
	modules = {
		delegates: scope.delegates,
		accounts: scope.accounts,
		transactions: scope.transactions,
		blocks: scope.blocks
	};

	__private.assetTypes[transactionTypes.VOTE].bind(
		scope.delegates,
		scope.rounds,
		scope.accounts
	);
};
/**
 * Checks if modules is loaded.
 * @return {boolean} true if modules is loaded
 */
Accounts.prototype.isLoaded = function () {
	return !!modules;
};

// Shared API
/**
 * @todo implement API comments with apidoc.
 * @see {@link http://apidocjs.com/}
 */
Accounts.prototype.shared = {
	open: function (req, cb) {
		library.schema.validate(req.body, schema.open, function (err) {
			if (err) {
				return setImmediate(cb, err[0].message);
			}

			__private.openAccount(req.body.secret, function (err, account) {
				if (!err) {
					var payload = {
						secret: req.body.secret,
						address: account.address
					};
					var token = jwt.sign(payload, library.config.jwt.secret, {
						expiresIn: library.config.jwt.tokenLife,
						mutatePayload: true
					});
					var accountData = {
						address: account.address,
						unconfirmedBalance: account.u_balance,
						balance: account.balance,
						publicKey: account.publicKey,
						unconfirmedSignature: account.u_secondSignature,
						secondSignature: account.secondSignature,
						secondPublicKey: account.secondPublicKey,
						multisignatures: account.multisignatures,
						u_multisignatures: account.u_multisignatures,
						totalFrozeAmount: account.totalFrozeAmount
					};
					accountData.token = token;
					//library.cache.client.set('jwtToken_' + account.address, token, 'ex', 100);
					/****************************************************************/

					var data = {
						address: accountData.address,
						u_isDelegate: 0,
						isDelegate: 0,
						vote: 0,
						publicKey: accountData.publicKey
					};
					if (account.u_isDelegate) {
						data.u_isDelegate = account.u_isDelegate;
					}
					if (account.isDelegate) {
						data.isDelegate = account.isDelegate;
					}
					if (account.vote) {
						data.vote = account.vote;
					}
					library.logic.account.set(accountData.address, data, function (err) {
						if (!err) {
							return setImmediate(cb, null, { account: accountData });
						} else {
							return setImmediate(cb, err);
						}
					});
				} else {
					return setImmediate(cb, err);
				}
			});
		});
	},

	getBalance: function (req, cb) {
		library.schema.validate(req.body, schema.getBalance, function (err) {
			if (err) {
				return setImmediate(cb, err[0].message);
			}

			self.getAccount({ address: req.body.address }, function (err, account) {
				if (err) {
					return setImmediate(cb, err);
				}

				var balance = account ? account.balance : '0';
				var unconfirmedBalance = account ? account.u_balance : '0';

				return setImmediate(cb, null, { balance: balance, unconfirmedBalance: unconfirmedBalance });
			});
		});
	},

	getPublickey: function (req, cb) {
		library.schema.validate(req.body, schema.getPublicKey, function (err) {
			if (err) {
				return setImmediate(cb, err[0].message);
			}

			self.getAccount({ address: req.body.address }, function (err, account) {
				if (err) {
					return setImmediate(cb, err);
				}

				if (!account || !account.publicKey) {
					return setImmediate(cb, 'Account not found');
				}

				return setImmediate(cb, null, { publicKey: account.publicKey });
			});
		});
	},

	generatePublicKey: function (req, cb) {
		library.schema.validate(req.body, schema.generatePublicKey, function (err) {
			if (err) {
				return setImmediate(cb, err[0].message);
			}

			__private.openAccount(req.body.secret, function (err, account) {
				var publicKey = null;

				if (!err && account) {
					publicKey = account.publicKey;
				}

				return setImmediate(cb, err, {
					publicKey: publicKey
				});
			});
		});
	},

	getDelegates: function (req, cb) {
		library.schema.validate(req.body, schema.getDelegates, function (err) {
			if (err) {
				return setImmediate(cb, err[0].message);
			}

			self.getAccount({ address: req.body.address }, function (err, account) {
				if (err) {
					return setImmediate(cb, err);
				}

				if (!account) {
					return setImmediate(cb, 'Account not found');
				}

				if (account.delegates) {
					modules.delegates.getDelegates(req.body, function (err, res) {
						var delegates = res.delegates.filter(function (delegate) {
							return account.delegates.indexOf(delegate.publicKey) !== -1;
						});

						return setImmediate(cb, null, { delegates: delegates });
					});
				} else {
					return setImmediate(cb, null, { delegates: [] });
				}
			});
		});
	},

	getDelegatesFee: function (req, cb) {
		return setImmediate(cb, null, { fee: constants.fees.delegate });
	},

	addDelegates: function (req, cb) {
		library.schema.validate(req.body, schema.addDelegates, function (err) {
			if (err) {
				return setImmediate(cb, err[0].message);
			}

			var hash = crypto.createHash('sha256').update(req.body.secret, 'utf8').digest();
			var keypair = library.ed.makeKeypair(hash);

			if (req.body.publicKey) {
				if (keypair.publicKey.toString('hex') !== req.body.publicKey) {
					return setImmediate(cb, 'Invalid passphrase');
				}
			}

			library.balancesSequence.add(function (cb) {
				if (req.body.multisigAccountPublicKey && req.body.multisigAccountPublicKey !== keypair.publicKey.toString('hex')) {
					modules.accounts.getAccount({ publicKey: req.body.multisigAccountPublicKey }, function (err, account) {
						if (err) {
							return setImmediate(cb, err);
						}

						if (!account || !account.publicKey) {
							return setImmediate(cb, 'Multisignature account not found');
						}

						if (!account.multisignatures || !account.multisignatures) {
							return setImmediate(cb, 'Account does not have multisignatures enabled');
						}

						if (account.multisignatures.indexOf(keypair.publicKey.toString('hex')) < 0) {
							return setImmediate(cb, 'Account does not belong to multisignature group');
						}

						modules.accounts.getAccount({ publicKey: keypair.publicKey }, function (err, requester) {
							if (err) {
								return setImmediate(cb, err);
							}

							if (account.totalFrozeAmount == 0) {
								return setImmediate(cb, 'No Stake available');
							}

							if (!requester || !requester.publicKey) {
								return setImmediate(cb, 'Requester not found');
							}

							if (requester.secondSignature && !req.body.secondSecret) {
								return setImmediate(cb, 'Missing requester second passphrase');
							}

							if (requester.publicKey === account.publicKey) {
								return setImmediate(cb, 'Invalid requester public key');
							}

							var secondKeypair = null;

							if (requester.secondSignature) {
								var secondHash = crypto.createHash('sha256').update(req.body.secondSecret, 'utf8').digest();
								secondKeypair = library.ed.makeKeypair(secondHash);
							}

							var transaction;

							try {
								transaction = library.logic.transaction.create({
									type: transactionTypes.VOTE,
									votes: req.body.delegates,
									sender: account,
									keypair: keypair,
									secondKeypair: secondKeypair,
									requester: keypair
								});
							} catch (e) {
								return setImmediate(cb, e.toString());
							}

							modules.transactions.receiveTransactions([transaction], true, cb);
						});
					});
				} else {
					self.setAccountAndGet({ publicKey: keypair.publicKey.toString('hex') }, function (err, account) {
						if (err) {
							return setImmediate(cb, err);
						}

						if (account.totalFrozeAmount == 0) {
							return setImmediate(cb, 'No Stake available');
						}

						if (!account || !account.publicKey) {
							return setImmediate(cb, 'Account not found');
						}

						if (account.secondSignature && !req.body.secondSecret) {
							return setImmediate(cb, 'Invalid second passphrase');
						}

						var secondKeypair = null;

						if (account.secondSignature) {
							var secondHash = crypto.createHash('sha256').update(req.body.secondSecret, 'utf8').digest();
							secondKeypair = library.ed.makeKeypair(secondHash);
						}

						var transaction;

						try {
							transaction = library.logic.transaction.create({
								type: transactionTypes.VOTE,
								votes: req.body.delegates,
								sender: account,
								keypair: keypair,
								secondKeypair: secondKeypair
							});
						} catch (e) {
							return setImmediate(cb, e.toString());
						}

						modules.transactions.receiveTransactions([transaction], true, cb);

					});
				}
			}, function (err, transaction) {
				if (err) {
					return setImmediate(cb, err);
				}

				library.logic.vote.updateAndCheckVote(
					{
						votes: req.body.delegates,
						senderId: transaction[0].senderId
<<<<<<< HEAD
					}
					, function (err) {
						if (err) {
							return setImmediate(cb, err);
						}
						return setImmediate(cb, null, { transaction: transaction[0] });
					});
=======
					})
					.then(function (resp) {
						if ((resp.length !== 0) && parseInt(resp[0].count) > 0) {

							library.db.none(sql.updateStakeOrder, {
								senderId: transaction[0].senderId
							})
							.then(function () {
								library.logger.info(transaction[0].senderId + ': update stake orders isvoteDone and count');
								return setImmediate(cb, null, { transaction: transaction[0] });
							})
							.catch(function (err) {
								library.logger.error(err.stack);
								return setImmediate(cb, err);
							});
						} else {
							return setImmediate(cb, null, { transaction: transaction[0] });
						}
					})
					.catch(function (err) {
						library.logger.error(err.stack);
						return setImmediate(cb, err);
					});
				} else {
					return setImmediate(cb, null, { transaction: transaction[0] });
				}

>>>>>>> 9426b793
			});
		});
	},

	getAccount: function (req, cb) {
		library.schema.validate(req.body, schema.getAccount, function (err) {
			if (err) {
				return setImmediate(cb, err[0].message);
			}

			if (!req.body.address && !req.body.publicKey) {
				return setImmediate(cb, 'Missing required property: address or publicKey');
			}

			// self.getAccount can accept publicKey as argument, but we also compare here
			// if account publicKey match address (when both are supplied)
			var address = req.body.publicKey ? self.generateAddressByPublicKey(req.body.publicKey) : req.body.address;
			if (req.body.address && req.body.publicKey && address !== req.body.address) {
				return setImmediate(cb, 'Account publicKey does not match address');
			}

			self.getAccount({ address: address }, function (err, account) {
				if (err) {
					return setImmediate(cb, err);
				}

				if (!account) {
					return setImmediate(cb, 'Account not found');
				}

				return setImmediate(cb, null, {
					account: {
						address: account.address,
						unconfirmedBalance: account.u_balance,
						balance: account.balance,
						publicKey: account.publicKey,
						unconfirmedSignature: account.u_secondSignature,
						secondSignature: account.secondSignature,
						secondPublicKey: account.secondPublicKey,
						multisignatures: account.multisignatures || [],
						u_multisignatures: account.u_multisignatures || [],
						totalFrozeAmount: account.totalFrozeAmount
					}
				});
			});
		});
	},

	totalAccounts: function (req, cb) {
		library.db.one(sql.getTotalAccount)
		.then(function (data) {
			return setImmediate(cb, null, data);
		})
		.catch(function (err) {
			library.logger.error(err.stack);
			return setImmediate(cb, err.toString());
		});
	},

	getCirculatingSupply: function (req, cb) {
		var initialUnmined = config.etpSupply.totalSupply - config.initialPrimined.total;
		var publicAddress = library.config.sender.address;

		library.db.one(sql.getCurrentUnmined, { address: publicAddress })
		.then(function (currentUnmined) {
			var circulatingSupply = config.initialPrimined.total + initialUnmined - currentUnmined.balance;

			cache.prototype.getJsonForKey("minedContributorsBalance", function (err, contributorsBalance) {
				var totalCirculatingSupply = parseInt(contributorsBalance) + circulatingSupply;

				return setImmediate(cb, null, {
					circulatingSupply: totalCirculatingSupply
				});
			});
		})
		.catch(function (err) {
			library.logger.error(err.stack);
			return setImmediate(cb, err.toString());
		});
	},
	totalSupply: function (req, cb) {
		var totalSupply = config.etpSupply.totalSupply;

		return setImmediate(cb, null, {
			totalSupply: totalSupply
		});

	},

	migrateData: function (req, cb) {

		try {
			var balance;
			if (req.body.data.balance_d == null) {
				balance = 0;
			} else {
				balance = parseFloat(req.body.data.balance_d) * 100000000;
			}
		} catch (err) {
			return setImmediate(cb, err.toString());
		}

		function getStakeOrderFromETPS() {
			return new Promise(function (resolve, reject) {
				library.db.query(sql.getETPSStakeOrders, {
					account_id: req.body.data.id
				})
				.then(function (orders) {
					resolve(orders);
				}).catch(function (err) {
					library.logger.error(err.stack);
					reject(new Error(err.stack));
				});
			});
		}

		function insertstakeOrder(order) {
			return new Promise(function (resolve, reject) {

				var date = new Date((slots.getTime()) * 1000);
				var milestone = 0;
				var endTime = 0;
				var nextVoteMilestone = (date.setMinutes(date.getMinutes() + constants.froze.vTime)) / 1000;

				library.db.none(sql.InsertStakeOrder, {
					account_id: req.body.data.id,
					startTime: (slots.getTime(order.insert_time)),
					insertTime: slots.getTime(),
					senderId: req.body.address,
					freezedAmount: order.cost * 100000000,
					rewardCount: order.month_count,
					status: 1,
					nextVoteMilestone: nextVoteMilestone
				})
				.then(function () {
					resolve();
				})
				.catch(function (err) {
					library.logger.error(err.stack);
					reject((new Error(err.stack)));
				});
			});
		}

		async function insertStakeOrdersInETP(orders) {

			try {
				for (var order in orders) {
					await insertstakeOrder(orders[order]);
				}
			} catch (err) {
				library.logger.error(err.stack);
				reject((new Error(err.stack)));
			}
		}

		function checkFrozeAmountsInStakeOrders() {
			return new Promise(function (resolve, reject) {

				library.db.one(sql.totalFrozeAmount, {
					account_id: (req.body.data.id).toString()
				})
				.then(function (totalFrozeAmount) {
					if (totalFrozeAmount) {
						resolve(totalFrozeAmount);
					} else {
						resolve(0);
					}

				}).catch(function (err) {
					library.logger.error(err.stack);
					reject(new Error(err.stack));
				});
			});
		}

		function updateMemAccountTable(totalFrozeAmount) {
			return new Promise(function (resolve, reject) {

				library.db.none(sql.updateUserInfo, {
					address: req.body.address,
					balance: parseInt(totalFrozeAmount.sum),
					email: req.body.data.email,
					phone: req.body.data.phone,
					username: req.body.data.username,
					country: req.body.data.country,
					totalFrozeAmount: parseInt(totalFrozeAmount.sum),
					group_bonus: req.body.group_bonus
				})
				.then(function () {
					resolve();
				})
				.catch(function (err) {
					library.logger.error(err.stack);
					reject(new Error(err.stack));
				});
			});
		}

		function updateETPSUserDetail() {
			return new Promise(function (resolve, reject) {
				var date = new Date((slots.getRealTime()));

				library.db.none(sql.updateETPSUserInfo, {
					userId: req.body.data.id,
					insertTime: date
				})
				.then(function () {
					resolve();
				})
				.catch(function (err) {
					library.logger.error(err.stack);
					reject(new Error(err.stack));
				});
			});
		}


		(async function () {
			try {
				var orders = await getStakeOrderFromETPS();
				await insertStakeOrdersInETP(orders);
				var totalFrozeAmount = await checkFrozeAmountsInStakeOrders();
				if (!totalFrozeAmount.sum) {
					totalFrozeAmount.sum = 0;
				}
				await updateMemAccountTable(totalFrozeAmount);
				await updateETPSUserDetail();

				return setImmediate(cb, null, { success: true, message: "Successfully migrated" });
			} catch (err) {
				library.logger.error(err.stack);
				return setImmediate(cb, err.toString());
			}
		})();
	},

	validateExistingUser: function (req, cb) {

		var data = req.body.data;
		var username = Buffer.from((data.split("&")[0]).split("=")[1], 'base64').toString();
		var password = Buffer.from((data.split("&")[1]).split("=")[1], 'base64').toString();

		var hashPassword = crypto.createHash('md5').update(password).digest('hex');

		library.db.one(sql.validateExistingUser, {
			username: username,
			password: hashPassword
		}
		).then(function (userInfo) {

			return setImmediate(cb, null, { success: true, userInfo: userInfo });

		}).catch(function (err) {
			library.logger.error(err.stack);
			return setImmediate(cb, "Invalid username or password");
		});

	},

	verifyUserToComment: function (req, cb) {
		if (!req.body.secret) {
			return setImmediate(cb, 'secret is missing');
		}
		var hash = crypto.createHash('sha256').update(req.body.secret, 'utf8').digest();
		var keypair = library.ed.makeKeypair(hash);
		var publicKey = keypair.publicKey.toString('hex');
		var address = self.generateAddressByPublicKey(publicKey);
		library.db.query(sql.findTrsUser, {
			senderId: address
		})
		.then(function (trs) {
			// send trs object if want all transations details for {address}
			return setImmediate(cb, null, { address: trs[0].senderId });
		})
		.catch(function (err) {
			return setImmediate(cb, err);
		})
	}
};

// Internal API
/**
 * @todo implement API comments with apidoc.
 * @see {@link http://apidocjs.com/}
 */
Accounts.prototype.internal = {
	count: function (req, cb) {
		return setImmediate(cb, null, { success: true, count: Object.keys(__private.accounts).length });
	},

	top: function (query, cb) {
		self.getAccounts({
			sort: {
				balance: -1
			},
			offset: query.offset,
			limit: (query.limit || 100)
		}, function (err, raw) {
			if (err) {
				return setImmediate(cb, err);
			}

			var accounts = raw.map(function (account) {
				return {
					address: account.address,
					balance: account.balance,
					publicKey: account.publicKey
				};
			});

			return setImmediate(cb, null, { success: true, accounts: accounts });
		});
	},

	getAllAccounts: function (req, cb) {
		return setImmediate(cb, null, { success: true, accounts: __private.accounts });
	},

	// lock account API
	lockAccount: function (req, cb) {
		library.schema.validate(req.body, schema.lockAccount, function (err) {
			if (!err) {
				if (!req.body.address) {
					return setImmediate(cb, 'Missing required property: address');
				}
				var address = req.body.publicKey ? self.generateAddressByPublicKey(req.body.publicKey) : req.body.address;
				self.getAccount({ address: address }, function (err, account) {
					if (err) {
						return setImmediate(cb, err);
					}
					if (!account) {
						let data = {};
						data.status = 0;
						data.address = req.body.address;
						if (req.body.accType) {
							data.acc_type = req.body.accType;
							var lastBlock = modules.blocks.lastBlock.get();
							//data.startTime = lastBlock.timestamp;
							data.endTime = library.logic.contract.calcEndTime(req.body.accType, lastBlock.timestamp);
							if (req.body.amount) {
								data.transferedAmount = req.body.amount;
							}
							var REDIS_KEY_USER_INFO_HASH = "userInfo_" + data.address;
							var REDIS_KEY_USER_TIME_HASH = "userTimeHash_" + data.endTime;
							cache.prototype.isExists(REDIS_KEY_USER_INFO_HASH, function (err, isExist) {
								if (!isExist) {
									var userInfo = {
										address: data.address,
										transferedAmount: data.transferedAmount,
										endTime: data.endTime,
										accType: req.body.accType
									};
									cache.prototype.hmset(REDIS_KEY_USER_INFO_HASH, userInfo);
									cache.prototype.hmset(REDIS_KEY_USER_TIME_HASH, userInfo);
									library.logic.contract.sendContractAmount([userInfo], function (err, res) {
										//FIXME: do further processing with "res" i.e send notification to the user
										if (err) {
											return setImmediate(cb, err);
										}
										library.logic.account.set(data.address, data, function (err) {
											if (!err) {
												data.startTime = lastBlock.timestamp;
												return setImmediate(cb, null, { account: data });
											} else {
												return setImmediate(cb, err);
											}
										});
									});
								} else {
									return setImmediate(cb, null, { account: data });
								}
							});
						}
					} else {
						library.db.one(sql.checkAccountStatus, {
							senderId: account.address
						})
						.then(function (row) {
							if (row.status == 0) {
								//return setImmediate(cb, 'Account is already locked');
								return cb('Account is already locked');
							}
							library.db.none(sql.disableAccount, {
								senderId: account.address
							})
							.then(function () {
								library.logger.info(account.address + ' account is locked');
								return setImmediate(cb, null, { account: account });
							})
							.catch(function (err) {
								library.logger.error(err.stack);
								return setImmediate(cb, err);
							});
							//return setImmediate(cb, null, row.status);
							//cb(null);
						})
						.catch(function (err) {
							library.logger.error(err.stack);
							return setImmediate(cb, 'Transaction#checkAccountStatus error');
						});
					}
				});
			} else {
				return setImmediate(cb, err);
			}
		});
	},

	// unlock account API
	unlockAccount: function (req, cb) {
		library.schema.validate(req.body, schema.unlockAccount, function (err) {
			if (!err) {
				if (!req.body.address) {
					return setImmediate(cb, 'Missing required property: address');
				}

				var address = req.body.publicKey ? self.generateAddressByPublicKey(req.body.publicKey) : req.body.address;
				library.db.none(sql.enableAccount, {
					senderId: address
				})
				.then(function () {
					library.logger.info(address + ' account is unlocked');
					return setImmediate(cb, null);
				})
				.catch(function (err) {
					return setImmediate(cb, err);
				});
			} else {
				return setImmediate(cb, err);
			}
		});
	},

	// logout API
	logout: function (req, cb) {
		delete req.decoded;
		return setImmediate(cb, null);
	},

	generateQRCode: function (req, cb) {
		var user = {};
		if (!req.body.publicKey) {
			return setImmediate(cb, 'Missing address or public key');
		}
		user.address = modules.accounts.generateAddressByPublicKey(req.body.publicKey);
		var secret = speakeasy.generateSecret({ length: 30 });
		QRCode.toDataURL(secret.otpauth_url, function (err, data_url) {
			user.twofactor = {
				secret: "",
				tempSecret: secret.base32,
				dataURL: data_url,
				otpURL: secret.otpauth_url
			};
			cache.prototype.isExists('2fa_user_' + user.address, function (err, isExist) {
				if (!isExist) {
					cache.prototype.hmset('2fa_user_' + user.address, JSON.stringify(user), 'ex', 30);
					return setImmediate(cb, null, { success: true, dataUrl: data_url });
				} else {
					cache.prototype.delHash('2fa_user_' + user.address, function (isdel) {
						cache.prototype.hmset('2fa_user_' + user.address, JSON.stringify(user), 'ex', 30);
						return setImmediate(cb, null, { success: true, dataUrl: data_url });
					});
				}
			});

		});
	},

	verifyOTP: function (req, cb) {
		var user = {};
		if (!req.body.publicKey) {
			return setImmediate(cb, 'Missing address or public key');
		}
		user.address = modules.accounts.generateAddressByPublicKey(req.body.publicKey);
		cache.prototype.hgetall('2fa_user_' + user.address, function (err, userCred) {
			if (!userCred) {
				return setImmediate(cb, 'Token expired or invalid OTP. Click resend to continue');
			}
			if (err) {
				return setImmediate(cb, err);
			}
			var user_2FA = JSON.parse(Object.keys(userCred));
			var verified = speakeasy.totp.verify({
				secret: user_2FA.twofactor.tempSecret,
				encoding: 'base32',
				token: req.body.otp,
				window: 6
			});
			if (!verified) {
				return setImmediate(cb, 'Invalid OTP!. Please enter valid OTP to SEND Transaction');
			}
			return setImmediate(cb, null, { success: true, key: user_2FA.twofactor.tempSecret });
		});
	},

	enableTwoFactor: function (req, cb) {
		var user = {};
		if (!req.body.key) {
			return setImmediate(cb, 'Key is missing');
		}
		if (!req.body.secret) {
			return setImmediate(cb, 'secret is missing');
		}
		if (!req.body.otp) {
			return setImmediate(cb, 'otp is missing');
		}
		var hash = crypto.createHash('sha256').update(req.body.secret, 'utf8').digest();
		var keypair = library.ed.makeKeypair(hash);
		var publicKey = keypair.publicKey.toString('hex');
		user.address = modules.accounts.generateAddressByPublicKey(publicKey);
		cache.prototype.hgetall('2fa_user_' + user.address, function (err, userCred) {
			if (err) {
				return setImmediate(cb, err);
			}
			if (!userCred) {
				return setImmediate(cb, 'Key expired');
			}
			var user_2FA = JSON.parse(Object.keys(userCred));
			var verified = speakeasy.totp.verify({
				secret: req.body.key,
				encoding: 'base32',
				token: req.body.otp,
				window: 6
			});
			if (!verified) {
				return setImmediate(cb, 'Invalid OTP!. Please enter valid OTP to SEND Transaction');
			}
			user_2FA.twofactor.secret = req.body.key;
			cache.prototype.hmset('2fa_user_s' + user.address, user_2FA);
			return setImmediate(cb, null, { success: true, key: user_2FA.twofactor.tempSecret });
		});
	},

	disableTwoFactor: function (req, cb) {
		var user = {};
		if (!req.body.publicKey) {
			return setImmediate(cb, 'Missing address or public key');
		}
		user.address = modules.accounts.generateAddressByPublicKey(req.body.publicKey);
		cache.prototype.isExists('2fa_user_' + user.address, function (err, isExist) {
			if (isExist) {
				cache.prototype.delHash('2fa_user_' + user.address);
			}
			return setImmediate(cb, null, { success: true, message: "Two Factor Authentication Disabled For " + user.address });
		});
	},

	checkTwoFactorStatus: function (req, cb) {
		var user = {};
		if (!req.body.publicKey) {
			return setImmediate(cb, 'Missing address or public key');
		}
		user.address = modules.accounts.generateAddressByPublicKey(req.body.publicKey);
		cache.prototype.isExists('2fa_user_' + user.address, function (err, isExist) {
			if (isExist) {
				return setImmediate(cb, null, { success: true });
			}
			return setImmediate(cb, null, { success: false });
		});
	},

	// Get user's status before sending pending group bonus 
	getWithdrawlStatus: function (req, cb) {
		library.schema.validate(req.body, schema.enablePendingGroupBonus, function (err) {
			if (err) {
				return setImmediate(cb, err);
			}

			let stakedAmount = 0, groupBonus = 0, pendingGroupBonus = 0, failedRule = 0;
			async.series({
				checkLastWithdrawl: function (seriesCb) {
					library.cache.client.exists(req.body.address + '_pending_group_bonus_trs_id', function (err, isExists) {
						if (isExists) {
							library.cache.client.get(req.body.address + '_pending_group_bonus_trs_id', function (err, transactionId) {
								if (err) {
									failedRule = 1;
									seriesCb(err);
								}
								library.db.one(sql.findTrs, {
									transactionId: transactionId
								})
								.then(function (transationData) {
									var d = constants.epochTime;
									var t = parseInt(d.getTime() / 1000);
									var d = new Date((transationData.timestamp + t) * 1000);
									const timeDiff = (d - Date.now());
									const days = Math.ceil(Math.abs(timeDiff / (1000 * 60 * 60 * 24)));
									if (days > 7) {
										seriesCb(null);
									} else {
										failedRule = 1;
										seriesCb('This week\'s withdrawl is already processed. You can try next withdrawl after ' + 7 - days + ' days.')
									}
								})
								.catch(function (err) {
									failedRule = 1;
									seriesCb(err);
								});
							});
						} else {
							seriesCb(null);
						}
					});
				},
				checkActiveStake: function (seriesCb) {
					library.db.query(sql.findActiveStake, {
						senderId: req.body.address
					})
					.then(function (stakeOrders) {
						if (stakeOrders.length > 0) {
							seriesCb(null);
						} else {
							failedRule = 2;
							seriesCb('Rule 2 failed: You need to have at least one active stake order');
						}
					})
					.catch(function (err) {
						failedRule = 2;
						seriesCb(err);
					});
				},
				checkActiveStakeOfLeftAndRightSponsor: function (seriesCb) {
					library.db.query(sql.findDirectSponsor, {
						introducer: req.body.address
					})
					.then(function (directSponsors) {
						if (directSponsors.length >= 2) {

							//check at least two active stake orders
							let activeStakeCount = 0;
							directSponsors.forEach(function (directSponsor, index) {
								library.db.query(sql.findActiveStakeAmount, {
									senderId: directSponsor[index].address
								})
								.then(function (stakeInfo) {
									stakedAmount = parseInt(stakeInfo[0].sum) / 100000000;
									var d = constants.epochTime;
									var t = parseInt(d.getTime() / 1000);
									var d = new Date((stakeInfo[0].startTime + t) * 1000);
									const timeDiff = (d - Date.now());
									const days = Math.ceil(Math.abs(timeDiff / (1000 * 60 * 60 * 24)));
									if (stakedAmount && days <= 31) {
										activeStakeCount++;
									}
								})
								.catch(function (err) {
									failedRule = 3;
									seriesCb(err);
								});
							});
							if (activeStakeCount >= 2) {
								seriesCb(null);
							} else {
								failedRule = 3;
								seriesCb('Rule 3 failed: Direct sponsors don\'t have active stake orders');
							}
						} else {
							failedRule = 3;
							seriesCb('Rule 3 failed: User doesn\'t have two direct sponsor')
						}
					})
					.catch(function (err) {
						failedRule = 3;
						seriesCb(err);
					})
				},
				checkRatio: function (seriesCb) {

					// check ratio 1:10 to qualify for enabling token distribution
					library.db.query(sql.findGroupBonus, {
						senderId: req.body.address
					})
					.then(function (groupBonus) {
						groupBonus = groupBonus[0].group_bonus;
						pendingGroupBonus = groupBonus[0].pending_group_bonus;
						if (pendingGroupBonus < groupBonus) {
							nextBonus = (groupBonus - pendingGroupBonus) > 15 ? 15 : (groupBonus - pendingGroupBonus);
							if ((groupBonus - pendingGroupBonus + nextBonus) < stakedAmount * 10) {
								pendingGroupBonus = pendingGroupBonus + nextBonus;
								seriesCb(null)
							} else {
								failedRule = 4;
								seriesCb('Rule 4 failed: Ratio withdrawal is 1:10 from own staking DDK.');
							}
						} else {
							failedRule = 4;
							seriesCb('Either you don\'t have group bonus reserved or exhausted your withdrawl limit');
						}
					})
					.catch(function (err) {
						failedRule = 4;
						seriesCb(err);
					});
				}
			}, function (err) {
				if (err) {
					return setImmediate(cb, { message: err, code: failedRule });
				}
				return setImmediate(cb, null);
			});
		});
	},

	// Send withdrawl amount to respective address
	sendWithdrawlAmount: function (req, cb) {
		library.schema.validate(req.body, schema.enablePendingGroupBonus, function (err) {
			if (err) {
				return setImmediate(cb, err);
			}
			if (!nextBonus) {
				return setImmediate(cb, 'You don\'t have pending group bonus remaining');
			}
			let userInfo = {
				address: req.body.address,
				transferedAmount: nextBonus,
				accType: 5
			};
			//Send amount through smart contract
			library.logic.contract.sendContractAmount([userInfo], function (err, trsResponse) {
				if (err) {
					return setImmediate(cb, err);
				}
				library.cache.client.set(req.body.address + '_pending_group_bonus_trs_id', trsResponse.transactionId);
				library.db.none(sql.updatePendingGroupBonus, {
					nextBonus: nextBonus,
					address: req.body.address
				})
				.then(function () {
					return setImmediate(cb, null);
				})
				.catch(function (err) {
					return setImmediate(cb, err);
				});
			});
		});
	}
};

// Export
module.exports = Accounts;<|MERGE_RESOLUTION|>--- conflicted
+++ resolved
@@ -577,7 +577,6 @@
 					{
 						votes: req.body.delegates,
 						senderId: transaction[0].senderId
-<<<<<<< HEAD
 					}
 					, function (err) {
 						if (err) {
@@ -585,35 +584,6 @@
 						}
 						return setImmediate(cb, null, { transaction: transaction[0] });
 					});
-=======
-					})
-					.then(function (resp) {
-						if ((resp.length !== 0) && parseInt(resp[0].count) > 0) {
-
-							library.db.none(sql.updateStakeOrder, {
-								senderId: transaction[0].senderId
-							})
-							.then(function () {
-								library.logger.info(transaction[0].senderId + ': update stake orders isvoteDone and count');
-								return setImmediate(cb, null, { transaction: transaction[0] });
-							})
-							.catch(function (err) {
-								library.logger.error(err.stack);
-								return setImmediate(cb, err);
-							});
-						} else {
-							return setImmediate(cb, null, { transaction: transaction[0] });
-						}
-					})
-					.catch(function (err) {
-						library.logger.error(err.stack);
-						return setImmediate(cb, err);
-					});
-				} else {
-					return setImmediate(cb, null, { transaction: transaction[0] });
-				}
-
->>>>>>> 9426b793
 			});
 		});
 	},
