--- conflicted
+++ resolved
@@ -1537,60 +1537,6 @@
 	// 		});
 	// 	});
 	// },
-<<<<<<< HEAD
-
-	forgotEtpsPassword: function (req, cb) {
-		let data = req.body.data;
-		let userName = Buffer.from((data.split('&')[0]).split('=')[1], 'base64').toString();
-		let email = Buffer.from((data.split('&')[1]).split('=')[1], 'base64').toString();
-
-		library.db.one(sql.validateEtpsUser, {
-			username: userName,
-			emailId: email
-		}).then(function (user) {
-			let newPassword = Math.random().toString(36).substr(2, 8);
-			let hash = crypto.createHash('md5').update(newPassword).digest('hex');
-
-			library.db.none(sql.updateEtpsPassword, {
-				password: hash,
-				username: userName
-			}).then(function () {
-
-				let mailOptions = {
-					From: library.config.mailFrom,
-					To: email,
-					TemplateId: 8276287,
-					TemplateModel: {
-						"ddk": {
-						  "username": userName,
-						  "password": newPassword
-						}
-					  }
-				};
-
-				mailServices.sendEmailWithTemplate(mailOptions, function (err) {
-					if (err) {
-						library.logger.error(err.stack);
-						return setImmediate(cb, err.toString());
-					}
-					return setImmediate(cb, null, {
-						success: true,
-						info: "Mail Sent Successfully"
-					});
-				});
-			}).catch(function (err) {
-				library.logger.error(err.stack);
-				return setImmediate(cb, err);
-			});
-
-		}).catch(function (err) {
-			library.logger.error(err.stack);
-			return setImmediate(cb, 'Invalid username or email');
-		});
-
-	}
-=======
->>>>>>> e2cfc006
 };
 
 // Export
