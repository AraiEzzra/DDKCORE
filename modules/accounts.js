--- conflicted
+++ resolved
@@ -844,154 +844,6 @@
 
 	},
 
-<<<<<<< HEAD
-	migrateData: function (req, cb) {
-
-		try {
-			var balance;
-			if (req.body.data.balance_d === null) {
-				balance = 0;
-			} else {
-				balance = parseFloat(req.body.data.balance_d) * 100000000;
-			}
-		} catch (err) {
-			return setImmediate(cb, err.toString());
-		}
-
-		function getStakeOrderFromETPS(next) {
-			library.db.query(sql.getETPSStakeOrders, {
-				account_id: req.body.data.id
-			})
-				.then(function (orders) {
-					next(null, orders);
-				}).catch(function (err) {
-					library.logger.error('Error Message : ' + err.message + ' , Error query : ' + err.query + ' , Error stack : ' + err.stack);
-					next(err, null);
-				});
-		}
-
-		function insertstakeOrder(order, next) {
-
-			let date = new Date((slots.getTime()) * 1000);
-			let nextVoteMilestone = (date.setMinutes(date.getMinutes() + constants.froze.vTime)) / 1000;
-
-			library.db.none(sql.InsertStakeOrder, {
-				account_id: req.body.data.id,
-				startTime: (slots.getTime(order.insert_time)),
-				insertTime: slots.getTime(),
-				senderId: req.body.address,
-				freezedAmount: order.cost * 100000000,
-				rewardCount: order.month_count,
-				status: 1,
-				nextVoteMilestone: nextVoteMilestone
-			})
-				.then(function () {
-					next(null, null);
-				})
-				.catch(function (err) {
-					library.logger.error('Error Message : ' + err.message + ' , Error query : ' + err.query + ' , Error stack : ' + err.stack);
-					next(err, null);
-				});
-		}
-
-		function insertStakeOrdersInETP(next, orders) {
-
-			async.eachSeries(orders, function (order, eachSeriesCb) {
-
-				insertstakeOrder(order, function (err) {
-					if (err) {
-						next(err, null);
-					}else {
-						eachSeriesCb();
-					}
-				});
-			}, function (err) {
-				next(err, null);
-			});
-		}
-
-		function checkFrozeAmountsInStakeOrders(next) {
-
-			library.db.one(sql.totalFrozeAmount, {
-				account_id: (req.body.data.id).toString()
-			})
-				.then(function (totalFrozeAmount) {
-					if (totalFrozeAmount) {
-						next(null, totalFrozeAmount);
-					} else {
-						next(null, 0);
-					}
-				}).catch(function (err) {
-					library.logger.error('Error Message : ' + err.message + ' , Error query : ' + err.query + ' , Error stack : ' + err.stack);
-					next(err, null);
-				});
-		}
-
-		function updateMemAccountTable(next, totalFrozeAmount) {
-
-			library.db.none(sql.updateUserInfo, {
-				address: req.body.address,
-				balance: parseInt(totalFrozeAmount.sum),
-				email: req.body.data.email,
-				phone: req.body.data.phone,
-				username: req.body.data.username,
-				country: req.body.data.country,
-				totalFrozeAmount: parseInt(totalFrozeAmount.sum),
-				group_bonus: req.body.group_bonus
-			})
-				.then(function () {
-					next(null, null);
-				})
-				.catch(function (err) {
-					library.logger.error('Error Message : ' + err.message + ' , Error query : ' + err.query + ' , Error stack : ' + err.stack);
-					next(err, null);
-				});
-		}
-
-		function updateETPSUserDetail(next) {
-			let date = new Date((slots.getRealTime()));
-
-			library.db.none(sql.updateETPSUserInfo, {
-				userId: req.body.data.id,
-				insertTime: date
-			})
-				.then(function () {
-					next(null, null);
-				})
-				.catch(function (err) {
-					library.logger.error('Error Message : ' + err.message + ' , Error query : ' + err.query + ' , Error stack : ' + err.stack);
-					next(err, null);
-				});
-		}
-
-		async.auto({
-			getStakeOrderFromETPS: function (next) {
-				getStakeOrderFromETPS(next);
-			},
-			insertStakeOrdersInETP: ['getStakeOrderFromETPS', function (results, next) {
-				insertStakeOrdersInETP(next, results.getStakeOrderFromETPS);
-			}],
-			checkFrozeAmountsInStakeOrders: ['insertStakeOrdersInETP', function (results, next) {
-				checkFrozeAmountsInStakeOrders(next, results);
-			}],
-			updateMemAccountTable: ['checkFrozeAmountsInStakeOrders', function (results, next) {
-				updateMemAccountTable(next, results.checkFrozeAmountsInStakeOrders);
-			}],
-			updateETPSUserDetail: ['updateMemAccountTable', function (results, next) {
-				updateETPSUserDetail(next, results);
-			}]
-		}, function (err) {
-			if (err){
-				library.logger.error(err.stack);
-				return setImmediate(cb, err.toString());
-			}	
-			return setImmediate(cb, null, { success: true, message: 'Successfully migrated' });
-		});
-
-	},
-
-=======
->>>>>>> 5a85e022
 	validateExistingUser: function (req, cb) {
 
 		let data = req.body.data;
