

let bignum = require('../helpers/bignum.js');
let BlockReward = require('../logic/blockReward.js');
let constants = require('../helpers/constants.js');
let crypto = require('crypto');
let schema = require('../schema/accounts.js');
let sandboxHelper = require('../helpers/sandbox.js');
let transactionTypes = require('../helpers/transactionTypes.js');
let Vote = require('../logic/vote.js');
let sql = require('../sql/accounts.js');
let cache = require('./cache.js');
let config = require('../config.json');
let jwt = require('jsonwebtoken');
let QRCode = require('qrcode');
let speakeasy = require('speakeasy');
let slots = require('../helpers/slots.js');
let async = require('async');
let nextBonus = 0;
let Mnemonic = require('bitcore-mnemonic');
<<<<<<< HEAD
let mailServices = require('../helpers/nodemailer');
=======
let mailServices = require('../helpers/postmark');
>>>>>>> 3b89a74c

// Private fields
let modules, library, self, __private = {}, shared = {};

__private.assetTypes = {};
__private.blockReward = new BlockReward();

/**
 * Initializes library with scope content and generates a Vote instance.
 * Calls logic.transaction.attachAssetType().
 * @memberof module:accounts
 * @class
 * @classdesc Main accounts methods.
 * @implements module:accounts.Account#Vote
 * @param {scope} scope - App instance.
 * @param {function} cb - Callback function.
 * @return {setImmediateCallback} Callback function with `self` as data.
 */
function Accounts(cb, scope) {
	library = {
		ed: scope.ed,
		db: scope.db,
		cache: scope.cache,
		logger: scope.logger,
		schema: scope.schema,
		balancesSequence: scope.balancesSequence,
		logic: {
			account: scope.logic.account,
			transaction: scope.logic.transaction,
			contract: scope.logic.contract,
			vote: scope.logic.vote
		},
		config: scope.config
	};
	self = this;

	__private.assetTypes[transactionTypes.VOTE] = library.logic.transaction.attachAssetType(
		transactionTypes.VOTE,
		new Vote(
			scope.logger,
			scope.schema,
			scope.db
		)
	);

	setImmediate(cb, null, self);
}

/**
 * Gets account from publicKey obtained from secret parameter.
 * If not existes, generates new account data with public address
 * obtained from secret parameter.
 * @private
 * @param {function} secret
 * @param {function} cb - Callback function.
 * @returns {setImmediateCallback} As per logic new|current account data object.
 */
__private.openAccount = function (secret, cb) {
	let hash = crypto.createHash('sha256').update(secret, 'utf8').digest();
	let keypair = library.ed.makeKeypair(hash);
	let publicKey = keypair.publicKey.toString('hex');

	self.getAccount({ publicKey: publicKey }, function (err, account) {
		if (err) {
			return setImmediate(cb, err);
		}

		if (account) {
			if (account.publicKey == null) {
				account.publicKey = publicKey;
			}
			return setImmediate(cb, null, account);
		} else {
			let account = {
				address: self.generateAddressByPublicKey(publicKey),
				u_balance: '0',
				balance: '0',
				publicKey: publicKey,
				u_secondSignature: 0,
				secondSignature: 0,
				secondPublicKey: null,
				multisignatures: null,
				u_multisignatures: null
			};
			return setImmediate(cb, null, account);
		}
	});
};

/**
 * Generates address based on public key.
 * @param {publicKey} publicKey - PublicKey.
 * @returns {address} Address generated.
 * @throws {string} If address is invalid throws `Invalid public key`.
 */
Accounts.prototype.generateAddressByPublicKey = function (publicKey) {
	let publicKeyHash = crypto.createHash('sha256').update(publicKey, 'hex').digest();
	let temp = Buffer.alloc(8);

	for (let i = 0; i < 8; i++) {
		temp[i] = publicKeyHash[7 - i];
	}

	let address = 'DDK' + bignum.fromBuffer(temp).toString();

	if (!address) {
		throw 'Invalid public key: ' + publicKey;
	}

	return address;
};

/**
 * Gets account information, calls logic.account.get().
 * @implements module:accounts#Account~get
 * @param {Object} filter - Containts publicKey.
 * @param {function} fields - Fields to get.
 * @param {function} cb - Callback function.
 */
Accounts.prototype.getAccount = function (filter, fields, cb) {
	if (filter.publicKey) {
		filter.address = self.generateAddressByPublicKey(filter.publicKey);
		delete filter.publicKey;
	}

	library.logic.account.get(filter, fields, cb);
};

/**  
 * Check whether the referal id is valid or not.
 * If valid Generate referral chain for that user.
 * In case of no referral, chain will contain the null value I.e; Blank. 
 * @param {referalLink} - Refer Id
 * @param {address} - Address of user during registration.
 * @param {cb} - callback function which return success or failure to the caller.
*/

Accounts.prototype.referralLinkChain = function (referalLink, address, cb) {

	let referralLink = referalLink;
	if (referralLink == undefined) {
		referralLink = '';
	}
	let decoded = new Buffer(referralLink, 'base64').toString('ascii');
	let level = [];

	if (decoded == address) {
		let err = 'Introducer and sponsor can\'t be same';
		return setImmediate(cb, err);
	}

	async.series([

		function (callback) {
			if (referralLink != '') {
				library.db.one(sql.findReferLink, {
					referLink: referralLink
				}).then(function (user) {
					if (parseInt(user.address)) {
						level.unshift(decoded);
						callback();
					} else {
						let error = 'Referral Link is Invalid';
						return setImmediate(cb, error);
					}
				}).catch(function (err) {
					return setImmediate(cb, err);
				});
			} else {
				callback();
			}
		},
		function (callback) {
			if (referralLink != '') {
				library.logic.account.findReferralLevel(decoded, function (err, resp) {
					if (err) {
						return setImmediate(cb,err);
					}
					if (resp.length != 0 && resp[0].level != null) {
						let chain_length = ((resp[0].level.length) < 15) ? (resp[0].level.length) : 14;

						level = level.concat(resp[0].level.slice(0, chain_length));
					}
					else if(resp.length == 0) {
						return setImmediate(cb, "Referral link source not eligible");
					}
					callback();
				});
			} else {
				callback();
			}
		},
		function (callback) {
			let levelDetails = {
				address: address,
				level: level
			};

			library.logic.account.insertLevel(levelDetails, function (err) {
				if (err) {
					return setImmediate(cb, err);
				}
				level.length = 0;
				callback();
			});
		}
	], function (err) {
		if (err) {
			setImmediate(cb, err);
		}

		return setImmediate(cb, null);
	});
};

/**
 * Gets accounts information, calls logic.account.getAll().
 * @implements module:accounts#Account~getAll
 * @param {Object} filter
 * @param {Object} fields
 * @param {function} cb - Callback function.
 */
Accounts.prototype.getAccounts = function (filter, fields, cb) {
	library.logic.account.getAll(filter, fields, cb);
};

/**
 * Validates input address and calls logic.account.set() and logic.account.get().
 * @implements module:accounts#Account~set
 * @implements module:accounts#Account~get
 * @param {Object} data - Contains address or public key to generate address.
 * @param {function} cb - Callback function.
 * @returns {setImmediateCallback} Errors.
 * @returns {function()} Call to logic.account.get().
 */
Accounts.prototype.setAccountAndGet = function (data, cb) {
	let address = data.address || null;
	let err;

	if (address === null) {
		if (data.publicKey) {
			address = self.generateAddressByPublicKey(data.publicKey);
		} else {
			err = 'Missing address or public key';
		}
	}

	if (!address) {
		err = 'Invalid public key';
	}

	if (err) {
		if (typeof cb === 'function') {
			return setImmediate(cb, err);
		} else {
			throw err;
		}
	}
	
	let REDIS_KEY_USER = "userInfo_" + address;

	cache.prototype.isExists(REDIS_KEY_USER, function (err, isExist) { 
		if(!isExist) {
			cache.prototype.setJsonForKey(REDIS_KEY_USER, address);
		}

		library.logic.account.set(address, data, function (err) {
			if (err) {
				return setImmediate(cb, err);
			}
			return library.logic.account.get({ address: address }, cb);
		});
	});
};

/**
 * Validates input address and calls logic.account.merge().
 * @implements module:accounts#Account~merge
 * @param {Object} data - Contains address and public key.
 * @param {function} cb - Callback function.
 * @returns {setImmediateCallback} for errors wit address and public key.
 * @returns {function} calls to logic.account.merge().
 * @todo improve publicKey validation try/catch
 */
Accounts.prototype.mergeAccountAndGet = function (data, cb) {
	let address = data.address || null;
	let err;

	if (address === null) {
		if (data.publicKey) {
			address = self.generateAddressByPublicKey(data.publicKey);
		} else {
			err = 'Missing address or public key';
		}
	}

	if (!address) {
		err = 'Invalid public key';
	}

	if (err) {
		if (typeof cb === 'function') {
			return setImmediate(cb, err);
		} else {
			throw err;
		}
	}
	return library.logic.account.merge(address, data, cb);
};

/**
 * Calls helpers.sandbox.callMethod().
 * @implements module:helpers#callMethod
 * @param {function} call - Method to call.
 * @param {} args - List of arguments.
 * @param {function} cb - Callback function.
 * @todo verified function and arguments.
 */
Accounts.prototype.sandboxApi = function (call, args, cb) {
	sandboxHelper.callMethod(shared, call, args, cb);
};

// Events
/**
 * Calls Vote.bind() with scope.
 * @implements module:accounts#Vote~bind
 * @param {modules} scope - Loaded modules.
 */
Accounts.prototype.onBind = function (scope) {
	modules = {
		delegates: scope.delegates,
		accounts: scope.accounts,
		transactions: scope.transactions,
		blocks: scope.blocks
	};

	__private.assetTypes[transactionTypes.VOTE].bind(
		scope.delegates,
		scope.rounds,
		scope.accounts
	);
};
/**
 * Checks if modules is loaded.
 * @return {boolean} true if modules is loaded
 */
Accounts.prototype.isLoaded = function () {
	return !!modules;
};

// Shared API
/**
 * @todo implement API comments with apidoc.
 * @see {@link http://apidocjs.com/}
 */
Accounts.prototype.shared = {
	open: function (req, cb) {
		library.schema.validate(req.body, schema.open, function (err) {
			if (err) {
				return setImmediate(cb, err[0].message);
			}

			__private.openAccount(req.body.secret, function (err, account) {
				if (!err) {
					let payload = {
						secret: req.body.secret,
						address: account.address
					};
					let token = jwt.sign(payload, library.config.jwt.secret, {
						expiresIn: library.config.jwt.tokenLife,
						mutatePayload: false
					});

					let REDIS_KEY_USER_INFO_HASH = 'userInfo_' + account.address;

					let accountData = {
						address: account.address,
						unconfirmedBalance: account.u_balance,
						balance: account.balance,
						publicKey: account.publicKey,
						unconfirmedSignature: account.u_secondSignature,
						secondSignature: account.secondSignature,
						secondPublicKey: account.secondPublicKey,
						multisignatures: account.multisignatures,
						u_multisignatures: account.u_multisignatures,
						totalFrozeAmount: account.totalFrozeAmount
					};

					accountData.token = token;

					//library.cache.client.set('jwtToken_' + account.address, token, 'ex', 100);
					/****************************************************************/

					cache.prototype.isExists(REDIS_KEY_USER_INFO_HASH, function (err, isExist) {
						
						if (!isExist) {
							self.referralLinkChain(req.body.referal, account.address, function (error) {
								if (error) {
									return setImmediate(cb, error);
								} else {
									let data = {
										address: accountData.address,
										u_isDelegate: 0,
										isDelegate: 0,
										vote: 0,
										publicKey: accountData.publicKey
									};
									if (account.u_isDelegate) {
										data.u_isDelegate = account.u_isDelegate;
									}
									if (account.isDelegate) {
										data.isDelegate = account.isDelegate;
									}
									if (account.vote) {
										data.vote = account.vote;
									}
									library.logic.account.set(accountData.address, data, function (error) {
										if (!error) {
											cache.prototype.setJsonForKey(REDIS_KEY_USER_INFO_HASH, accountData.address);
											return setImmediate(cb, null, {
												account: accountData
											});
										} else {
											return setImmediate(cb, error);
										}
									});
								}
							});
						} else {
							return setImmediate(cb, null, {
								account: accountData
							});
						}
					});

				} else {
					return setImmediate(cb, err);
				}
			});
		});
	},

	getBalance: function (req, cb) {
		library.schema.validate(req.body, schema.getBalance, function (err) {
			if (err) {
				return setImmediate(cb, err[0].message);
			}

			self.getAccount({ address: req.body.address }, function (err, account) {
				if (err) {
					return setImmediate(cb, err);
				}

				let balance = account ? account.balance : '0';
				let unconfirmedBalance = account ? account.u_balance : '0';

				return setImmediate(cb, null, { balance: balance, unconfirmedBalance: unconfirmedBalance });
			});
		});
	},

	getPublickey: function (req, cb) {
		library.schema.validate(req.body, schema.getPublicKey, function (err) {
			if (err) {
				return setImmediate(cb, err[0].message);
			}

			self.getAccount({ address: req.body.address }, function (err, account) {
				if (err) {
					return setImmediate(cb, err);
				}

				if (!account || !account.publicKey) {
					return setImmediate(cb, 'Account not found');
				}

				return setImmediate(cb, null, { publicKey: account.publicKey });
			});
		});
	},

	generatePublicKey: function (req, cb) {
		library.schema.validate(req.body, schema.generatePublicKey, function (err) {
			if (err) {
				return setImmediate(cb, err[0].message);
			}

			__private.openAccount(req.body.secret, function (err, account) {
				let publicKey = null;

				if (!err && account) {
					publicKey = account.publicKey;
				}

				return setImmediate(cb, err, {
					publicKey: publicKey
				});
			});
		});
	},

	getDelegates: function (req, cb) {
		library.schema.validate(req.body, schema.getDelegates, function (err) {
			if (err) {
				return setImmediate(cb, err[0].message);
			}

			self.getAccount({ address: req.body.address }, function (err, account) {
				if (err) {
					return setImmediate(cb, err);
				}

				if (!account) {
					return setImmediate(cb, 'Account not found');
				}

				if (account.delegates) {
					modules.delegates.getDelegates(req.body, function (err, res) {
						let delegates = res.delegates.filter(function (delegate) {
							return account.delegates.indexOf(delegate.publicKey) !== -1;
						});

						return setImmediate(cb, null, { delegates: delegates });
					});
				} else {
					return setImmediate(cb, null, { delegates: [] });
				}
			});
		});
	},

	getDelegatesFee: function (req, cb) {
		return setImmediate(cb, null, { fee: constants.fees.delegate });
	},

	addDelegates: function (req, cb) {
		library.schema.validate(req.body, schema.addDelegates, function (err) {
			if (err) {
				return setImmediate(cb, err[0].message);
			}

			let hash = crypto.createHash('sha256').update(req.body.secret, 'utf8').digest();
			let keypair = library.ed.makeKeypair(hash);

			if (req.body.publicKey) {
				if (keypair.publicKey.toString('hex') !== req.body.publicKey) {
					return setImmediate(cb, 'Invalid passphrase');
				}
			}

			library.balancesSequence.add(function (cb) {
				if (req.body.multisigAccountPublicKey && req.body.multisigAccountPublicKey !== keypair.publicKey.toString('hex')) {
					modules.accounts.getAccount({ publicKey: req.body.multisigAccountPublicKey }, function (err, account) {
						if (err) {
							return setImmediate(cb, err);
						}

						if (!account || !account.publicKey) {
							return setImmediate(cb, 'Multisignature account not found');
						}

						if (!account.multisignatures || !account.multisignatures) {
							return setImmediate(cb, 'Account does not have multisignatures enabled');
						}

						if (account.multisignatures.indexOf(keypair.publicKey.toString('hex')) < 0) {
							return setImmediate(cb, 'Account does not belong to multisignature group');
						}

						modules.accounts.getAccount({ publicKey: keypair.publicKey }, function (err, requester) {
							if (err) {
								return setImmediate(cb, err);
							}

							if (account.totalFrozeAmount === 0) {
								return setImmediate(cb, 'No Stake available');
							}

							if (!requester || !requester.publicKey) {
								return setImmediate(cb, 'Requester not found');
							}

							if (requester.secondSignature && !req.body.secondSecret) {
								return setImmediate(cb, 'Missing requester second passphrase');
							}

							if (requester.publicKey === account.publicKey) {
								return setImmediate(cb, 'Invalid requester public key');
							}

							let secondKeypair = null;

							if (requester.secondSignature) {
								let secondHash = crypto.createHash('sha256').update(req.body.secondSecret, 'utf8').digest();
								secondKeypair = library.ed.makeKeypair(secondHash);
							}

							let transaction;

							try {
								transaction = library.logic.transaction.create({
									type: transactionTypes.VOTE,
									votes: req.body.delegates,
									sender: account,
									keypair: keypair,
									secondKeypair: secondKeypair,
									requester: keypair
								});
							} catch (e) {
								return setImmediate(cb, e.toString());
							}

							modules.transactions.receiveTransactions([transaction], true, cb);
						});
					});
				} else {
					self.setAccountAndGet({ publicKey: keypair.publicKey.toString('hex') }, function (err, account) {
						if (err) {
							return setImmediate(cb, err);
						}

						if (account.totalFrozeAmount === 0) {
							return setImmediate(cb, 'No Stake available');
						}

						if (!account || !account.publicKey) {
							return setImmediate(cb, 'Account not found');
						}

						if (account.secondSignature && !req.body.secondSecret) {
							return setImmediate(cb, 'Invalid second passphrase');
						}

						let secondKeypair = null;

						if (account.secondSignature) {
							let secondHash = crypto.createHash('sha256').update(req.body.secondSecret, 'utf8').digest();
							secondKeypair = library.ed.makeKeypair(secondHash);
						}

						let transaction;

						try {
							transaction = library.logic.transaction.create({
								type: transactionTypes.VOTE,
								votes: req.body.delegates,
								sender: account,
								keypair: keypair,
								secondKeypair: secondKeypair
							});
						} catch (e) {
							return setImmediate(cb, e.toString());
						}

						modules.transactions.receiveTransactions([transaction], true, cb);

					});
				}
			}, function (err, transaction) {
				if (err) {
					return setImmediate(cb, err);
				}

				library.logic.vote.updateAndCheckVote({
					votes: req.body.delegates,
					senderId: transaction[0].senderId
				}, function (err) {
					if (err) {
						return setImmediate(cb, err);
					}
					return setImmediate(cb, null, { transaction: transaction[0] });
				});
			});
		});
	},

	getAccount: function (req, cb) {
		library.schema.validate(req.body, schema.getAccount, function (err) {
			if (err) {
				return setImmediate(cb, err[0].message);
			}

			if (!req.body.address && !req.body.publicKey) {
				return setImmediate(cb, 'Missing required property: address or publicKey');
			}

			let address = req.body.publicKey ? self.generateAddressByPublicKey(req.body.publicKey) : req.body.address;
			if (req.body.address && req.body.publicKey && address !== req.body.address) {
				return setImmediate(cb, 'Account publicKey does not match address');
			}

			self.getAccount({ address: address }, function (err, account) {
				if (err) {
					return setImmediate(cb, err);
				}

				if (!account) {
					return setImmediate(cb, 'Account not found');
				}

				return setImmediate(cb, null, {
					account: {
						address: account.address,
						unconfirmedBalance: account.u_balance,
						balance: account.balance,
						publicKey: account.publicKey,
						unconfirmedSignature: account.u_secondSignature,
						secondSignature: account.secondSignature,
						secondPublicKey: account.secondPublicKey,
						multisignatures: account.multisignatures || [],
						u_multisignatures: account.u_multisignatures || [],
						totalFrozeAmount: account.totalFrozeAmount
					}
				});
			});
		});
	},

	totalAccounts: function (req, cb) {
		library.db.one(sql.getTotalAccount)
			.then(function (data) {
				return setImmediate(cb, null, data);
			})
			.catch(function (err) {
				library.logger.error(err.stack);
				return setImmediate(cb, err.toString());
			});
	},

	getCirculatingSupply: function (req, cb) {
		let initialUnmined = config.ddkSupply.totalSupply - config.initialPrimined.total;
		let publicAddress = library.config.sender.address;

		library.db.one(sql.getCurrentUnmined, { address: publicAddress })
			.then(function (currentUnmined) {
				let circulatingSupply = config.initialPrimined.total + initialUnmined - currentUnmined.balance;

				cache.prototype.getJsonForKey('minedContributorsBalance', function (err, contributorsBalance) {
					let totalCirculatingSupply = parseInt(contributorsBalance) + circulatingSupply;

					return setImmediate(cb, null, {
						circulatingSupply: totalCirculatingSupply
					});
				});
			})
			.catch(function (err) {
				library.logger.error(err.stack);
				return setImmediate(cb, err.toString());
			});
	},
	totalSupply: function (req, cb) {
		let totalSupply = config.ddkSupply.totalSupply;

		return setImmediate(cb, null, {
			totalSupply: totalSupply
		});

	},

	migrateData: function (req, cb) {

		try {
			var balance;
			if (req.body.data.balance_d === null) {
				balance = 0;
			} else {
				balance = parseFloat(req.body.data.balance_d) * 100000000;
			}
		} catch (err) {
			return setImmediate(cb, err.toString());
		}

		function getStakeOrderFromETPS(next) {
			library.db.query(sql.getETPSStakeOrders, {
				account_id: req.body.data.id
			})
				.then(function (orders) {
					next(null, orders);
				}).catch(function (err) {
					library.logger.error(err.stack);
					next(err, null);
				});
		}

		function insertstakeOrder(order, next) {

			let date = new Date((slots.getTime()) * 1000);
			let nextVoteMilestone = (date.setMinutes(date.getMinutes() + constants.froze.vTime)) / 1000;

			library.db.none(sql.InsertStakeOrder, {
				account_id: req.body.data.id,
				startTime: (slots.getTime(order.insert_time)),
				insertTime: slots.getTime(),
				senderId: req.body.address,
				freezedAmount: order.cost * 100000000,
				rewardCount: order.month_count,
				status: 1,
				nextVoteMilestone: nextVoteMilestone
			})
				.then(function () {
					next(null, null);
				})
				.catch(function (err) {
					library.logger.error(err.stack);
					next(err, null);
				});
		}

		function insertStakeOrdersInETP(next, orders) {

			async.eachSeries(orders, function (order, eachSeriesCb) {

				insertstakeOrder(order, function (err) {
					if (err) {
						next(err, null);
					}else {
						eachSeriesCb();
					}
				});
			}, function (err) {
				next(err, null);
			});
		}

		function checkFrozeAmountsInStakeOrders(next) {

			library.db.one(sql.totalFrozeAmount, {
				account_id: (req.body.data.id).toString()
			})
				.then(function (totalFrozeAmount) {
					if (totalFrozeAmount) {
						next(null, totalFrozeAmount);
					} else {
						next(null, 0);
					}
				}).catch(function (err) {
					library.logger.error(err.stack);
					next(err, null);
				});
		}

		function updateMemAccountTable(next, totalFrozeAmount) {

			library.db.none(sql.updateUserInfo, {
				address: req.body.address,
				balance: parseInt(totalFrozeAmount.sum),
				email: req.body.data.email,
				phone: req.body.data.phone,
				username: req.body.data.username,
				country: req.body.data.country,
				totalFrozeAmount: parseInt(totalFrozeAmount.sum),
				group_bonus: req.body.group_bonus
			})
				.then(function () {
					next(null, null);
				})
				.catch(function (err) {
					library.logger.error(err.stack);
					next(err, null);
				});
		}

		function updateETPSUserDetail(next) {
			let date = new Date((slots.getRealTime()));

			library.db.none(sql.updateETPSUserInfo, {
				userId: req.body.data.id,
				insertTime: date
			})
				.then(function () {
					next(null, null);
				})
				.catch(function (err) {
					library.logger.error(err.stack);
					next(err, null);
				});
		}

		async.auto({
			getStakeOrderFromETPS: function (next) {
				getStakeOrderFromETPS(next);
			},
			insertStakeOrdersInETP: ['getStakeOrderFromETPS', function (results, next) {
				insertStakeOrdersInETP(next, results.getStakeOrderFromETPS);
			}],
			checkFrozeAmountsInStakeOrders: ['insertStakeOrdersInETP', function (results, next) {
				checkFrozeAmountsInStakeOrders(next, results);
			}],
			updateMemAccountTable: ['checkFrozeAmountsInStakeOrders', function (results, next) {
				updateMemAccountTable(next, results.checkFrozeAmountsInStakeOrders);
			}],
			updateETPSUserDetail: ['updateMemAccountTable', function (results, next) {
				updateETPSUserDetail(next, results);
			}]
		}, function (err) {
			if (err){
				library.logger.error(err.stack);
				return setImmediate(cb, err.toString());
			}	
			return setImmediate(cb, null, { success: true, message: 'Successfully migrated' });
		});

	},

	validateExistingUser: function (req, cb) {

		let data = req.body.data;
		let username = Buffer.from((data.split('&')[0]).split('=')[1], 'base64').toString();
		let password = Buffer.from((data.split('&')[1]).split('=')[1], 'base64').toString();

		let hashPassword = crypto.createHash('md5').update(password).digest('hex');

		library.db.one(sql.validateExistingUser, {
			username: username,
			password: hashPassword
		}).then(function (userInfo) {

			library.db.one(sql.findPassPhrase, {
				userName: username
			}).then(function (user) {
				if (user.transferred_etp == 0) {
					(async function () {
						await library.db.none(sql.updateEtp, {
							transfer_time: slots.getTime(),
							userName: username
						}).then(function () {
						}).catch(function (err) {
							return setImmediate(cb, 'Invalid username or password');
						});
					}());
				}
				return setImmediate(cb, null, {
					success: true,
					userInfo: user
				});
			}).catch(function (err) {
				library.logger.error(err.stack);
				return setImmediate(cb, 'Invalid username or password');
			});

		}).catch(function (err) {
			library.logger.error(err.stack);
			return setImmediate(cb, 'Invalid username or password');
		});

	},

	verifyUserToComment: function (req, cb) {
		if (!req.body.secret) {
			return setImmediate(cb, 'secret is missing');
		}
		let hash = crypto.createHash('sha256').update(req.body.secret, 'utf8').digest();
		let keypair = library.ed.makeKeypair(hash);
		let publicKey = keypair.publicKey.toString('hex');
		let address = self.generateAddressByPublicKey(publicKey);
		library.db.query(sql.findTrsUser, {
			senderId: address
		})
			.then(function (trs) {
				return setImmediate(cb, null, { address: trs[0].senderId });
			})
			.catch(function (err) {
				return setImmediate(cb, err);
			});
	}
};

// Internal API
/**
 * @todo implement API comments with apidoc.
 * @see {@link http://apidocjs.com/}
 */
Accounts.prototype.internal = {
	count: function (req, cb) {
		return setImmediate(cb, null, { success: true, count: Object.keys(__private.accounts).length });
	},

	top: function (query, cb) {
		self.getAccounts({
			sort: {
				balance: -1
			},
			offset: query.offset,
			limit: (query.limit || 100)
		}, function (err, raw) {
			if (err) {
				return setImmediate(cb, err);
			}

			let accounts = raw.map(function (account) {
				return {
					address: account.address,
					balance: account.balance,
					publicKey: account.publicKey
				};
			});

			return setImmediate(cb, null, { success: true, accounts: accounts });
		});
	},

	getAllAccounts: function (req, cb) {
		return setImmediate(cb, null, { success: true, accounts: __private.accounts });
	},

	lockAccount: function (req, cb) {
		library.schema.validate(req.body, schema.lockAccount, function (err) {
			if (!err) {
				if (!req.body.address) {
					return setImmediate(cb, 'Missing required property: address');
				}
				let address = req.body.publicKey ? self.generateAddressByPublicKey(req.body.publicKey) : req.body.address;
				self.getAccount({ address: address }, function (err, account) {
					if (err) {
						return setImmediate(cb, err);
					}
					if (!account) {
						let data = {};
						data.status = 0;
						data.address = req.body.address;
						if (req.body.accType) {
							data.acc_type = req.body.accType;
							let lastBlock = modules.blocks.lastBlock.get();
							data.endTime = library.logic.contract.calcEndTime(req.body.accType, lastBlock.timestamp);
							if (req.body.amount) {
								data.transferedAmount = req.body.amount;
							}
							let REDIS_KEY_USER_INFO_HASH = 'userInfo_' + data.address;
							let REDIS_KEY_USER_TIME_HASH = 'userTimeHash_' + data.endTime;
							cache.prototype.isExists(REDIS_KEY_USER_INFO_HASH, function (err, isExist) {
								if (!isExist) {
									let userInfo = {
										address: data.address,
										transferedAmount: data.transferedAmount,
										endTime: data.endTime,
										accType: req.body.accType
									};
									cache.prototype.hmset(REDIS_KEY_USER_INFO_HASH, userInfo);
									cache.prototype.hmset(REDIS_KEY_USER_TIME_HASH, userInfo);
									library.logic.contract.sendContractAmount([userInfo], function (err) {
										//FIXME: do further processing with "res" i.e send notification to the user
										if (err) {
											return setImmediate(cb, err);
										}
										library.logic.account.set(data.address, data, function (err) {
											if (!err) {
												data.startTime = lastBlock.timestamp;
												return setImmediate(cb, null, { account: data });
											} else {
												return setImmediate(cb, err);
											}
										});
									});
								} else {
									return setImmediate(cb, null, { account: data });
								}
							});
						}
					} else {
						library.db.one(sql.checkAccountStatus, {
							senderId: account.address
						})
							.then(function (row) {
								if (row.status === 0) {
									return cb('Account is already locked');
								}
								library.db.none(sql.disableAccount, {
									senderId: account.address
								})
									.then(function () {
										library.logger.info(account.address + ' account is locked');
										return setImmediate(cb, null, { account: account });
									})
									.catch(function (err) {
										library.logger.error(err.stack);
										return setImmediate(cb, err);
									});
							})
							.catch(function (err) {
								library.logger.error(err.stack);
								return setImmediate(cb, 'Transaction#checkAccountStatus error');
							});
					}
				});
			} else {
				return setImmediate(cb, err);
			}
		});
	},

	unlockAccount: function (req, cb) {
		library.schema.validate(req.body, schema.unlockAccount, function (err) {
			if (!err) {
				if (!req.body.address) {
					return setImmediate(cb, 'Missing required property: address');
				}

				let address = req.body.publicKey ? self.generateAddressByPublicKey(req.body.publicKey) : req.body.address;
				library.db.none(sql.enableAccount, {
					senderId: address
				})
					.then(function () {
						library.logger.info(address + ' account is unlocked');
						return setImmediate(cb, null);
					})
					.catch(function (err) {
						return setImmediate(cb, err);
					});
			} else {
				return setImmediate(cb, err);
			}
		});
	},

	logout: function (req, cb) {
		delete req.decoded;
		return setImmediate(cb, null);
	},

	generateQRCode: function (req, cb) {
		let user = {};
		if (!req.body.publicKey) {
			return setImmediate(cb, 'Missing address or public key');
		}
		user.address = modules.accounts.generateAddressByPublicKey(req.body.publicKey);
		let secret = speakeasy.generateSecret({ length: 30 });
		QRCode.toDataURL(secret.otpauth_url, function (err, data_url) {
			user.twofactor = {
				secret: '',
				tempSecret: secret.base32,
				dataURL: data_url,
				otpURL: secret.otpauth_url
			};
			library.cache.client.set('2fa_user_' + user.address, JSON.stringify(user));
			return setImmediate(cb, null, { success: true, dataUrl: data_url });
		});
	},

	verifyOTP: function (req, cb) {
		let user = {};
		if (!req.body.publicKey) {
			return setImmediate(cb, 'Missing address or public key');
		}
		user.address = modules.accounts.generateAddressByPublicKey(req.body.publicKey);
		library.cache.client.get('2fa_user_' + user.address, function (err, userCred) {
			if (!userCred) {
				return setImmediate(cb, 'Token expired or invalid OTP. Click resend to continue');
			}
			if (err) {
				return setImmediate(cb, err);
			}
			let user_2FA = JSON.parse(userCred);
			let verified = speakeasy.totp.verify({
				secret: user_2FA.twofactor.tempSecret,
				encoding: 'base32',
				token: req.body.otp,
				window: 6
			});
			if (!verified) {
				return setImmediate(cb, 'Invalid OTP!. Please enter valid OTP to SEND Transaction');
			}
			return setImmediate(cb, null, { success: true, key: user_2FA.twofactor.tempSecret });
		});
	},

	enableTwoFactor: function (req, cb) {
		let user = {};
		if (!req.body.key) {
			return setImmediate(cb, 'Key is missing');
		}
		if (!req.body.secret) {
			return setImmediate(cb, 'secret is missing');
		}
		if (!req.body.otp) {
			return setImmediate(cb, 'otp is missing');
		}
		let hash = crypto.createHash('sha256').update(req.body.secret, 'utf8').digest();
		let keypair = library.ed.makeKeypair(hash);
		let publicKey = keypair.publicKey.toString('hex');
		user.address = modules.accounts.generateAddressByPublicKey(publicKey);
		library.cache.client.get('2fa_user_' + user.address, function (err, userCred) {
			if (err) {
				return setImmediate(cb, err);
			}
			if (!userCred) {
				return setImmediate(cb, 'Key expired');
			}
			let user_2FA = JSON.parse(userCred);
			let verified = speakeasy.totp.verify({
				secret: req.body.key,
				encoding: 'base32',
				token: req.body.otp,
				window: 6
			});
			if (!verified) {
				return setImmediate(cb, 'Invalid OTP!. Please enter valid OTP to SEND Transaction');
			}
			user_2FA.twofactor.secret = req.body.key;
			library.cache.client.set('2fa_user_' + user.address, JSON.stringify(user_2FA));
			return setImmediate(cb, null, { success: true, key: user_2FA.twofactor.tempSecret });
		});
	},

	disableTwoFactor: function (req, cb) {
		let user = {};
		if (!req.body.publicKey) {
			return setImmediate(cb, 'Missing address or public key');
		}
		user.address = modules.accounts.generateAddressByPublicKey(req.body.publicKey);
		library.cache.client.exists('2fa_user_' + user.address, function (err, isExist) {
			if (isExist) {
				library.cache.client.del('2fa_user_' + user.address);
			}
			return setImmediate(cb, null, { success: true, message: 'Two Factor Authentication Disabled For ' + user.address });
		});
	},

	checkTwoFactorStatus: function (req, cb) {
		let user = {};
		if (!req.body.publicKey) {
			return setImmediate(cb, 'Missing address or public key');
		}
		user.address = modules.accounts.generateAddressByPublicKey(req.body.publicKey);
		library.cache.client.exists('2fa_user_' + user.address, function (err, isExist) {
			if (isExist) {
				library.cache.client.get('2fa_user_' + user.address, function (err, userCred) {
					let user_2FA = JSON.parse(userCred);
					if(user_2FA.twofactor.secret) {
						return setImmediate(cb, null, { success: true });
					}
					return setImmediate(cb, null, { success: false });
				});
			}else {
				return setImmediate(cb, null, { success: false });
			}
		});
	},
	generatenpNewPassphase: function (req, cb) {
		let code = new Mnemonic(Mnemonic.Words.ENGLISH);
		code = code.toString();
		return setImmediate(cb, null, { success: true, passphase: code });
	},

	getWithdrawlStatus: function (req, cb) {
		library.schema.validate(req.body, schema.enablePendingGroupBonus, function (err) {
			if (err) {
				return setImmediate(cb, err);
			}

			var stakedAmount = 0, groupBonus = 0, pendingGroupBonus = 0, failedRule = 0;
			async.series({
				checkLastWithdrawl: function (seriesCb) {
					library.cache.client.exists(req.body.address + '_pending_group_bonus_trs_id', function (err, isExists) {
						if (isExists) {
							library.cache.client.get(req.body.address + '_pending_group_bonus_trs_id', function (err, transactionId) {
								if (err) {
									failedRule = 1;
									seriesCb(err);
								}
								library.db.one(sql.findTrs, {
									transactionId: transactionId
								})
									.then(function (transationData) {
										let d = constants.epochTime;
										let t = parseInt(d.getTime() / 1000);
										d = new Date((transationData.timestamp + t) * 1000);
										const timeDiff = (d - Date.now());
										const days = Math.ceil(Math.abs(timeDiff / (1000 * 60 * 60 * 24)));
										if (days > 7) {
											seriesCb(null);
										} else {
											failedRule = 1;
											seriesCb('This week\'s withdrawl is already processed. You can try next withdrawl after ' + 7 - days + ' days.');
										}
									})
									.catch(function (err) {
										failedRule = 1;
										seriesCb(err);
									});
							});
						} else {
							seriesCb(null);
						}
					});
				},
				checkActiveStake: function (seriesCb) {
					library.db.query(sql.findActiveStake, {
						senderId: req.body.address
					})
						.then(function (stakeOrders) {
							if (stakeOrders.length > 0) {
								seriesCb(null);
							} else {
								failedRule = 2;
								seriesCb('Rule 2 failed: You need to have at least one active stake order');
							}
						})
						.catch(function (err) {
							failedRule = 2;
							seriesCb(err);
						});
				},
				checkActiveStakeOfLeftAndRightSponsor: function (seriesCb) {
					library.db.query(sql.findDirectSponsor, {
						introducer: req.body.address
					})
						.then(function (directSponsors) {
							if (directSponsors.length >= 2) {

								var activeStakeCount = 0;
								directSponsors.forEach(function (directSponsor) {
									library.db.query(sql.findActiveStakeAmount, {
										senderId: directSponsor.address
									})
										.then(function (stakeInfo) {
											stakedAmount = parseInt(stakeInfo[1].value) / 100000000;
											const timeDiff = (slots.getTime() - stakeInfo[0].value);
											const days = Math.ceil(Math.abs(timeDiff / (1000 * 60 * 60 * 24)));
											if (stakedAmount && days <= 31) {
												activeStakeCount++;
											}
											if (activeStakeCount >= 2) {
												seriesCb(null);
											}
										})
										.catch(function (err) {
											failedRule = 3;
											seriesCb(err);
										});
								});
								
							} else if(activeStakeCount < 2){
								failedRule = 3;
								seriesCb('Rule 3 failed: User doesn\'t have two direct sponsor');
							}else {
								failedRule = 3;
								seriesCb('Rule 3 failed: Direct sponsors don\'t have active stake orders');
							}
						})
						.catch(function (err) {
							failedRule = 3;
							seriesCb(err);
						});
				},
				checkRatio: function (seriesCb) {

					library.db.query(sql.findGroupBonus, {
						senderId: req.body.address
					})
						.then(function (bonusInfo) {
							groupBonus = bonusInfo[0].group_bonus;
							pendingGroupBonus = bonusInfo[0].pending_group_bonus;
							if (pendingGroupBonus < groupBonus) {
								nextBonus = (groupBonus - pendingGroupBonus) > 15 ? 15 : (groupBonus - pendingGroupBonus);
								if ((groupBonus - pendingGroupBonus + nextBonus) < stakedAmount * 10) {
									pendingGroupBonus = pendingGroupBonus + nextBonus;
									seriesCb(null);
								} else {
									failedRule = 4;
									seriesCb('Rule 4 failed: Ratio withdrawal is 1:10 from own staking DDK.');
								}
							} else {
								failedRule = 4;
								seriesCb('Either you don\'t have group bonus reserved or exhausted your withdrawl limit');
							}
						})
						.catch(function (err) {
							failedRule = 4;
							seriesCb(err);
						});
				}
			}, function (err) {
				if (err) {
					return setImmediate(cb, { message: err, code: failedRule });
				}
				return setImmediate(cb, null);
			});
		});
	},

	sendWithdrawlAmount: function (req, cb) {
		library.schema.validate(req.body, schema.enablePendingGroupBonus, function (err) {
			if (err) {
				return setImmediate(cb, err);
			}
			if (!nextBonus) {
				return setImmediate(cb, 'You don\'t have pending group bonus remaining');
			}
			let userInfo = {
				address: req.body.address,
				transferedAmount: nextBonus,
				accType: 5
			};
			library.logic.contract.sendContractAmount([userInfo], function (err, trsResponse) {
				if (err) {
					return setImmediate(cb, err);
				}
				library.cache.client.set(req.body.address + '_pending_group_bonus_trs_id', trsResponse.transactionId);
				library.db.none(sql.updatePendingGroupBonus, {
					nextBonus: nextBonus,
					address: req.body.address
				})
					.then(function () {
						return setImmediate(cb, null);
					})
					.catch(function (err) {
						return setImmediate(cb, err);
					});
			});
		});
	},
<<<<<<< HEAD
	
		forgotEtpsPassword: function (req, cb) {
=======

	forgotEtpsPassword: function (req, cb) {
>>>>>>> 3b89a74c
		let data = req.body.data;
		let userName = Buffer.from((data.split('&')[0]).split('=')[1], 'base64').toString();
		let email = Buffer.from((data.split('&')[1]).split('=')[1], 'base64').toString();
		let link = req.body.link;

		library.db.one(sql.validateEtpsUser, {
			username: userName,
			emailId: email
		}).then(function (user) {
			let newPassword = Math.random().toString(36).substr(2, 8);
			let hash = crypto.createHash('md5').update(newPassword).digest('hex');

			library.db.none(sql.updateEtpsPassword, {
				password: hash,
				username: userName
			}).then(function () {

				let mailOptions = {
<<<<<<< HEAD
					from: library.config.mailFrom,
					to: email,
					subject: 'New Password',
					text: '',
					html: 'Hello, ' + userName + ' <br><br>\
=======
					From: library.config.mailFrom,
					To: email,
					Subject: 'New Password',
					TextBody: '',
					HtmlBody: 'Hello, ' + userName + ' <br><br>\
>>>>>>> 3b89a74c
					<br> Your Newly Generated Password for login is : <strong>' + newPassword + '</strong><br><br>\
					<a href="' + link + '">Click here to login</a>'
				};

				mailServices.sendMail(mailOptions, function (err) {
					if (err) {
						return setImmediate(cb, err.toString());
					}
					return setImmediate(cb, null, {
						success: true,
						info: "Mail Sent Successfully"
					});
				});
			}).catch(function (err) {
				return setImmediate(cb, err);
			});

		}).catch(function (err) {
			return setImmediate(cb, 'Invalid username or email');
		});

	}
};

// Export
module.exports = Accounts;

/*************************************** END OF FILE *************************************/<|MERGE_RESOLUTION|>--- conflicted
+++ resolved
@@ -18,11 +18,7 @@
 let async = require('async');
 let nextBonus = 0;
 let Mnemonic = require('bitcore-mnemonic');
-<<<<<<< HEAD
-let mailServices = require('../helpers/nodemailer');
-=======
 let mailServices = require('../helpers/postmark');
->>>>>>> 3b89a74c
 
 // Private fields
 let modules, library, self, __private = {}, shared = {};
@@ -1434,13 +1430,8 @@
 			});
 		});
 	},
-<<<<<<< HEAD
-	
-		forgotEtpsPassword: function (req, cb) {
-=======
 
 	forgotEtpsPassword: function (req, cb) {
->>>>>>> 3b89a74c
 		let data = req.body.data;
 		let userName = Buffer.from((data.split('&')[0]).split('=')[1], 'base64').toString();
 		let email = Buffer.from((data.split('&')[1]).split('=')[1], 'base64').toString();
@@ -1459,19 +1450,11 @@
 			}).then(function () {
 
 				let mailOptions = {
-<<<<<<< HEAD
-					from: library.config.mailFrom,
-					to: email,
-					subject: 'New Password',
-					text: '',
-					html: 'Hello, ' + userName + ' <br><br>\
-=======
 					From: library.config.mailFrom,
 					To: email,
 					Subject: 'New Password',
 					TextBody: '',
 					HtmlBody: 'Hello, ' + userName + ' <br><br>\
->>>>>>> 3b89a74c
 					<br> Your Newly Generated Password for login is : <strong>' + newPassword + '</strong><br><br>\
 					<a href="' + link + '">Click here to login</a>'
 				};
