--- conflicted
+++ resolved
@@ -418,11 +418,7 @@
 						if (!isExist) {
 							self.referralLinkChain(req.body.referal, account.address, function (error) {
 								if (error) {
-<<<<<<< HEAD
 									library.logger.error("Referral API Error : "+error);
-=======
-									library.logger.error("Referral API Error : "+error.stack);
->>>>>>> 3b8ebd24
 									return setImmediate(cb, error.toString());
 								} else {
 									let data = {
