const _ = require('lodash');
const async = require('async');
const bignum = require('../helpers/bignum.js');
const BlockReward = require('../logic/blockReward.js');
const checkIpInList = require('../helpers/checkIpInList.js');
const constants = require('../helpers/constants.js');
const jobsQueue = require('../helpers/jobsQueue.js');
const crypto = require('crypto');
const Delegate = require('../logic/delegate.js');
const Rounds = require('../modules/rounds.js');
const OrderBy = require('../helpers/orderBy.js');
const sandboxHelper = require('../helpers/sandbox.js');
const schema = require('../schema/delegates.js');
const slots = require('../helpers/slots.js');
const sql = require('../sql/delegates.js');
<<<<<<< HEAD
=======
const roundSql = require('../sql/rounds.js');
>>>>>>> d4abe7f5
const transactionTypes = require('../helpers/transactionTypes.js');

// Private fields
let modules, library, self, __private = {}, shared = {};

__private.assetTypes = {};
__private.loaded = false;
__private.readyForForging = false;
__private.blockReward = new BlockReward();
__private.keypairs = {};
__private.tmpKeypairs = {};

/**
 * Initializes library with scope content and generates a Delegate instance.
 * Calls logic.transaction.attachAssetType().
 * @memberof module:delegates
 * @class
 * @classdesc Main delegates methods.
 * @param {scope} scope - App instance.
 * @param {function} cb - Callback function.
 * @return {setImmediateCallback} Callback function with `self` as data.
 */
// Constructor
function Delegates (cb, scope) {
	library = {
		logger: scope.logger,
		sequence: scope.sequence,
		ed: scope.ed,
		db: scope.db,
		network: scope.network,
		schema: scope.schema,
		balancesSequence: scope.balancesSequence,
		logic: {
			transaction: scope.logic.transaction,
		},
		config: {
			forging: {
				secret: scope.config.forging.secret,
				access: {
					whiteList: scope.config.forging.access.whiteList,
				},
                stopForging: scope.config.forging.stopForging,
			},
		},
	};
	self = this;

	__private.assetTypes[transactionTypes.DELEGATE] = library.logic.transaction.attachAssetType(
		transactionTypes.DELEGATE,
		new Delegate(
			scope.schema
		)
	);

	setImmediate(cb, null, self);
}

// Private methods
/**
 * Gets delegate public keys sorted by vote descending.
 * @private
 * @param {function} cb - Callback function.
 * @returns {setImmediateCallback}
 */
__private.getKeysSortByVote = function (cb) {
	modules.accounts.getAccounts({
		isDelegate: 1,
		sort: {'voteCount':-1,'vote': -1, 'publicKey': 1},
		limit: slots.delegates
	}, ['publicKey'], function (err, rows) {
		if (err) {
			return setImmediate(cb, err);
		}
		return setImmediate(cb, null, rows.map(function (el) {
			return el.publicKey;
		}));
	});
};

/**
 * Gets slot time and keypair.
 * @private
 * @param {number} slot
 * @param {number} height
 * @param {function} cb - Callback function.
 * @returns {setImmediateCallback} error | cb | object {time, keypair}.
 */
__private.getBlockSlotData = function (slot, height, cb) {
	self.generateDelegateList(height, null, function (err, activeDelegates) {
		if (err) {
			return setImmediate(cb, err);
		}

		let currentSlot = slot;
		let lastSlot = slots.getLastSlot(currentSlot);

		for (; currentSlot < lastSlot; currentSlot += 1) {

      const delegatePubKey = activeDelegates[currentSlot % Rounds.prototype.getSlotDelegatesCount(height)];

			if (delegatePubKey && __private.keypairs[delegatePubKey]) {
				return setImmediate(
				  cb, null, {time: slots.getSlotTime(currentSlot), keypair: __private.keypairs[delegatePubKey]}
        );
			}
		}

		return setImmediate(cb, null, null);
	});
};

/**
 * Gets peers, checks consensus and generates new block, once delegates
 * are enabled, client is ready to forge and is the correct slot.
 * @private
 * @param {function} cb - Callback function.
 * @returns {setImmediateCallback}
 */
__private.forge = function (cb) {
	if (!Object.keys(__private.keypairs).length) {
		library.logger.debug('No delegates enabled');
		return __private.loadDelegates(cb);
	}

	// When client is not loaded, is syncing or round is ticking
	// Do not try to forge new blocks as client is not ready
	if (!__private.loaded || modules.loader.syncing() || !modules.rounds.loaded() || modules.rounds.ticking() || !__private.readyForForging) {
		library.logger.debug('Client not ready to forge');
		return setImmediate(cb);
	}

	let currentSlot = slots.getSlotNumber();
	let lastBlock = modules.blocks.lastBlock.get();

	if (currentSlot === slots.getSlotNumber(lastBlock.timestamp)) {
		library.logger.debug('Waiting for next delegate slot');
		return setImmediate(cb);
	}

	__private.getBlockSlotData(currentSlot, lastBlock.height + 1, function (err, currentBlockData) {
		if (err || currentBlockData === null) {
			library.logger.warn('Skipping delegate slot', err);
			return setImmediate(cb);
		}

		if (slots.getSlotNumber(currentBlockData.time) !== slots.getSlotNumber()) {
			library.logger.debug('Delegate slot', slots.getSlotNumber());
			return setImmediate(cb);
		}

		library.sequence.add(function (cb) {
			async.series({
				getPeers: function (seriesCb) {
					return modules.transport.getPeers({limit: constants.maxPeers}, seriesCb);
				},
				checkBroadhash: function (seriesCb) {
					if (modules.transport.poorConsensus()) {
						return setImmediate(seriesCb, ['Inadequate broadhash consensus', modules.transport.consensus(), '%'].join(' '));
					} else {
						return setImmediate(seriesCb);
					}
				}
			}, function (err) {
				if (err) {
					library.logger.warn(err);
					return setImmediate(cb, err);
				} else {
					return modules.blocks.process.generateBlock(currentBlockData.keypair, currentBlockData.time, cb);
				}
			});
		}, function (err) {
			if (err) {
				library.logger.error('Failed to generate block within delegate slot', err);
			} else {

				let forgedBlock = modules.blocks.lastBlock.get();
				modules.blocks.lastReceipt.update();

				library.logger.info([
					'Forged new block id:', forgedBlock.id,
					'height:', forgedBlock.height,
					'round:', modules.rounds.calc(forgedBlock.height),
					'slot:', slots.getSlotNumber(currentBlockData.time),
					'reward:' + forgedBlock.reward
				].join(' '));
			}

			return setImmediate(cb);
		});
	});
};

/**
 * Checks each vote integrity and controls total votes don't exceed active delegates.
 * Calls modules.accounts.getAccount() to validate delegate account and votes accounts.
 * @private
 * @implements module:accounts#Account#getAccount
 * @param {publicKey} publicKey
 * @param {Array} votes
 * @param {string} state - 'confirmed' to delegates, otherwise u_delegates.
 * @param {function} cb - Callback function.
 * @returns {setImmediateCallback} cb | error messages
 */
__private.checkDelegates = function (publicKey, votes, state, cb) {
	if (!Array.isArray(votes)) {
		return setImmediate(cb, 'Votes must be an array');
	}

	modules.accounts.getAccount({publicKey: publicKey}, function (err, account) {
		if (err) {
			return setImmediate(cb, err);
		}

		if (!account) {
			return setImmediate(cb, 'Account not found');
		}

		let delegates = (state === 'confirmed') ? account.delegates : account.u_delegates;
		let existing_votes = Array.isArray(delegates) ? delegates.length : 0;
		let additions = 0, removals = 0;

		async.eachSeries(votes, function (action, cb) {
			let math = action[0];

			if (math === '+') {
				additions += 1;
			} else if (math === '-') {
				removals += 1;
			} else {
				return setImmediate(cb, 'Invalid math operator');
			}

			let publicKey = action.slice(1);

			try {
				Buffer.from(publicKey, 'hex');
			} catch (e) {
				library.logger.error(e.stack);
				return setImmediate(cb, 'Invalid public key');
			}

			if (math === '+' && (delegates != null && delegates.indexOf(publicKey) !== -1)) {
				return setImmediate(cb, 'Failed to add vote, account has already voted for this delegate');
			}


<<<<<<< HEAD
      // FIXME
      // https://trello.com/c/wh9i1ire/135-failed-to-remove-vote
			// if (math === '-' && (delegates === null || delegates.indexOf(publicKey) === -1)) {
			// 	return setImmediate(cb, 'Failed to remove vote, account has not voted for this delegate');
			// }
=======
			// FIXME
			// https://trello.com/c/wh9i1ire/135-failed-to-remove-vote
			if (math === '-' && (delegates === null || delegates.indexOf(publicKey) === -1)) {
				return setImmediate(cb, 'Failed to remove vote, account has not voted for this delegate');
			}
>>>>>>> d4abe7f5

			modules.accounts.getAccount({ publicKey: publicKey, isDelegate: 1 }, function (err, account) {
				if (err) {
					return setImmediate(cb, err);
				}

<<<<<<< HEAD
				// FIXME right delegate include
        // https://trello.com/c/CN7Tij6M/133-delegate-not-found
				// if (!account) {
				// 	return setImmediate(cb, 'Delegate not found');
				// }
=======
			// FIXME right delegate include
			// https://trello.com/c/CN7Tij6M/133-delegate-not-found
			if (!account) {
				return setImmediate(cb, 'Delegate not found');
			}
>>>>>>> d4abe7f5

			return setImmediate(cb);
		});
	}, function (err) {
			if (err) {
				return setImmediate(cb, err);
			}

			let total_votes = (existing_votes + additions) - removals;

			if (total_votes > constants.maxVotes) {
				let exceeded = total_votes - constants.maxVotes;

				return setImmediate(cb, 'Maximum number of votes possible ' + constants.maxVotes + ', exceeded by ' + exceeded );
			} else {
				return setImmediate(cb);
			}
		});
	});
};

/**
 * Loads delegates from config and stores in private `keypairs`.
 * @private
 * @param {function} cb - Callback function.
 * @returns {setImmediateCallback}
 */
__private.loadDelegates = function (cb) {
	let secret;

    if (library.config.forging.secret && typeof library.config.forging.secret === 'string') {
        secret = library.config.forging.secret;
	}

	if (!secret) {
		return setImmediate(cb);
	} else {
		library.logger.info(['Loading delegate from config'].join(' '));
	}

    let keypair = library.ed.makeKeypair(crypto.createHash('sha256').update(secret, 'utf8').digest());

    modules.accounts.getAccount({
        publicKey: keypair.publicKey.toString('hex')
    }, function (err, account) {
        if (err) {
            return setImmediate(cb, err);
        }

        if (!account) {
            return setImmediate(cb, ['Account with public key:', keypair.publicKey.toString('hex'), 'not found'].join(' '));
        }

        //Delegate can't forging blocks course env.STROP_FORGING flag is true
        if (library.config.forging.stopForging) {
            account.isDelegate = false;
            library.logger.info(['Forging stopped for account:', account.address].join(' '));
        }

        if (account.isDelegate) {
            __private.keypairs[keypair.publicKey.toString('hex')] = keypair;
            library.logger.info(['Forging enabled on account:', account.address].join(' '));
        } else {
            library.logger.warn(['Account with public key:', keypair.publicKey.toString('hex'), 'is not a delegate'].join(' '));
        }

        return setImmediate(cb);
    });

};

// Public methods
/**
 * Gets delegate list by vote and changes order.
 * @param {number} height
 * @param {function} cb - Callback function.
 * @returns {setImmediateCallback} err | truncated delegate list.
 * @todo explain seed.
 */
Delegates.prototype.generateDelegateList = function (height, source, cb) {
    const round = slots.calcRound(height);
    source = source || __private.getKeysSortByVote;
    return source((err, truncDelegateList) => {
        if (err) {
            return setImmediate(cb, err);
        }
        const seedSource = round.toString();
        let currentSeed = crypto
            .createHash('sha256')
            .update(seedSource, 'utf8')
            .digest();


        for (let i = 0, delCount = truncDelegateList.length; i < delCount; i++) {
            for (let x = 0; x < 4 && i < delCount; i++, x++) {
                const newIndex = currentSeed[x] % delCount;
                const b = truncDelegateList[newIndex];
                truncDelegateList[newIndex] = truncDelegateList[i];
                truncDelegateList[i] = b;
            }
            currentSeed = crypto
                .createHash('sha256')
                .update(currentSeed)
                .digest();
        }

        return setImmediate(cb, null, truncDelegateList);
    });
};

/**
 * Gets delegates and for each one calculates rate, rank, approval, productivity.
 * Orders delegates as per criteria.
 * @param {Object} query
 * @param {function} cb - Callback function.
 * @returns {setImmediateCallback} error| object with delegates ordered, offset, count, limit.
 * @todo OrderBy does not affects data? What is the impact?.
 */
Delegates.prototype.getDelegates = function (query, cb) {
	if (!query) {
		throw 'Missing query argument';
	}
	modules.accounts.getAccounts({
		isDelegate: 1,
		sort: {'voteCount':-1,'vote': -1, 'publicKey': 1}
	}, ['username', 'address', 'publicKey', 'vote', 'missedblocks', 'producedblocks', 'url'], function (err, delegates) {
		if (err) {
			return setImmediate(cb, err);
		}

<<<<<<< HEAD
		let limit = query.limit || slots.delegates;
		let offset = query.offset || 0;

		limit = limit > slots.delegates ? slots.delegates : limit;
=======
		let limit = query.limit || Rounds.prototype.getSlotDelegatesCount();
		const offset = query.offset || 0;
>>>>>>> d4abe7f5

		limit = limit > Rounds.prototype.getSlotDelegatesCount() ? Rounds.prototype.getSlotDelegatesCount() : limit;

		const count = delegates.length;
		const realLimit = Math.min(offset + limit, count);

		for (let i = 0; i < delegates.length; i++) {
			// TODO: 'rate' property is deprecated and need to be removed after transitional period
			delegates[i].rate = i + 1;
			delegates[i].rank = i + 1;
			// TODO change approval to right logic
      		// https://trello.com/c/epSWVfXM/160-change-approval-to-right-logic

			delegates[i].approval = 100;
			delegates[i].approval = Math.round(delegates[i].approval * 1e2) / 1e2;

			let percent = 100 -
        (delegates[i].missedblocks / ((delegates[i].producedblocks + delegates[i].missedblocks) / 100));
			percent = Math.abs(percent) || 0;

			let outsider = i + 1 > Rounds.prototype.getSlotDelegatesCount();
			delegates[i].productivity = (!outsider) ? Math.round(percent * 1e2) / 1e2 : 0;
		}

		let orderBy = OrderBy(query.orderBy, {quoteField: false});

		if (orderBy.error) {
			return setImmediate(cb, orderBy.error);
		}

		return setImmediate(cb, null, {
			delegates: delegates,
			sortField: orderBy.sortField,
			sortMethod: orderBy.sortMethod,
			count: count,
			offset: offset,
			limit: realLimit
		});
	});
};

/**
 * @param {publicKey} publicKey
 * @param {Array} votes
 * @param {function} cb
 * @return {function} Calls checkDelegates() with 'confirmed' state.
 */
Delegates.prototype.checkConfirmedDelegates = function (publicKey, votes, cb) {
	return __private.checkDelegates(publicKey, votes, 'confirmed', cb);
};

/**
 * @param {publicKey} publicKey
 * @param {Array} votes
 * @param {function} cb
 * @return {function} Calls checkDelegates() with 'unconfirmed' state.
 */
Delegates.prototype.checkUnconfirmedDelegates = function (publicKey, votes, cb) {
	return __private.checkDelegates(publicKey, votes, 'unconfirmed', cb);
};

/**
 * Inserts a fork into 'forks_stat' table and emits a 'delegates/fork' socket signal
 * with fork data: cause + block.
 * @param {block} block
 * @param {string} cause
 */
Delegates.prototype.fork = function (block, cause) {
	library.logger.info('Fork', {
		delegate: block.generatorPublicKey,
		block: { id: block.id, timestamp: block.timestamp, height: block.height, previousBlock: block.previousBlock },
		cause: cause
	});

	let fork = {
		delegatePublicKey: block.generatorPublicKey,
		blockTimestamp: block.timestamp,
		blockId: block.id,
		blockHeight: block.height,
		previousBlock: block.previousBlock,
		cause: cause
	};

	library.db.none(sql.insertFork, fork).then(function () {
		library.network.io.sockets.emit('delegates/fork', fork);
	});
};

/**
 * Generates delegate list and checks if block generator public key matches delegate id.
 *
 * @param {block} block
 * @param {function} cb - Callback function
 * @returns {setImmediateCallback} cb, err
 * @todo Add description for the params
 */
Delegates.prototype.validateBlockSlot = function(block, cb) {
    __private.validateBlockSlot(block, __private.getKeysSortByVote, cb);
};

/**
 * Generates delegate list and checks if block generator public Key
 * matches delegate id.
 * @param {block} block
 * @param {function} cb - Callback function.
 * @returns {setImmediateCallback} error message | cb
 */
__private.validateBlockSlot = function (block, source, cb) {
    self.generateDelegateList(block.height, source, function (err, activeDelegates) {
        if (err) {
            return setImmediate(cb, err);
        }

<<<<<<< HEAD
		if (block.height <= constants.MASTER_NODE_MIGRATED_BLOCK) {
      return setImmediate(cb);
    }

    const currentSlot = slots.getSlotNumber(block.timestamp);
    const delegatePubKey = activeDelegates[currentSlot % Rounds.prototype.getSlotDelegatesCount(block.height)];

		if (delegatePubKey && block.generatorPublicKey === delegatePubKey) {
			return setImmediate(cb);
		} else {
			library.logger.error('Expected generator: ' + delegatePubKey + ' Received generator: ' + block.generatorPublicKey);
			return setImmediate(cb, 'Failed to verify slot: ' + currentSlot);
=======
        if (block.height <= constants.MASTER_NODE_MIGRATED_BLOCK) {
            return setImmediate(cb);
        }

        const currentSlot = slots.getSlotNumber(block.timestamp);
        const delegatePubKey = activeDelegates[currentSlot % Rounds.prototype.getSlotDelegatesCount(block.height)];

        if (delegatePubKey && block.generatorPublicKey === delegatePubKey) {
            return setImmediate(cb);
>>>>>>> d4abe7f5
		}

		// TODO: Restore slote verify
		// https://trello.com/c/2jF7cnad/115-restore-transactions-verifing
		return setImmediate(cb);

        library.logger.error('Expected generator: ' + delegatePubKey + ' Received generator: ' + block.generatorPublicKey);
        return setImmediate(cb, 'Failed to verify slot: ' + currentSlot);
    });
};

/**
 * Calls helpers.sandbox.callMethod().
 * @implements module:helpers#callMethod
 * @param {function} call - Method to call.
 * @param {} args - List of arguments.
 * @param {function} cb - Callback function.
 */
Delegates.prototype.sandboxApi = function (call, args, cb) {
	sandboxHelper.callMethod(shared, call, args, cb);
};

// Events
/**
 * Calls Delegate.bind() with scope.
 * @implements module:delegates#Delegate~bind
 * @param {modules} scope - Loaded modules.
 */
Delegates.prototype.onBind = function (scope) {
	modules = {
		loader: scope.loader,
		rounds: scope.rounds,
		accounts: scope.accounts,
		blocks: scope.blocks,
		transport: scope.transport,
		transactions: scope.transactions,
		delegates: scope.delegates,
	};

	__private.assetTypes[transactionTypes.DELEGATE].bind(
		scope.accounts
	);
};

/**
 * Loads delegates.
 * @implements module:transactions#Transactions~fillPool
 */
Delegates.prototype.onBlockchainReadyForForging = function () {
    __private.readyForForging = true;
};

/**
 * Loads delegates.
 * @implements module:transactions#Transactions~fillPool
 */
Delegates.prototype.onBlockchainReady = function () {
	__private.loaded = true;

	__private.loadDelegates(function (err) {

		function nextForge (cb) {
			if (err) {
				library.logger.error('Failed to load delegates', err);
			}

			async.series([
				__private.forge,
				modules.transactions.fillPool
			], function () {
				return setImmediate(cb);
			});
		}

		if (!constants.forging.stopForging) {
            jobsQueue.register('delegatesNextForge', nextForge, 1000);
		}
	});
};

/**
 * Sets loaded to false.
 * @param {function} cb - Callback function.
 * @return {setImmediateCallback} Returns cb.
 */
Delegates.prototype.cleanup = function (cb) {
	__private.loaded = false;
	return setImmediate(cb);
};

/**
 * Checks if `modules` is loaded.
 * @return {boolean} True if `modules` is loaded.
 */
Delegates.prototype.isLoaded = function () {
	return !!modules;
};

// Internal API
/**
 * @todo implement API comments with apidoc.
 * @see {@link http://apidocjs.com/}
 */
Delegates.prototype.internal = {
	forgingEnable: function (req, cb) {
		library.schema.validate(req.body, schema.enableForging, function (err) {
			if (err) {
				return setImmediate(cb, err[0].message);
			}

			let keypair = library.ed.makeKeypair(crypto.createHash('sha256').update(req.body.secret, 'utf8').digest());

			if (req.body.publicKey) {
				if (keypair.publicKey.toString('hex') !== req.body.publicKey) {
					return setImmediate(cb, 'Invalid passphrase');
				}
			}

			if (__private.keypairs[keypair.publicKey.toString('hex')]) {
				return setImmediate(cb, 'Forging is already enabled');
			}

			modules.accounts.getAccount({publicKey: keypair.publicKey.toString('hex')}, function (err, account) {
				if (err) {
					return setImmediate(cb, err);
				}
				if (account && account.isDelegate) {
					__private.keypairs[keypair.publicKey.toString('hex')] = keypair;
					library.logger.info('Forging enabled on account: ' + account.address);
					return setImmediate(cb, null, {address: account.address});
				} else {
					return setImmediate(cb, 'Delegate not found');
				}
			});
		});
	},

	forgingDisable: function (req, cb) {
		library.schema.validate(req.body, schema.disableForging, function (err) {
			if (err) {
				return setImmediate(cb, err[0].message);
			}

			let keypair = library.ed.makeKeypair(crypto.createHash('sha256').update(req.body.secret, 'utf8').digest());

			if (req.body.publicKey) {
				if (keypair.publicKey.toString('hex') !== req.body.publicKey) {
					return setImmediate(cb, 'Invalid passphrase');
				}
			}

			if (!__private.keypairs[keypair.publicKey.toString('hex')]) {
				return setImmediate(cb, 'Delegate not found');
			}

			modules.accounts.getAccount({publicKey: keypair.publicKey.toString('hex')}, function (err, account) {
				if (err) {
					return setImmediate(cb, err);
				}
				if (account && account.isDelegate) {
					delete __private.keypairs[keypair.publicKey.toString('hex')];
					library.logger.info('Forging disabled on account: ' + account.address);
					return setImmediate(cb, null, {address: account.address});
				} else {
					return setImmediate(cb, 'Delegate not found');
				}
			});
		});
	},

	forgingStatus: function (req, cb) {
		if (!checkIpInList(library.config.forging.access.whiteList, req.ip)) {
			return setImmediate(cb, 'Access denied');
		}

		library.schema.validate(req.body, schema.forgingStatus, function (err) {
			if (err) {
				return setImmediate(cb, err[0].message);
			}

			if (req.body.publicKey) {
				return setImmediate(cb, null, {enabled: !!__private.keypairs[req.body.publicKey]});
			} else {
				let delegates_cnt = _.keys(__private.keypairs).length;
				return setImmediate(cb, null, {enabled: delegates_cnt > 0, delegates: _.keys(__private.keypairs)});
			}
		});
	},

	forgingEnableAll: function (req, cb) {
		if (Object.keys(__private.tmpKeypairs).length === 0) {
			return setImmediate(cb, 'No delegate keypairs defined');
		}

		__private.keypairs = __private.tmpKeypairs;
		__private.tmpKeypairs = {};
		return setImmediate(cb);
	},

	forgingDisableAll: function (req, cb) {
		if (Object.keys(__private.tmpKeypairs).length !== 0) {
			return setImmediate(cb, 'Delegate keypairs are defined');
		}

		__private.tmpKeypairs = __private.keypairs;
		__private.keypairs = {};
		return setImmediate(cb);
	},

	getLatestVoters: function(req, cb) {
		library.db.query(sql.getLatestVoters, {
			limit: req.body.limit
		})
		.then(function(voters) {
			return setImmediate(cb, null, { voters: voters });
		})
		.catch(function(err) {
			return setImmediate(cb, err);
		});
	},

	getLatestDelegates: function(req, cb) {
		library.db.query(sql.getLatestDelegates, {
			limit: req.body.limit
		})
		.then(function(delegates) {
			return setImmediate(cb, null, { delegates: delegates });
		})
		.catch(function(err) {
			return setImmediate(cb, err);
		});
	}
};

// Shared API
/**
 * @todo implement API comments with apidoc.
 * @see {@link http://apidocjs.com/}
 */
Delegates.prototype.shared = {
  // TODO rewrite that ***
	getDelegate: function (req, cb) {
		library.schema.validate(req.body, schema.getDelegate, function (err) {
			if (err) {
				return setImmediate(cb, err[0].message);
			}

			modules.delegates.getDelegates(req.body, function (err, data) {
				if (err) {
					return setImmediate(cb, err);
				}

				let delegate = _.find(data.delegates, function (delegate) {
					if (req.body.publicKey) {
						return delegate.publicKey === req.body.publicKey;
					} else if (req.body.username) {
						return delegate.username === req.body.username;
					}

					return false;
				});

				if (delegate) {
					return setImmediate(cb, null, {delegate: delegate});
				} else {
					return setImmediate(cb, 'Delegate not found');
				}
			});
		});
	},

	getNextForgers: function (req, cb) {
		let currentBlock = modules.blocks.lastBlock.get();
		let limit = req.body.limit || 10;

		modules.delegates.generateDelegateList(currentBlock.height, null, function (err, activeDelegates) {
			if (err) {
				return setImmediate(cb, err);
			}

			let currentBlockSlot = slots.getSlotNumber(currentBlock.timestamp);
			let currentSlot = slots.getSlotNumber();
			let nextForgers = [];

			for (let i = 1; i <= Rounds.prototype.getSlotDelegatesCount(currentBlock.height) && i <= limit; i++) {
				if (activeDelegates[(currentSlot + i) % Rounds.prototype.getSlotDelegatesCount(currentBlock.height + i)]) {
					nextForgers.push(
					  activeDelegates[(currentSlot + i) % Rounds.prototype.getSlotDelegatesCount(currentBlock.height + i)]
          );
				}
			}

			return setImmediate(cb, null, {
			  currentBlock: currentBlock.height,
        currentBlockSlot: currentBlockSlot,
        currentSlot: currentSlot,
        delegates: nextForgers
			});
		});
	},

	search: function (req, cb) {
		library.schema.validate(req.body, schema.search, function (err) {
			if (err) {
				return setImmediate(cb, err[0].message);
			}

			let orderBy = OrderBy(
				req.body.orderBy, {
					sortFields: sql.sortFields,
					sortField: 'username'
				}
			);

			if (orderBy.error) {
				return setImmediate(cb, orderBy.error);
			}

			library.db.query(sql.search({
				q: req.body.q,
				limit: req.body.limit || 101,
				sortField: orderBy.sortField,
				sortMethod: orderBy.sortMethod
			})).then(function (rows) {
				return setImmediate(cb, null, {delegates: rows});
			}).catch(function (err) {
				library.logger.error(err.stack);
				return setImmediate(cb, 'Database search failed');
			});
		});
	},

	count: function (req, cb) {
		library.db.one(sql.count).then(function (row) {
			return setImmediate(cb, null, { count: row.count });
		}).catch(function (err) {
			library.logger.error(err.stack);
			return setImmediate(cb, 'Failed to count delegates');
		});
	},

	getVoters: function (req, cb) {
		library.schema.validate(req.body, schema.getVoters, function (err) {
			if (err) {
				return setImmediate(cb, err[0].message);
			}

			library.db.one(sql.getVoters, { publicKey: req.body.publicKey }).then(function (row) {
				let addresses = (row.accountIds) ? row.accountIds : [];

				modules.accounts.getAccounts({
					address: { $in: addresses },
					sort: 'balance'
				}, ['address', 'balance', 'username', 'publicKey'], function (err, rows) {
					if (err) {
						return setImmediate(cb, err);
					} else {
						return setImmediate(cb, null, {accounts: rows});
					}
				});
			}).catch(function (err) {
				library.logger.error(err.stack);
				return setImmediate(cb, 'Failed to get voters for delegate: ' + req.body.publicKey);
			});
		});
	},

	getDelegates: function (req, cb) {
		library.schema.validate(req.body, schema.getDelegates, function (err) {
			if (err) {
				return setImmediate(cb, err[0].message);
			}

			modules.delegates.getDelegates(req.body, function (err, data) {
				if (err) {
					return setImmediate(cb, err);
				}

				function compareNumber(a, b) {
					let sorta = parseFloat(a[data.sortField]);
					let sortb = parseFloat(b[data.sortField]);
					if (data.sortMethod === 'ASC') {
						return sorta - sortb;
					} else {
						return sortb - sorta;
					}
				}

				function compareString(a, b) {
					let sorta = a[data.sortField];
					let sortb = b[data.sortField];
					if (data.sortMethod === 'ASC') {
						return sorta.localeCompare(sortb);
					} else {
						return sortb.localeCompare(sorta);
					}
				}

				if (data.sortField) {
					// TODO: 'rate' property is deprecated and need to be removed after transitional period
					if (['approval', 'productivity', 'rate', 'rank', 'vote'].indexOf(data.sortField) > -1) {
						data.delegates = data.delegates.sort(compareNumber);
					} else if (['username', 'address', 'publicKey'].indexOf(data.sortField) > -1) {
						data.delegates = data.delegates.sort(compareString);
					} else {
						return setImmediate(cb, 'Invalid sort field');
					}
				}

				let delegates = data.delegates.slice(data.offset, data.limit);

				return setImmediate(cb, null, { delegates: delegates, totalCount: data.count });
			});
		});
	},

	getFee: function (req, cb) {
		return setImmediate(cb, null, {fee: constants.fees.delegate});
	},

	getForgedByAccount: function (req, cb) {
		library.schema.validate(req.body, schema.getForgedByAccount, function (err) {
			if (err) {
				return setImmediate(cb, err[0].message);
			}

			if (req.body.start !== undefined || req.body.end !== undefined) {
				modules.blocks.utils.aggregateBlocksReward({generatorPublicKey: req.body.generatorPublicKey, start: req.body.start, end: req.body.end}, function (err, reward) {
					if (err) {
						return setImmediate(cb, err);
					}

					let forged = new bignum(reward.fees).plus(new bignum(reward.rewards)).toString();
					return setImmediate(cb, null, {fees: reward.fees, rewards: reward.rewards, forged: forged, count: reward.count});
				});
			} else {
				modules.accounts.getAccount({publicKey: req.body.generatorPublicKey}, ['fees', 'rewards'], function (err, account) {
					if (err || !account) {
						return setImmediate(cb, err || 'Account not found');
					}

					let forged = new bignum(account.fees).plus(new bignum(account.rewards)).toString();
					return setImmediate(cb, null, {fees: account.fees, rewards: account.rewards, forged: forged});
				});
			}
		});
	},

	addDelegate: function (req, cb) {
		library.schema.validate(req.body, schema.addDelegate, function (err) {
			if (err) {
				return setImmediate(cb, err[0].message);
			}

			let hash = crypto.createHash('sha256').update(req.body.secret, 'utf8').digest();
			let keypair = library.ed.makeKeypair(hash);

			if (req.body.publicKey) {
				if (keypair.publicKey.toString('hex') !== req.body.publicKey) {
					return setImmediate(cb, 'Invalid passphrase');
				}
			}

			library.balancesSequence.add(function (cb) {
				if (req.body.multisigAccountPublicKey && req.body.multisigAccountPublicKey !== keypair.publicKey.toString('hex')) {
					modules.accounts.getAccount({publicKey: req.body.multisigAccountPublicKey}, function (err, account) {
						if (err) {
							return setImmediate(cb, err);
						}

						if (!account || !account.publicKey) {
							return setImmediate(cb, 'Multisignature account not found');
						}

						if (!account.multisignatures || !account.multisignatures) {
							return setImmediate(cb, 'Account does not have multisignatures enabled');
						}

						if (account.multisignatures.indexOf(keypair.publicKey.toString('hex')) < 0) {
							return setImmediate(cb, 'Account does not belong to multisignature group');
						}

						modules.accounts.getAccount({publicKey: keypair.publicKey}, function (err, requester) {
							if (err) {
								return setImmediate(cb, err);
							}

							if (!requester || !requester.publicKey) {
								return setImmediate(cb, 'Requester not found');
							}

							if (requester.secondSignature && !req.body.secondSecret) {
								return setImmediate(cb, 'Missing requester second passphrase');
							}

							if (requester.publicKey === account.publicKey) {
								return setImmediate(cb, 'Invalid requester public key');
							}

							let secondKeypair = null;

							if (requester.secondSignature) {
								let secondHash = crypto.createHash('sha256').update(req.body.secondSecret, 'utf8').digest();
								secondKeypair = library.ed.makeKeypair(secondHash);
							}

							let transaction;

							library.logic.transaction.create({
								type: transactionTypes.DELEGATE,
								username: req.body.username,
								URL: req.body.URL,
								sender: account,
								keypair: keypair,
								secondKeypair: secondKeypair,
								requester: keypair
							}).then((transactionDelegate) =>{
								transaction = transactionDelegate;
								modules.transactions.receiveTransactions([transaction], true, cb);
							}).catch((e) => {
								return setImmediate(cb, e.toString());
							});
						});
					});
				} else {
					modules.accounts.setAccountAndGet({publicKey: keypair.publicKey.toString('hex')}, function (err, account) {
						if (err) {
							return setImmediate(cb, err);
						}

						if (!account || !account.publicKey) {
							return setImmediate(cb, 'Account not found');
						}

						if (account.secondSignature && !req.body.secondSecret) {
							return setImmediate(cb, 'Invalid second passphrase');
						}

						let secondKeypair = null;

						if (account.secondSignature) {
							let secondHash = crypto.createHash('sha256').update(req.body.secondSecret, 'utf8').digest();
							secondKeypair = library.ed.makeKeypair(secondHash);
						}

						let transaction;

						library.logic.transaction.create({
							type: transactionTypes.DELEGATE,
							username: req.body.username,
							URL: req.body.URL,
							sender: account,
							keypair: keypair,
							secondKeypair: secondKeypair
						}).then((transactionDelegate) =>{
							transaction = transactionDelegate;
							modules.transactions.receiveTransactions([transaction], true, cb);
						}).catch((e) => {
							return setImmediate(cb, e.toString());
						});
					});
				}
			}, function (err, transaction) {
				if (err) {
					return setImmediate(cb, err);
				} else {
					return setImmediate(cb, null, {transaction: transaction[0]});
				}
			});
		});
	}
};

/**
 * Generates delegate list and checks if block generator public key matches delegate id - against previous round.
 *
 * @param {block} block
 * @param {function} cb - Callback function
 * @returns {setImmediateCallback} cb, err
 * @todo Add description for the params
 */
Delegates.prototype.validateBlockSlotAgainstPreviousRound = function(
    block,
    cb
) {
    __private.validateBlockSlot(
        block,
        __private.getDelegatesFromPreviousRound,
        cb
    );
};

/**
 * Gets delegate public keys from previous round, sorted by vote descending.
 *
 * @private
 * @param {function} cb - Callback function
 * @returns {setImmediateCallback} cb
 * @todo Add description for the return value
 */
__private.getDelegatesFromPreviousRound = function(cb) {
    library.db.query(roundSql.getDelegatesSnapshot, { limit: constants.activeDelegates})
        .then(rows => {
            const delegatesPublicKeys = [];
            rows.forEach(row => {
                delegatesPublicKeys.push(row.publicKey.toString('hex'));
            });
            return setImmediate(cb, null, delegatesPublicKeys);
        })
        .catch(err => {
            library.logger.error(err.stack);
            return setImmediate(cb, 'getDelegatesSnapshot database query failed');
        });
};

// Export
module.exports = Delegates;

/*************************************** END OF FILE *************************************/<|MERGE_RESOLUTION|>--- conflicted
+++ resolved
@@ -13,10 +13,7 @@
 const schema = require('../schema/delegates.js');
 const slots = require('../helpers/slots.js');
 const sql = require('../sql/delegates.js');
-<<<<<<< HEAD
-=======
 const roundSql = require('../sql/rounds.js');
->>>>>>> d4abe7f5
 const transactionTypes = require('../helpers/transactionTypes.js');
 
 // Private fields
@@ -263,38 +260,22 @@
 			}
 
 
-<<<<<<< HEAD
-      // FIXME
-      // https://trello.com/c/wh9i1ire/135-failed-to-remove-vote
-			// if (math === '-' && (delegates === null || delegates.indexOf(publicKey) === -1)) {
-			// 	return setImmediate(cb, 'Failed to remove vote, account has not voted for this delegate');
-			// }
-=======
 			// FIXME
 			// https://trello.com/c/wh9i1ire/135-failed-to-remove-vote
 			if (math === '-' && (delegates === null || delegates.indexOf(publicKey) === -1)) {
 				return setImmediate(cb, 'Failed to remove vote, account has not voted for this delegate');
 			}
->>>>>>> d4abe7f5
 
 			modules.accounts.getAccount({ publicKey: publicKey, isDelegate: 1 }, function (err, account) {
 				if (err) {
 					return setImmediate(cb, err);
 				}
 
-<<<<<<< HEAD
-				// FIXME right delegate include
-        // https://trello.com/c/CN7Tij6M/133-delegate-not-found
-				// if (!account) {
-				// 	return setImmediate(cb, 'Delegate not found');
-				// }
-=======
 			// FIXME right delegate include
 			// https://trello.com/c/CN7Tij6M/133-delegate-not-found
 			if (!account) {
 				return setImmediate(cb, 'Delegate not found');
 			}
->>>>>>> d4abe7f5
 
 			return setImmediate(cb);
 		});
@@ -425,15 +406,8 @@
 			return setImmediate(cb, err);
 		}
 
-<<<<<<< HEAD
-		let limit = query.limit || slots.delegates;
-		let offset = query.offset || 0;
-
-		limit = limit > slots.delegates ? slots.delegates : limit;
-=======
 		let limit = query.limit || Rounds.prototype.getSlotDelegatesCount();
 		const offset = query.offset || 0;
->>>>>>> d4abe7f5
 
 		limit = limit > Rounds.prototype.getSlotDelegatesCount() ? Rounds.prototype.getSlotDelegatesCount() : limit;
 
@@ -547,20 +521,6 @@
             return setImmediate(cb, err);
         }
 
-<<<<<<< HEAD
-		if (block.height <= constants.MASTER_NODE_MIGRATED_BLOCK) {
-      return setImmediate(cb);
-    }
-
-    const currentSlot = slots.getSlotNumber(block.timestamp);
-    const delegatePubKey = activeDelegates[currentSlot % Rounds.prototype.getSlotDelegatesCount(block.height)];
-
-		if (delegatePubKey && block.generatorPublicKey === delegatePubKey) {
-			return setImmediate(cb);
-		} else {
-			library.logger.error('Expected generator: ' + delegatePubKey + ' Received generator: ' + block.generatorPublicKey);
-			return setImmediate(cb, 'Failed to verify slot: ' + currentSlot);
-=======
         if (block.height <= constants.MASTER_NODE_MIGRATED_BLOCK) {
             return setImmediate(cb);
         }
@@ -570,7 +530,6 @@
 
         if (delegatePubKey && block.generatorPublicKey === delegatePubKey) {
             return setImmediate(cb);
->>>>>>> d4abe7f5
 		}
 
 		// TODO: Restore slote verify
