--- conflicted
+++ resolved
@@ -88,16 +88,8 @@
 		address: sponsor_address
 	}).then(function (user) {
 
-<<<<<<< HEAD
-		
-
-		if (user.length != 0 && user[0].level != null) {
-=======
 		if (user.length != 0 && user[0].level != null) {
 			
-			let sponsorId = user[0].level;
->>>>>>> 8a471220
-
 			let sponsorId = user[0].level;
 
 			introducerReward[sponsorId[i]] = (((env.STAKE_REWARD) * stake_amount) / 100);
@@ -132,9 +124,6 @@
 				if (err) {
 					return setImmediate(cb, err);
 				}
-<<<<<<< HEAD
-				return setImmediate(cb, null, { transactionId: transaction[0].id });
-=======
 				else {
 					(async function(){
 						await library.db.none(ref_sql.updateRewardTypeTransaction,{
@@ -152,7 +141,6 @@
 					}());
 				}
 				return setImmediate(cb, null);
->>>>>>> 8a471220
 			});
 		} else {
 			library.logger.info("Direct Introducer Reward Info : No referrals or any introducer found");
@@ -438,50 +426,6 @@
 				if (err) {
 					return setImmediate(cb, err);
 				}
-<<<<<<< HEAD
-
-				library.logic.frozen.updateFrozeAmount({
-					account: accountData,
-					freezedAmount: req.body.freezedAmount
-				}, function (err) {
-					if (err) {
-						return setImmediate(cb, err);
-					}
-					library.network.io.sockets.emit('updateTotalStakeAmount', null);
-					let hash = Buffer.from(JSON.parse(library.config.users[6].keys));
-					let keypair = library.ed.makeKeypair(hash);
-					let publicKey = keypair.publicKey.toString('hex');
-					modules.accounts.getAccount({ publicKey: publicKey }, function (err, account) {
-						library.db.one(ref_sql.checkBalance, {
-							sender_address: account.address
-						}).then(function (bal) {
-							let balance = parseInt(bal.u_balance);
-							if (balance > 10000) {
-								self.referralReward(req.body.freezedAmount, accountData.address, function (err) {
-									if (err) {
-										library.logger.error(err.stack);
-									}
-									return setImmediate(cb, null, {
-										transaction: transaction[0],
-										referStatus: true
-									});
-								});
-							} else {
-								cache.prototype.isExists("referStatus", function (err, exist) {
-									if (!exist) {
-										cache.prototype.setJsonForKey("referStatus", false);
-									}
-									return setImmediate(cb, null, {
-										transaction: transaction[0],
-										referStatus: false
-									});
-								});
-							}
-						}).catch(function (err) {
-							return setImmediate(cb, err);
-						});
-					});
-=======
 				library.network.io.sockets.emit('updateTotalStakeAmount', null);
 
 				library.db.one(ref_sql.checkBalance, {
@@ -512,7 +456,6 @@
 				}).catch(function (err) {
 					library.logger.error(err.stack);
 					return setImmediate(cb, err);
->>>>>>> 8a471220
 				});
 			});
 		});
