

let crypto = require('crypto');
let schema = require('../schema/frogings.js');
let sql = require('../sql/frogings.js');
let TransactionPool = require('../logic/transactionPool.js');
let transactionTypes = require('../helpers/transactionTypes.js');
let Frozen = require('../logic/frozen.js');
let ref_sql = require('../sql/referal_sql');
let constants = require('../helpers/constants.js');
let cache = require('./cache.js');
let slots = require('../helpers/slots');

const COUNT_ACTIVE_STAKE_HOLDERS_KEY = 'COUNT_ACTIVE_STAKE_HOLDERS';
const COUNT_ACTIVE_STAKE_HOLDERS_EXPIRE = 300; // 5 minutes

// Private fields
let __private = {};
let shared = {};
let modules;
let library;
let self;

__private.assetTypes = {};

/**
 * Initializes library with scope content and generates a Transfer instance
 * and a TransactionPool instance.
 * Calls logic.transaction.attachAssetType().
 * @memberof module:transactions
 * @class
 * @classdesc Main transactions methods.
 * @param {function} cb - Callback function.
 * @param {scope} scope - App instance.
 * @return {setImmediateCallback} Callback function with `self` as data.
 */
// Constructor
function Frogings (cb, scope) {
	library = {
		logger: scope.logger,
		db: scope.db,
		cache: scope.cache,
		schema: scope.schema,
		ed: scope.ed,
		balancesSequence: scope.balancesSequence,
		logic: {
			transaction: scope.logic.transaction,
			frozen: scope.logic.frozen
		},
		genesisblock: scope.genesisblock,
		network: scope.network,
		config: scope.config
	};

	self = this;

	__private.transactionPool = new TransactionPool(
		scope.config.broadcasts.broadcastInterval,
		scope.config.broadcasts.releaseLimit,
		scope.config.transactions.maxTxsPerQueue,
		scope.logic.transaction,
		scope.bus,
		scope.logger
	);

	__private.assetTypes[transactionTypes.STAKE] = library.logic.transaction.attachAssetType(
		transactionTypes.STAKE, new Frozen(scope.logger, scope.db, scope.logic.transaction, scope.network, scope.config, scope.balancesSequence, scope.ed)
	);

	setImmediate(cb, null, self);
}

/**
 * Direct introducer reward.
 * 10 percent of Reward send to the Direct introducer for staking the amount by it's sponsor.
 * Reward is send through the main account.
 * Disable refer option when main account balance becomes zero.
 * @param {reward} number - reward for referral user
 * @param {address} string - Address of user which staked the amount.
 * @param {introducerAddress} string - Address of user which get reward and introduce address to ddk.
 * @param {transactionId} string - stake transaction id.
 * @author - Satish Joshi 
 */

// Events
/**
 * Bounds scope to private transactionPool and modules
 * to private Transfer instance.
 * @implements module:transactions#Transfer~bind
 * @param {scope} scope - Loaded modules.
 */
Frogings.prototype.onBind = function (scope) {
	modules = {
		accounts: scope.accounts,
		transactions: scope.transactions
	};

	__private.transactionPool.bind(
		scope.accounts,
		scope.transactions,
		scope.loader
	);
	__private.assetTypes[transactionTypes.STAKE].bind(
		scope.accounts,
		scope.rounds,
		scope.blocks,
		scope.transactions
	);

};


// Shared API
/**
 * @todo implement API comments with apidoc.
 * @see {@link http://apidocjs.com/}
 */
Frogings.prototype.shared = {

	getCountStakeHoldersFromCache: async () => {
		return await cache.prototype.getJsonForKeyAsync(COUNT_ACTIVE_STAKE_HOLDERS_KEY);
	},

	getCountStakeHoldersFromQuery: async () => {
		return await library.db.one(sql.countStakeholders);
	},

	updateCountStakeHoldersCache: async (value) => {
		return await cache.prototype.setJsonForKeyAsync(
			COUNT_ACTIVE_STAKE_HOLDERS_KEY, value, COUNT_ACTIVE_STAKE_HOLDERS_EXPIRE
		);
	},

	countStakeholders: async function (req, cb) {
		try {
			let result = await self.shared.getCountStakeHoldersFromCache();
			if (result === null) {
				result = await self.shared.getCountStakeHoldersFromQuery();
				await self.shared.updateCountStakeHoldersCache(result);
			}
			return setImmediate(cb, null, {
				countStakeholders: result
			});
		} catch (err) {
			return setImmediate(cb, err);
		}
	},

	totalDDKStaked: function (req, cb) {
		library.db.one(sql.getTotalStakedAmount)
		.then(function (row) {
			return setImmediate(cb, null, {
				totalDDKStaked: row
			});
		})
		.catch(function (err) {
			return setImmediate(cb, err);
		});
	},

	getMyDDKFrozen: function (req, cb) {
		library.schema.validate(req.body, schema.getMyDDKFrozen, function (err) {
			if (err) {
				return setImmediate(cb, err[0].message);
			}
			let hash = crypto.createHash('sha256').update(req.body.secret, 'utf8').digest();
			let keypair = library.ed.makeKeypair(hash);

			modules.accounts.getAccount({ publicKey: keypair.publicKey.toString('hex') }, function (err, account) {
				if (!account || !account.address) {
					return setImmediate(cb, 'Address of account not found');
				}

				library.db.one(sql.getMyStakedAmount, { address: account.address })
				.then(function (row) {
					return setImmediate(cb, null, {
						totalDDKStaked: row
					});
				})
				.catch(function (err) {
					return setImmediate(cb, err);
				});
			});
		});
	},
	
	getAllFreezeOrders: function (req, cb) {

		library.schema.validate(req.body, schema.getAllFreezeOrder, function (err) {
			if (err) {
				return setImmediate(cb, err[0].message);
			}
			let hash = crypto.createHash('sha256').update(req.body.secret, 'utf8').digest();
			let keypair = library.ed.makeKeypair(hash);

			modules.accounts.getAccount({ publicKey: keypair.publicKey.toString('hex') }, function (err, account) {
				if (!account || !account.address) {
					return setImmediate(cb, 'Address of account not found');
				}

				library.db.query(sql.getFrozeOrders, { senderId: account.address })
				.then(function (rows) {
					return setImmediate(cb, null, {
						freezeOrders: JSON.stringify(rows)
					});
				})
				.catch(function (err) {
					return setImmediate(cb, err);
				});
			});
		});
	},

	getAllActiveFreezeOrders: function (req, cb) {


		library.schema.validate(req.body, schema.getAllActiveFreezeOrder, function (err) {
			if (err) {
				return setImmediate(cb, err[0].message);
			}
			let hash = crypto.createHash('sha256').update(req.body.secret, 'utf8').digest();
			let keypair = library.ed.makeKeypair(hash);

			modules.accounts.getAccount({ publicKey: keypair.publicKey.toString('hex') }, function (err, account) {
				if (!account || !account.address) {
					return setImmediate(cb, 'Address of account not found');
				}
				
				library.db.one(sql.getActiveFrozeOrders, { senderId: account.address })
				.then(function (rows) {
					return setImmediate(cb, null, {
						freezeOrders: JSON.stringify(rows)
					});
				})
				.catch(function (err) {
					return setImmediate(cb, err);
				});

			});
		});
	},

	addTransactionForFreeze: function (req, cb) {

		let accountData;
		library.schema.validate(req.body, schema.addTransactionForFreeze, function (err) {
			if (err) {
				return setImmediate(cb, err[0].message);
			}

			let hash = crypto.createHash('sha256').update(req.body.secret, 'utf8').digest();
			let keypair = library.ed.makeKeypair(hash);

			if (req.body.publicKey) {
				if (keypair.publicKey.toString('hex') !== req.body.publicKey) {
					return setImmediate(cb, 'Invalid passphrase');
				}
			}

			library.balancesSequence.add(function (cb) {
				if (
					req.body.multisigAccountPublicKey &&
					req.body.multisigAccountPublicKey !== keypair.publicKey.toString('hex')
				) {
					modules.accounts.getAccount({ publicKey: req.body.multisigAccountPublicKey }, (err, account) => {
						if (err) {
							return setImmediate(cb, err);
						}
						accountData = account;

						if (!account || !account.publicKey) {
							return setImmediate(cb, 'Multisignature account not found');
						}

						if (!account.multisignatures || !account.multisignatures) {
							return setImmediate(cb, 'Account does not have multisignatures enabled');
						}

						if (account.multisignatures.indexOf(keypair.publicKey.toString('hex')) < 0) {
							return setImmediate(cb, 'Account does not belong to multisignature group');
						}

						modules.accounts.getAccount({ publicKey: keypair.publicKey }, function (err, requester) {
							if (err) {
								return setImmediate(cb, err);
							}

							if (!requester || !requester.publicKey) {
								return setImmediate(cb, 'Requester not found');
							}

							if (requester.secondSignature && !req.body.secondSecret) {
								return setImmediate(cb, 'Missing second passphrase');
							}

							if (requester.publicKey === account.publicKey) {
								return setImmediate(cb, 'Invalid requester public key');
							}

							let secondKeypair = null;

							if (requester.secondSignature) {
								let secondHash = crypto.createHash('sha256').update(req.body.secondSecret, 'utf8').digest();
								secondKeypair = library.ed.makeKeypair(secondHash);
							}

							if (
								(
									req.body.freezedAmount +
									(constants.fees.froze * req.body.freezedAmount)/100 +
									parseInt(account.totalFrozeAmount)
								) > account.balance
							) {
								return setImmediate(cb, 'Insufficient balance');
							}

							library.logic.transaction.create({
								type: transactionTypes.STAKE,
								freezedAmount: req.body.freezedAmount,
								sender: account,
								keypair: keypair,
								secondKeypair: secondKeypair,
								requester: keypair
							}).then((transactionStake) => {
								modules.transactions.receiveTransactions([transactionStake], true, cb);
							}).catch((e) => {
								return setImmediate(cb, e.toString());
							});
						});

					});
				} else {
					modules.accounts.setAccountAndGet({ publicKey: keypair.publicKey.toString('hex') }, function (err, account) {
						if (err) {
							return setImmediate(cb, err);
						}
						accountData = account;
						if (!account || !account.publicKey) {
							return setImmediate(cb, 'Account not found');
						}

						if (account.secondSignature && !req.body.secondSecret) {
							return setImmediate(cb, 'Missing second passphrase');
						}

						let secondKeypair = null;

						if (account.secondSignature) {
							let secondHash = crypto.createHash('sha256').update(req.body.secondSecret, 'utf8').digest();
							secondKeypair = library.ed.makeKeypair(secondHash);
						}
						
						if (
							(
								req.body.freezedAmount +
								(constants.fees.froze * req.body.freezedAmount)/100 +
								parseInt(account.totalFrozeAmount)
							) > account.balance
						) {
							return setImmediate(cb, 'Insufficient balance');
						} 

						library.logic.transaction.create({
							type: transactionTypes.STAKE,
							freezedAmount: req.body.freezedAmount,
							sender: account,
							keypair: keypair,
							secondKeypair: secondKeypair
						}).then((transactionStake) => {
							modules.transactions.receiveTransactions([transactionStake], true, cb);
						}).catch((e) => {
							return setImmediate(cb, e.toString());
						});
					});
				}
			}, function (err, transaction) {
				if (err) {
					return setImmediate(cb, err);
				}
				library.network.io.sockets.emit('updateTotalStakeAmount', null);
				return setImmediate(cb, null, {
					transaction: transaction[0],
					referStatus: true
				});
			});
		});
	},

	getRewardHistory: function (req, cb) {
		let params = {};
		if (req.body.limit) {
			params.limit = req.body.limit;
<<<<<<< HEAD
		}else{
=======
		} else {
>>>>>>> 9565b671
			params.limit = 5;
		}

		if (req.body.offset) {
			params.offset = req.body.offset;
<<<<<<< HEAD
		}else{
=======
		} else {
>>>>>>> 9565b671
			params.offset = 0;
		}

		params.senderId = req.body.senderId;

<<<<<<< HEAD
		library.db.query(sql.getStakeRewardHistory, {senderId:params.senderId, offset:params.offset, limit:params.limit})
=======
		library.db.query(sql.getStakeRewardHistory, { senderId: params.senderId, offset: params.offset, limit: params.limit })
>>>>>>> 9565b671
			.then(function (row) {
				return setImmediate(cb, null, {
					rewardHistory: row,
					count: row[0].rewards_count
				});
			})
			.catch(function (err) {
				return setImmediate(cb, err);
			});
	}
};

// Export
module.exports = Frogings;

/*************************************** END OF FILE *************************************/<|MERGE_RESOLUTION|>--- conflicted
+++ resolved
@@ -390,31 +390,19 @@
 		let params = {};
 		if (req.body.limit) {
 			params.limit = req.body.limit;
-<<<<<<< HEAD
-		}else{
-=======
 		} else {
->>>>>>> 9565b671
 			params.limit = 5;
 		}
 
 		if (req.body.offset) {
 			params.offset = req.body.offset;
-<<<<<<< HEAD
-		}else{
-=======
 		} else {
->>>>>>> 9565b671
 			params.offset = 0;
 		}
 
 		params.senderId = req.body.senderId;
 
-<<<<<<< HEAD
-		library.db.query(sql.getStakeRewardHistory, {senderId:params.senderId, offset:params.offset, limit:params.limit})
-=======
 		library.db.query(sql.getStakeRewardHistory, { senderId: params.senderId, offset: params.offset, limit: params.limit })
->>>>>>> 9565b671
 			.then(function (row) {
 				return setImmediate(cb, null, {
 					rewardHistory: row,
