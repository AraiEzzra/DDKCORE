

let crypto = require('crypto');
let schema = require('../schema/frogings.js');
let sql = require('../sql/frogings.js');
let TransactionPool = require('../logic/transactionPool.js');
let transactionTypes = require('../helpers/transactionTypes.js');
let Frozen = require('../logic/frozen.js');
let ref_sql = require('../sql/referal_sql');
let env = process.env;
let constants = require('../helpers/constants.js');
let cache = require('./cache.js');
let slots = require('../helpers/slots');
let reward = require('../helpers/rewards');

// Private fields
let __private = {};
let shared = {};
let modules;
let library;
let self;

__private.assetTypes = {};
__private.enabled = true;

/**
 * Initializes library with scope content and generates a Transfer instance
 * and a TransactionPool instance.
 * Calls logic.transaction.attachAssetType().
 * @memberof module:transactions
 * @class
 * @classdesc Main transactions methods.
 * @param {function} cb - Callback function.
 * @param {scope} scope - App instance.
 * @return {setImmediateCallback} Callback function with `self` as data.
 */
// Constructor
function Frogings (cb, scope) {
	library = {
		logger: scope.logger,
		db: scope.db,
		cache: scope.cache,
		schema: scope.schema,
		ed: scope.ed,
		balancesSequence: scope.balancesSequence,
		logic: {
			transaction: scope.logic.transaction,
			frozen: scope.logic.frozen
		},
		genesisblock: scope.genesisblock,
		network: scope.network,
		config: scope.config
	};

	self = this;

	__private.transactionPool = new TransactionPool(
		scope.config.broadcasts.broadcastInterval,
		scope.config.broadcasts.releaseLimit,
		scope.logic.transaction,
		scope.bus,
		scope.logger
	);

	__private.assetTypes[transactionTypes.STAKE] = library.logic.transaction.attachAssetType(
		transactionTypes.STAKE, new Frozen(scope.logger, scope.db, scope.logic.transaction, scope.network, scope.config, scope.balancesSequence, scope.ed)
	);

	setImmediate(cb, null, self);
}

/**
 * Direct introducer reward.
 * 10 percent of Reward send to the Direct introducer for staking the amount by it's sponsor.
 * Reward is send through the main account.
 * Disable refer option when main account balance becomes zero.
 * @param {stake_amount} - Amount stake by the user.
 * @param {address} - Address of user which staked the amount.
 * @param {cb} - callback function.
 * @author - Satish Joshi 
 */

Frogings.prototype.referralReward = function (stake_amount, address, cb) {

	let sponsor_address = address;
	let introducerReward = {},
		i = 0;

	library.db.query(ref_sql.referLevelChain, {
		address: sponsor_address
	}).then(function (user) {

		if (user.length != 0 && user[0].level != null) {
			
			let sponsorId = user[0].level;

			introducerReward[sponsorId[i]] = (((reward.stakeReward) * stake_amount) / 100);

			let hash = Buffer.from(JSON.parse(library.config.users[6].keys));
			let keypair = library.ed.makeKeypair(hash);
			let publicKey = keypair.publicKey.toString('hex');
			library.balancesSequence.add(function (reward_cb) {
				modules.accounts.getAccount({publicKey: publicKey}, function(err, account) {
					if (err) {
						return setImmediate(cb, err);
					}
					let transaction;
					let secondKeypair = null;
					account.publicKey = publicKey;
	
					try {
						transaction = library.logic.transaction.create({
							type: transactionTypes.REFER,
							amount: introducerReward[sponsorId[i]],
							sender: account,
							recipientId: sponsorId[i],
							keypair: keypair,
							secondKeypair: secondKeypair,
							trsName: "DIRECTREF",
							rewardPercentage: reward.stakeReward.toString()
						});
					} catch (e) {
						return setImmediate(cb, e.toString());
					}
					modules.transactions.receiveTransactions([transaction], true, reward_cb);
				});
			}, function (err, transaction) {
				if (err) {
					return setImmediate(cb, err);
				}
				else {
					// (async function(){
						library.db.none(ref_sql.updateRewardTypeTransaction,{
							trsId: transaction[0].id,
							sponsorAddress: sponsor_address,
							introducer_address: sponsorId[i],
							reward: introducerReward[sponsorId[i]],
							level: "Level 1",
							transaction_type: "DIRECTREF",
							time: slots.getTime()
						}).then(function(){
							return setImmediate(cb, null);
						}).catch(function(err){
							return setImmediate(cb,err);
						});
					// }());
				}
			});
		} else {
			library.logger.info("Direct Introducer Reward Info : No referrals or any introducer found");
			return setImmediate(cb, null);
		}

	}).catch(function (err) {
		return setImmediate(cb, err);
	});
};


// Events
/**
 * Bounds scope to private transactionPool and modules
 * to private Transfer instance.
 * @implements module:transactions#Transfer~bind
 * @param {scope} scope - Loaded modules.
 */
Frogings.prototype.onBind = function (scope) {
	modules = {
		accounts: scope.accounts,
		transactions: scope.transactions
	};

	__private.transactionPool.bind(
		scope.accounts,
		scope.transactions,
		scope.loader
	);
	__private.assetTypes[transactionTypes.STAKE].bind(
		scope.accounts,
		scope.rounds,
		scope.blocks,
		scope.transactions
	);

};

// Internal API
/**
 * @todo implement API comments with apidoc.
 * @see {@link http://apidocjs.com/}
 */
Frogings.prototype.internal = {
	enableStakeTransaction: function(req, cb) {
		__private.enabled = true;
		return setImmediate(cb);
	},

	disableStakeTransaction: function(req, cb) {
		__private.enabled = false;
		return setImmediate(cb);
	}
};


// Shared API
/**
 * @todo implement API comments with apidoc.
 * @see {@link http://apidocjs.com/}
 */
Frogings.prototype.shared = {

	getMyDDKFrozen: function (req, cb) {
		library.schema.validate(req.body, schema.getMyDDKFrozen, function (err) {
			if (err) {
				return setImmediate(cb, err[0].message);
			}
			let hash = crypto.createHash('sha256').update(req.body.secret, 'utf8').digest();
			let keypair = library.ed.makeKeypair(hash);

			modules.accounts.getAccount({ publicKey: keypair.publicKey.toString('hex') }, function (err, account) {
				if (!account || !account.address) {
					return setImmediate(cb, 'Address of account not found');
				}

				library.db.one(sql.getMyStakedAmount, { address: account.address })
				.then(function (row) {
					return setImmediate(cb, null, {
						totalDDKStaked: row
					});
				})
				.catch(function (err) {
					return setImmediate(cb, err);
				});
			});
		});
	},
	
	getAllFreezeOrders: function (req, cb) {

		library.schema.validate(req.body, schema.getAllFreezeOrder, function (err) {
			if (err) {
				return setImmediate(cb, err[0].message);
			}
			let hash = crypto.createHash('sha256').update(req.body.secret, 'utf8').digest();
			let keypair = library.ed.makeKeypair(hash);

			modules.accounts.getAccount({ publicKey: keypair.publicKey.toString('hex') }, function (err, account) {
				if (!account || !account.address) {
					return setImmediate(cb, 'Address of account not found');
				}

				library.db.query(sql.getFrozeOrders, { senderId: account.address })
				.then(function (rows) {
					return setImmediate(cb, null, {
						freezeOrders: JSON.stringify(rows)
					});
				})
				.catch(function (err) {
					return setImmediate(cb, err);
				});
			});
		});
	},

	getAllActiveFreezeOrders: function (req, cb) {


		library.schema.validate(req.body, schema.getAllActiveFreezeOrder, function (err) {
			if (err) {
				return setImmediate(cb, err[0].message);
			}
			let hash = crypto.createHash('sha256').update(req.body.secret, 'utf8').digest();
			let keypair = library.ed.makeKeypair(hash);

			modules.accounts.getAccount({ publicKey: keypair.publicKey.toString('hex') }, function (err, account) {
				if (!account || !account.address) {
					return setImmediate(cb, 'Address of account not found');
				}
				
				library.db.one(sql.getActiveFrozeOrders, { senderId: account.address })
				.then(function (rows) {
					return setImmediate(cb, null, {
						freezeOrders: JSON.stringify(rows)
					});
				})
				.catch(function (err) {
					return setImmediate(cb, err);
				});

			});
		});
	},

	addTransactionForFreeze: function (req, cb) {
		if(__private.enabled) {
			let accountData;
			library.schema.validate(req.body, schema.addTransactionForFreeze, function (err) {
				if (err) {
					return setImmediate(cb, err[0].message);
				}

				let hash = crypto.createHash('sha256').update(req.body.secret, 'utf8').digest();
				let keypair = library.ed.makeKeypair(hash);
				let publicKey = keypair.publicKey.toString('hex');

				if (req.body.publicKey) {
					if (keypair.publicKey.toString('hex') !== req.body.publicKey) {
						return setImmediate(cb, 'Invalid passphrase');
					}
				}

				library.balancesSequence.add(function (cb) {
					if (req.body.multisigAccountPublicKey && req.body.multisigAccountPublicKey !== keypair.publicKey.toString('hex')) {
						modules.accounts.getAccount({ publicKey: req.body.multisigAccountPublicKey }, function (err, account) {
							if (err) {
								return setImmediate(cb, err);
							}
							accountData = account;

							if (!account || !account.publicKey) {
								return setImmediate(cb, 'Multisignature account not found');
							}

							if (!account.multisignatures || !account.multisignatures) {
								return setImmediate(cb, 'Account does not have multisignatures enabled');
							}

							if (account.multisignatures.indexOf(keypair.publicKey.toString('hex')) < 0) {
								return setImmediate(cb, 'Account does not belong to multisignature group');
							}

							modules.accounts.getAccount({ publicKey: keypair.publicKey }, function (err, requester) {
								if (err) {
									return setImmediate(cb, err);
								}

								if (!requester || !requester.publicKey) {
									return setImmediate(cb, 'Requester not found');
								}

								if (requester.secondSignature && !req.body.secondSecret) {
									return setImmediate(cb, 'Missing second passphrase');
								}

								if (requester.publicKey === account.publicKey) {
									return setImmediate(cb, 'Invalid requester public key');
								}

								let secondKeypair = null;

								if (requester.secondSignature) {
									let secondHash = crypto.createHash('sha256').update(req.body.secondSecret, 'utf8').digest();
									secondKeypair = library.ed.makeKeypair(secondHash);
								}

								if ((req.body.freezedAmount + (constants.fees.froze * req.body.freezedAmount) / 100 + parseInt(account.totalFrozeAmount)) > account.balance) {
									return setImmediate(cb, 'Insufficient balance');
								}

								let transaction;

								try {
									transaction = library.logic.transaction.create({
										type: transactionTypes.STAKE,
										freezedAmount: req.body.freezedAmount,
										sender: account,
										keypair: keypair,
										secondKeypair: secondKeypair,
										requester: keypair
									});
								} catch (e) {
									return setImmediate(cb, e.toString());
								}
								modules.transactions.receiveTransactions([transaction], true, cb);
							});

						});
					} else {
						modules.accounts.setAccountAndGet({ publicKey: keypair.publicKey.toString('hex') }, function (err, account) {
							if (err) {
								return setImmediate(cb, err);
							}
							accountData = account;
							if (!account || !account.publicKey) {
								return setImmediate(cb, 'Account not found');
							}

							if (account.secondSignature && !req.body.secondSecret) {
								return setImmediate(cb, 'Missing second passphrase');
							}

							let secondKeypair = null;

							if (account.secondSignature) {
								let secondHash = crypto.createHash('sha256').update(req.body.secondSecret, 'utf8').digest();
								secondKeypair = library.ed.makeKeypair(secondHash);
							}

							if ((req.body.freezedAmount + (constants.fees.froze * req.body.freezedAmount) / 100 + parseInt(account.totalFrozeAmount)) > account.balance) {
								return setImmediate(cb, 'Insufficient balance');
							}

							let transaction;

							try {
								transaction = library.logic.transaction.create({
									type: transactionTypes.STAKE,
									freezedAmount: req.body.freezedAmount,
									sender: account,
									keypair: keypair,
									secondKeypair: secondKeypair
								});
							} catch (e) {
								return setImmediate(cb, e.toString());
							}

							modules.transactions.receiveTransactions([transaction], true, cb);
						});
					}
				}, function (err, transaction) {
					if (err) {
						return setImmediate(cb, err);
					}
					library.network.io.sockets.emit('stake/create', null);

					library.db.one(ref_sql.checkBalance, {
						sender_address: constants.airdropAccount
					}).then(function (bal) {
						let balance = parseFloat(bal.u_balance);
						if (balance > 1000) {
							self.referralReward(req.body.freezedAmount, accountData.address, function (err) {
								if (err) {
									library.logger.error(err);
								}
								return setImmediate(cb, null, {
									transaction: transaction[0],
									referStatus: true
								});
							});
						} else {
							cache.prototype.isExists("referStatus", function (err, exist) {
								if (!exist) {
									cache.prototype.setJsonForKey("referStatus", false);
								}
								return setImmediate(cb, null, {
									transaction: transaction[0],
									referStatus: false
								});
							});
						}
					}).catch(function (err) {
						library.logger.error(err.stack);
						return setImmediate(cb, err);
					});
<<<<<<< HEAD
=======
				}
			}, function (err, transaction) {
				if (err) {
					return setImmediate(cb, err);
				}
				library.network.io.sockets.emit('stake/create', null);

				library.db.one(ref_sql.checkBalance, {
					sender_address: constants.airdropAccount
				}).then(function (bal) {
					let balance = parseFloat(bal.u_balance);
					if (balance > 1000) {
						self.referralReward(req.body.freezedAmount, accountData.address, function (err) {
							if (err) {
								library.logger.error(err);
							}
							return setImmediate(cb, null, {
								transaction: transaction[0],
								referStatus: true
							});
						});
					} else {
						cache.prototype.isExists("referStatus", function (err, exist) {
							if (!exist) {
								cache.prototype.setJsonForKey("referStatus", false);
							}
							return setImmediate(cb, null, {
								transaction: transaction[0],
								referStatus: false
							});
						});
					}
				}).catch(function (err) {
					library.logger.error('Error Message : ' + err.message + ' , Error query : ' + err.query + ' , Error stack : ' + err.stack);
					return setImmediate(cb, err);
>>>>>>> 2b2a711c
				});
			});
		} else {
			return setImmediate(cb, 'Staking is disabled currently');
		}
	}
};

// Export
module.exports = Frogings;

/*************************************** END OF FILE *************************************/<|MERGE_RESOLUTION|>--- conflicted
+++ resolved
@@ -452,44 +452,6 @@
 						library.logger.error(err.stack);
 						return setImmediate(cb, err);
 					});
-<<<<<<< HEAD
-=======
-				}
-			}, function (err, transaction) {
-				if (err) {
-					return setImmediate(cb, err);
-				}
-				library.network.io.sockets.emit('stake/create', null);
-
-				library.db.one(ref_sql.checkBalance, {
-					sender_address: constants.airdropAccount
-				}).then(function (bal) {
-					let balance = parseFloat(bal.u_balance);
-					if (balance > 1000) {
-						self.referralReward(req.body.freezedAmount, accountData.address, function (err) {
-							if (err) {
-								library.logger.error(err);
-							}
-							return setImmediate(cb, null, {
-								transaction: transaction[0],
-								referStatus: true
-							});
-						});
-					} else {
-						cache.prototype.isExists("referStatus", function (err, exist) {
-							if (!exist) {
-								cache.prototype.setJsonForKey("referStatus", false);
-							}
-							return setImmediate(cb, null, {
-								transaction: transaction[0],
-								referStatus: false
-							});
-						});
-					}
-				}).catch(function (err) {
-					library.logger.error('Error Message : ' + err.message + ' , Error query : ' + err.query + ' , Error stack : ' + err.stack);
-					return setImmediate(cb, err);
->>>>>>> 2b2a711c
 				});
 			});
 		} else {
