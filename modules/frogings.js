

let crypto = require('crypto');
let schema = require('../schema/frogings.js');
let sql = require('../sql/frogings.js');
let TransactionPool = require('../logic/transactionPool.js');
let transactionTypes = require('../helpers/transactionTypes.js');
let Frozen = require('../logic/frozen.js');
let ref_sql = require('../sql/referal_sql');
let env = process.env;
let constants = require('../helpers/constants.js');
let cache = require('./cache.js');

// Private fields
let __private = {};
let shared = {};
let modules;
let library;
let self;

__private.assetTypes = {};

/**
 * Initializes library with scope content and generates a Transfer instance
 * and a TransactionPool instance.
 * Calls logic.transaction.attachAssetType().
 * @memberof module:transactions
 * @class
 * @classdesc Main transactions methods.
 * @param {function} cb - Callback function.
 * @param {scope} scope - App instance.
 * @return {setImmediateCallback} Callback function with `self` as data.
 */
// Constructor
function Frogings (cb, scope) {
	library = {
		logger: scope.logger,
		db: scope.db,
		cache: scope.cache,
		schema: scope.schema,
		ed: scope.ed,
		balancesSequence: scope.balancesSequence,
		logic: {
			transaction: scope.logic.transaction,
			frozen: scope.logic.frozen
		},
		genesisblock: scope.genesisblock,
		network: scope.network,
		config: scope.config
	};

	self = this;

	__private.transactionPool = new TransactionPool(
		scope.config.broadcasts.broadcastInterval,
		scope.config.broadcasts.releaseLimit,
		scope.logic.transaction,
		scope.bus,
		scope.logger
	);

	__private.assetTypes[transactionTypes.STAKE] = library.logic.transaction.attachAssetType(
		transactionTypes.STAKE, new Frozen(scope.logger, scope.db, scope.logic.transaction, scope.network, scope.config)
	);

	setImmediate(cb, null, self);
}


Frogings.prototype.referalReward = function (stake_amount, address, cb) {
	let amount = stake_amount;
	let sponsor_address = address;
	let overrideReward = {},
		i = 0;

	library.db.query(ref_sql.referLevelChain, {
		address: sponsor_address
	}).then(function (user) {

		if (user.length != 0 && user[0].level != null) {

			overrideReward[user[0].level[i]] = (((env.STAKE_REWARD) * amount) / 100);

			let transactionData = {
				json: {
					secret: env.SENDER_SECRET,
					amount: overrideReward[user[0].level[i]],
					recipientId: user[0].level[i],
					transactionRefer: 11
				}
			};

			library.logic.transaction.sendTransaction(transactionData, function (err, transactionResponse) {
				if (err) return err;
				console.log(transactionResponse.body);
<<<<<<< HEAD
				if (transactionResponse.body.success == false) {
					let info = transactionResponse.body.error;
					let sender_balance = parseFloat(transactionResponse.body.error.split('balance:')[1]);
					return setImmediate(cb, info, sender_balance);
				} else {
					return setImmediate(cb, null);
=======
				if(transactionResponse.body.success == false) {
					library.logger.info("Direct Introducer Reward Info : "+ transactionResponse.body.error);					
>>>>>>> 397db692
				}
				return setImmediate(cb, null);
			});

		} else {
			library.logger.info("Direct Introducer Reward Info : No referrals or any introducer found");
			return setImmediate(cb, null);
		}

	}).catch(function (err) {
		return setImmediate(cb, err);
	});
}


// Events
/**
 * Bounds scope to private transactionPool and modules
 * to private Transfer instance.
 * @implements module:transactions#Transfer~bind
 * @param {scope} scope - Loaded modules.
 */
Frogings.prototype.onBind = function (scope) {
	modules = {
		accounts: scope.accounts,
		transactions: scope.transactions
	};

	__private.transactionPool.bind(
		scope.accounts,
		scope.transactions,
		scope.loader
	);
	__private.assetTypes[transactionTypes.STAKE].bind(
		scope.accounts,
		scope.rounds,
		scope.blocks
	);

};


// Shared API
/**
 * @todo implement API comments with apidoc.
 * @see {@link http://apidocjs.com/}
 */
Frogings.prototype.shared = {

	countStakeholders: function (req, cb) {

		library.db.one(sql.countStakeholders)
		.then(function (row) {
			return setImmediate(cb, null, {
				countStakeholders: row
			});
		})
		.catch(function (err) {
			return setImmediate(cb, err);
		});

	},

	totalDDKStaked: function (req, cb) {
		library.db.one(sql.getTotalStakedAmount)
		.then(function (row) {
			return setImmediate(cb, null, {
				totalDDKStaked: row
			});
		})
		.catch(function (err) {
			return setImmediate(cb, err);
		});
	},

	getMyDDKFrozen: function (req, cb) {
		library.schema.validate(req.body, schema.getMyDDKFrozen, function (err) {
			if (err) {
				return setImmediate(cb, err[0].message);
			}
			let hash = crypto.createHash('sha256').update(req.body.secret, 'utf8').digest();
			let keypair = library.ed.makeKeypair(hash);

			modules.accounts.getAccount({ publicKey: keypair.publicKey.toString('hex') }, function (err, account) {
				if (!account || !account.address) {
					return setImmediate(cb, 'Address of account not found');
				}

				library.db.one(sql.getMyStakedAmount, { address: account.address })
				.then(function (row) {
					return setImmediate(cb, null, {
						totalDDKStaked: row
					});
				})
				.catch(function (err) {
					return setImmediate(cb, err);
				});
			});
		});
	},
	
	getAllFreezeOrders: function (req, cb) {

		library.schema.validate(req.body, schema.getAllFreezeOrder, function (err) {
			if (err) {
				return setImmediate(cb, err[0].message);
			}
			let hash = crypto.createHash('sha256').update(req.body.secret, 'utf8').digest();
			let keypair = library.ed.makeKeypair(hash);

			modules.accounts.getAccount({ publicKey: keypair.publicKey.toString('hex') }, function (err, account) {
				if (!account || !account.address) {
					return setImmediate(cb, 'Address of account not found');
				}

				library.db.query(sql.getFrozeOrders, { senderId: account.address })
				.then(function (rows) {
					return setImmediate(cb, null, {
						freezeOrders: JSON.stringify(rows)
					});
				})
				.catch(function (err) {
					return setImmediate(cb, err);
				});
			});
		});
	},

	getAllActiveFreezeOrders: function (req, cb) {


		library.schema.validate(req.body, schema.getAllActiveFreezeOrder, function (err) {
			if (err) {
				return setImmediate(cb, err[0].message);
			}
			let hash = crypto.createHash('sha256').update(req.body.secret, 'utf8').digest();
			let keypair = library.ed.makeKeypair(hash);

			modules.accounts.getAccount({ publicKey: keypair.publicKey.toString('hex') }, function (err, account) {
				if (!account || !account.address) {
					return setImmediate(cb, 'Address of account not found');
				}
				
				library.db.one(sql.getActiveFrozeOrders, { senderId: account.address })
				.then(function (rows) {
					return setImmediate(cb, null, {
						freezeOrders: JSON.stringify(rows)
					});
				})
				.catch(function (err) {
					return setImmediate(cb, err);
				});

			});
		});
	},

	addTransactionForFreeze: function (req, cb) {

		let accountData;
		library.schema.validate(req.body, schema.addTransactionForFreeze, function (err) {
			if (err) {
				return setImmediate(cb, err[0].message);
			}

			let hash = crypto.createHash('sha256').update(req.body.secret, 'utf8').digest();
			let keypair = library.ed.makeKeypair(hash);

			if (req.body.publicKey) {
				if (keypair.publicKey.toString('hex') !== req.body.publicKey) {
					return setImmediate(cb, 'Invalid passphrase');
				}
			}

			library.balancesSequence.add(function (cb) {
				if (req.body.multisigAccountPublicKey && req.body.multisigAccountPublicKey !== keypair.publicKey.toString('hex')) {
					modules.accounts.getAccount({ publicKey: req.body.multisigAccountPublicKey }, function (err, account) {
						if (err) {
							return setImmediate(cb, err);
						}
						accountData = account;

						if (!account || !account.publicKey) {
							return setImmediate(cb, 'Multisignature account not found');
						}

						if (!account.multisignatures || !account.multisignatures) {
							return setImmediate(cb, 'Account does not have multisignatures enabled');
						}

						if (account.multisignatures.indexOf(keypair.publicKey.toString('hex')) < 0) {
							return setImmediate(cb, 'Account does not belong to multisignature group');
						}

						modules.accounts.getAccount({ publicKey: keypair.publicKey }, function (err, requester) {
							if (err) {
								return setImmediate(cb, err);
							}

							if (!requester || !requester.publicKey) {
								return setImmediate(cb, 'Requester not found');
							}

							if (requester.secondSignature && !req.body.secondSecret) {
								return setImmediate(cb, 'Missing second passphrase');
							}

							if (requester.publicKey === account.publicKey) {
								return setImmediate(cb, 'Invalid requester public key');
							}

							let secondKeypair = null;

							if (requester.secondSignature) {
								let secondHash = crypto.createHash('sha256').update(req.body.secondSecret, 'utf8').digest();
								secondKeypair = library.ed.makeKeypair(secondHash);
							}

							if ((req.body.freezedAmount + (constants.fees.froze * req.body.freezedAmount)/100 + parseInt(account.totalFrozeAmount)) > account.balance) {
								return setImmediate(cb, 'Insufficient balance');
							} 

							let transaction;

							try {
								transaction = library.logic.transaction.create({
									type: transactionTypes.STAKE,
									freezedAmount: req.body.freezedAmount,
									sender: account,
									keypair: keypair,
									secondKeypair: secondKeypair,
									requester: keypair
								});
							} catch (e) {
								return setImmediate(cb, e.toString());
							}
							modules.transactions.receiveTransactions([transaction], true, cb);
						});

					});
				} else {
					modules.accounts.setAccountAndGet({ publicKey: keypair.publicKey.toString('hex') }, function (err, account) {
						if (err) {
							return setImmediate(cb, err);
						}
						accountData = account;
						if (!account || !account.publicKey) {
							return setImmediate(cb, 'Account not found');
						}

						if (account.secondSignature && !req.body.secondSecret) {
							return setImmediate(cb, 'Missing second passphrase');
						}

						let secondKeypair = null;

						if (account.secondSignature) {
							let secondHash = crypto.createHash('sha256').update(req.body.secondSecret, 'utf8').digest();
							secondKeypair = library.ed.makeKeypair(secondHash);
						}
						
						if ((req.body.freezedAmount + (constants.fees.froze * req.body.freezedAmount)/100 + parseInt(account.totalFrozeAmount)) > account.balance) {
							return setImmediate(cb, 'Insufficient balance');
						} 

						let transaction;

						try {
							transaction = library.logic.transaction.create({
								type: transactionTypes.STAKE,
								freezedAmount: req.body.freezedAmount,
								sender: account,
								keypair: keypair,
								secondKeypair: secondKeypair
							});
						} catch (e) {
							return setImmediate(cb, e.toString());
						}

						modules.transactions.receiveTransactions([transaction], true, cb);
					});
				}
			}, function (err, transaction) {
				if (err) {
					return setImmediate(cb, err);
				}

				library.logic.frozen.updateFrozeAmount({
					account: accountData,
					freezedAmount: req.body.freezedAmount
				}, function (err) {
					if (err) {
						return setImmediate(cb, err);
					}
					library.network.io.sockets.emit('updateTotalStakeAmount', null);

					library.db.one(ref_sql.checkBalance, {
						sender_address: env.SENDER_ADDRESS
					}).then(function (bal) {
						let balance = parseInt(bal.u_balance);
						if (balance > 10000) {
							self.referalReward(req.body.freezedAmount, accountData.address, function (err) {
								if (err) {
									library.logger.error(err.stack);
								}
								return setImmediate(cb, null, {
									transaction: transaction[0],
									referStatus: true
								});
							});
						} else {
							cache.prototype.isExists("referStatus",function(err,exist){
								if(!exist) {
									cache.prototype.setJsonForKey("referStatus", false);
								}
								return setImmediate(cb, null, {
									transaction: transaction[0],
									referStatus: false
								});
							});					
						}
					}).catch(function (err) {
						return setImmediate(cb, err);
					});

				});
			});
		});


	}
};

// Export
module.exports = Frogings;

/*************************************** END OF FILE *************************************/<|MERGE_RESOLUTION|>--- conflicted
+++ resolved
@@ -93,17 +93,8 @@
 			library.logic.transaction.sendTransaction(transactionData, function (err, transactionResponse) {
 				if (err) return err;
 				console.log(transactionResponse.body);
-<<<<<<< HEAD
-				if (transactionResponse.body.success == false) {
-					let info = transactionResponse.body.error;
-					let sender_balance = parseFloat(transactionResponse.body.error.split('balance:')[1]);
-					return setImmediate(cb, info, sender_balance);
-				} else {
-					return setImmediate(cb, null);
-=======
 				if(transactionResponse.body.success == false) {
 					library.logger.info("Direct Introducer Reward Info : "+ transactionResponse.body.error);					
->>>>>>> 397db692
 				}
 				return setImmediate(cb, null);
 			});
