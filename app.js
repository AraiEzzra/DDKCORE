'use strict';
/**
 * A node-style callback as used by {@link logic} and {@link modules}.
 * @see {@link https://nodejs.org/api/errors.html#errors_node_js_style_callbacks}
 * @callback nodeStyleCallback
 * @param {?Error} error - Error, if any, otherwise `null`.
 * @param {Data} data - Data, if there hasn't been an error.
 */
/**
 * A triggered by setImmediate callback as used by {@link logic}, {@link modules} and {@link helpers}.
 * Parameters formats: (cb, error, data), (cb, error), (cb).
 * @see {@link https://nodejs.org/api/timers.html#timers_setimmediate_callback_args}
 * @callback setImmediateCallback
 * @param {function} cb - Callback function.
 * @param {?Error} [error] - Error, if any, otherwise `null`.
 * @param {Data} [data] - Data, if there hasn't been an error and the function should return data.
 */

/**
 * Main entry point.
 * Loads the ETP modules, the ETP api and run the express server as Domain master.
 * CLI options available.
 * @module app
 */

//hotam: app monitoring configuration on console/UI 
//App monitoring on UI
require('appmetrics-dash').monitor();

// App Monitoring on console
var appmetrics = require('appmetrics');
var monitoring = appmetrics.monitor();

monitoring.on('initialized', function (env) {
	//console.log(chalk.green('initialized') + ' : ' + chalk.yellow('[ETPCoinMetric] init'));
});

monitoring.on('socketio', function (data) {
	//console.log(chalk.green('socketio') + ' : ' + chalk.yellow('[ETPCoinMetric] duration='+data.duration+' ms url='+data.url+' method='+data.method+' event='+data.event));
});

monitoring.on('http', function (data) {
	// console.log(chalk.green('http') + ' : ' +chalk.yellow('[ETPCoinMetric] duration='+data.duration+' ms url='+data.url));
});

monitoring.on('postgres', function (data) {
	//	console.log(chalk.green('postgres') + ' : ' +chalk.yellow('[ETPCoinMetric] duration='+data.duration+' ms query='+data.query));
});

monitoring.on('redis', function (data) {
	//console.log(chalk.green('redis') + ' : ' +chalk.yellow('[ETPCoinMetric] duration='+data.duration+' ms cmd='+data.cmd));
});


//Requiring Modules
require('dotenv').config();
var async = require('async');
var extend = require('extend');
var fs = require('fs');
var chalk = require('chalk');
var checkIpInList = require('./helpers/checkIpInList.js');
var genesisblock = require('./genesisBlock.json');
var git = require('./helpers/git.js');
var https = require('https');
var packageJson = require('./package.json');
var path = require('path');
var program = require('commander');
var httpApi = require('./helpers/httpApi.js');
var Sequence = require('./helpers/sequence.js');
var util = require('util');
var z_schema = require('./helpers/z_schema.js');
var currentDay = '';
const Logger = require('./logger.js');
let logman = new Logger();
let logger = logman.logger;
var sockets = [];
var cron = require('node-cron');
var utils = require('./utils');
var sql = require('./sql/etp');

process.stdin.resume();

var versionBuild = fs.readFileSync(path.join(__dirname, 'build'), 'utf8');

/**
 * @property {string} - Hash of last git commit.
 */
var lastCommit = '';

if (typeof gc !== 'undefined') {
	setInterval(function () {
		gc();
	}, 60000);
}



program
	.version(packageJson.version)
	.option('-c, --config <path>', 'config file path')
	.option('-p, --port <port>', 'listening port number')
	.option('-a, --address <ip>', 'listening host name or ip')
	.option('-x, --peers [peers...]', 'peers list')
	.option('-l, --log <level>', 'log level')
	.option('-s, --snapshot <round>', 'verify snapshot')
	.parse(process.argv);


/**
 * @property {object} - The default list of configuration options. Can be updated by CLI.
 * @default 'config.json'
 */
var appConfig = require('./helpers/config.js')(program.config);

if (program.port) {
	appConfig.port = program.port;
}

if (program.address) {
	appConfig.address = program.address;
}

if (program.peers) {
	if (typeof program.peers === 'string') {
		appConfig.peers.list = program.peers.split(',').map(function (peer) {
			peer = peer.split(':');
			return {
				ip: peer.shift(),
				port: peer.shift() || appConfig.port
			};
		});
	} else {
		appConfig.peers.list = [];
	}
}

if (program.log) {
	appConfig.consoleLogLevel = program.log;
}

if (program.snapshot) {
	appConfig.loading.snapshot = Math.abs(
		Math.floor(program.snapshot)
	);
}

if (process.env.NODE_ENV === 'test') {
	appConfig.coverage = true;
}

// Define top endpoint availability
process.env.TOP = appConfig.topAccounts;

/**
 * The config object to handle ETP modules and ETP api.
 * It loads `modules` and `api` folders content.
 * Also contains db configuration from config.json.
 * @property {object} db - Config values for database.
 * @property {object} modules - `modules` folder content.
 * @property {object} api - `api/http` folder content.
 */
var config = {
	db: appConfig.db,
	cache: appConfig.redis,
	cacheEnabled: appConfig.cacheEnabled,
	modules: {
		server: './modules/server.js',
		accounts: './modules/accounts.js',
		transactions: './modules/transactions.js',
		blocks: './modules/blocks.js',
		signatures: './modules/signatures.js',
		transport: './modules/transport.js',
		loader: './modules/loader.js',
		system: './modules/system.js',
		peers: './modules/peers.js',
		delegates: './modules/delegates.js',
		rounds: './modules/rounds.js',
		multisignatures: './modules/multisignatures.js',
		dapps: './modules/dapps.js',
		crypto: './modules/crypto.js',
		sql: './modules/sql.js',
		cache: './modules/cache.js',
		contracts: './modules/contracts.js',
		frogings: './modules/frogings.js',
		sendFreezeOrder: './modules/sendFreezeOrder.js'
	},
	api: {
		accounts: { http: './api/http/accounts.js' },
		blocks: { http: './api/http/blocks.js' },
		dapps: { http: './api/http/dapps.js' },
		delegates: { http: './api/http/delegates.js' },
		loader: { http: './api/http/loader.js' },
		multisignatures: { http: './api/http/multisignatures.js' },
		peers: { http: './api/http/peers.js' },
		server: { http: './api/http/server.js' },
		signatures: { http: './api/http/signatures.js' },
		transactions: { http: './api/http/transactions.js' },
		transport: { http: './api/http/transport.js' },
		frogings: { http: './api/http/froging.js' },
		sendFreezeOrder: { http: './api/http/transferorder.js' }
	}
};

//merge environment variables
var env = require('./config/env');
utils.merge(appConfig, env);

// Trying to get last git commit
try {
	lastCommit = git.getLastCommit();
} catch (err) {
	logger.debug('Cannot get last git commit', err.message);
}

/**
 * Creates the express server and loads all the Modules and logic.
 * @property {object} - Domain instance.
 */
var d = require('domain').create();

d.on('error', function (err) {
	console.log('error : ' + err);
	logger.error('Domain master', { message: err.message, stack: err.stack });
	process.exit(0);
});

// runs domain
d.run(function () {
	var modules = [];
	async.auto({
		/**
		 * Loads `payloadHash` and generate dapp password if it is empty and required.
		 * Then updates config.json with new random  password.
		 * @method config
		 * @param {nodeStyleCallback} cb - Callback function with the mutated `appConfig`.
		 * @throws {Error} If failed to assign nethash from genesis block.
		 */
		config: function (cb) {
			try {
				appConfig.nethash = Buffer.from(genesisblock.payloadHash, 'hex').toString('hex');
			} catch (e) {
				logger.error('Failed to assign nethash from genesis block');
				throw Error(e);
			}

			if (appConfig.dapp.masterrequired && !appConfig.dapp.masterpassword) {
				var randomstring = require('randomstring');

				appConfig.dapp.masterpassword = randomstring.generate({
					length: 12,
					readable: true,
					charset: 'alphanumeric'
				});

				if (appConfig.loading.snapshot != null) {
					delete appConfig.loading.snapshot;
				}
				fs.writeFileSync('./config.json', JSON.stringify(appConfig, null, 4));
				cb(null, appConfig);
			} else {
				cb(null, appConfig);
			}
		},

		logger: function (cb) {
			cb(null, logger);
		},

		build: function (cb) {
			cb(null, versionBuild);
		},

		/**
		 * Returns hash of last git commit.
		 * @method lastCommit
		 * @param {nodeStyleCallback} cb - Callback function with Hash of last git commit.
		 */
		lastCommit: function (cb) {
			cb(null, lastCommit);
		},

		genesisblock: function (cb) {
			cb(null, {
				block: genesisblock
			});
		},

		public: function (cb) {
			cb(null, path.join(__dirname, 'public'));
		},

		schema: function (cb) {
			cb(null, new z_schema());
		},

		/**
		 * Once config is completed, creates app, http & https servers & sockets with express.
		 * @method network
		 * @param {object} scope - The results from current execution,
		 * at leats will contain the required elements.
		 * @param {nodeStyleCallback} cb - Callback function with created Object: 
		 * `{express, app, server, io, https, https_io}`.
		 */
		network: ['config', function (scope, cb) {
			var express = require('express');
			var http = require('http');
			var compression = require('compression');
			var cors = require('cors');
			var app = express();

			//hotam: added swagger configuration
			var subpath = express();
			var swagger = require("swagger-node-express");
			app.use("/v1", subpath);
			swagger.setAppHandler(subpath);
			subpath.use(express.static('dist'));
			swagger.setApiInfo({
				title: "example API",
				description: "API to do something, manage something...",
				termsOfServiceUrl: "",
				contact: "yourname@something.com",
				license: "",
				licenseUrl: ""
			});
			subpath.get('/', function (req, res) {
				res.sendFile(__dirname + '/dist/index.html');
			});
			swagger.configureSwaggerPaths('', 'api-docs', '');
			var domain = 'localhost';
			var applicationUrl = 'http://' + domain;
			swagger.configure(applicationUrl, '1.0.0');

			if (appConfig.coverage) {
				var im = require('istanbul-middleware');
				logger.debug('Hook loader for coverage - do not use in production environment!');
				im.hookLoader(__dirname);
				app.use('/coverage', im.createHandler());
			}

			require('./helpers/request-limiter')(app, appConfig);

			app.use(compression({ level: 9 }));
			app.use(cors());
			app.options('*', cors());

			var server = require('http').createServer(app);
			var io = require('socket.io')(server);

			//hotam: handled socket's connection event
			//Function To Verify Whether A Socket Already Exists.
			function acceptSocket(socket, sockets) {
				var userFound = false;
				if (sockets) {
					for (var i = 0; i < sockets.length; i++) {
						if (sockets[i] == socket.id) {
							userFound = true;
						}
					}
				}
				if (!userFound) {
					sockets.push(socket.id);
				}
				io.emit('updateConnected', sockets.length);
			}
			io.on('connection', function (socket) {
				acceptSocket(socket, sockets);
				socket.on('disconnect', function () {
					sockets.forEach(function (socketId) {
						if (socketId == socket.id) {
							sockets.pop(socketId);
							io.sockets.emit('updateConnected', sockets.length);
						}
					});
				});
			});

			var privateKey, certificate, https, https_io;

			if (scope.config.ssl.enabled) {
				privateKey = fs.readFileSync(scope.config.ssl.options.key);
				certificate = fs.readFileSync(scope.config.ssl.options.cert);

				https = require('https').createServer({
					key: privateKey,
					cert: certificate,
					ciphers: 'ECDHE-RSA-AES128-GCM-SHA256:ECDHE-ECDSA-AES128-GCM-SHA256:ECDHE-RSA-AES256-GCM-SHA384:ECDHE-ECDSA-AES256-GCM-SHA384:DHE-RSA-AES128-GCM-SHA256:' + 'ECDHE-RSA-AES128-SHA256:DHE-RSA-AES128-SHA256:ECDHE-RSA-AES256-SHA384:DHE-RSA-AES256-SHA384:ECDHE-RSA-AES256-SHA256:DHE-RSA-AES256-SHA256:HIGH:' + '!aNULL:!eNULL:!EXPORT:!DES:!RC4:!MD5:!PSK:!SRP:!CAMELLIA'
				}, app);

				https_io = require('socket.io')(https);
			}

			cb(null, {
				express: express,
				app: app,
				server: server,
				io: io,
				https: https,
				https_io: https_io
			});
		}],

		dbSequence: ['logger', function (scope, cb) {
			var sequence = new Sequence({
				onWarning: function (current, limit) {
					scope.logger.warn('DB queue', current);
				}
			});
			cb(null, sequence);
		}],

		sequence: ['logger', function (scope, cb) {
			var sequence = new Sequence({
				onWarning: function (current, limit) {
					scope.logger.warn('Main queue', current);
				}
			});
			cb(null, sequence);
		}],

		balancesSequence: ['logger', function (scope, cb) {
			var sequence = new Sequence({
				onWarning: function (current, limit) {
					scope.logger.warn('Balance queue', current);
				}
			});
			cb(null, sequence);
		}],

		/**
		 * Once config, public, genesisblock, logger, build and network are completed,
		 * adds configuration to `network.app`.
		 * @method connect
		 * @param {object} scope - The results from current execution, 
		 * at leats will contain the required elements.
		 * @param {function} cb - Callback function.
		 */
		connect: ['config', 'public', 'genesisblock', 'logger', 'build', 'network', 'cache', function (scope, cb) {
			var path = require('path');
			var bodyParser = require('body-parser');
			var cookieParser = require('cookie-parser');
			var methodOverride = require('method-override');
			var queryParser = require('express-query-int');
			var randomString = require('randomstring');
			var session = require('express-session');
			var RedisStore = require('connect-redis')(session);

			scope.nonce = randomString.generate(16);
			scope.network.app.engine('html', require('ejs').renderFile);
			scope.network.app.use(require('express-domain-middleware'));
			scope.network.app.set('view engine', 'ejs');
			scope.network.app.set('views', path.join(__dirname, 'public'));
			scope.network.app.use(scope.network.express.static(path.join(__dirname, 'public')));
			scope.network.app.use(bodyParser.raw({ limit: '2mb' }));
			scope.network.app.use(bodyParser.urlencoded({ extended: true, limit: '2mb', parameterLimit: 5000 }));
			scope.network.app.use(bodyParser.json({ limit: '2mb' }));
			scope.network.app.use(methodOverride());
			scope.network.app.use(cookieParser());

			//hotam: configured redis for session handling
			var options = {
				host: scope.cache.client.connection_options.host,
				port: scope.cache.client.connection_options.port,
				client: scope.cache.client
			};
			scope.network.app.use(session({
				key: 'ETP.sess',
				store: new RedisStore(options),
				secret: scope.config.session.secret,
				resave: true,
				saveUninitialized: false,
				cookie: {
					path: '/',
					httpOnly: true,
					secure: false,
					maxAge: 60 * 1000,
					signed: false
				}
			}));
			scope.network.app.use(function (req, res, next) {
				if (req.session.address) {
					logman = new Logger(req.session.id, req.session.address);
					logger = logman.logger;
				} else {
					logman = new Logger();
					logger = logman.logger;
				}
				next();
			});

			var ignore = ['id', 'name', 'lastBlockId', 'blockId', 'transactionId', 'address', 'recipientId', 'senderId', 'previousBlock'];

			scope.network.app.use(queryParser({
				parser: function (value, radix, name) {
					if (ignore.indexOf(name) >= 0) {
						return value;
					}

					// Ignore conditional fields for transactions list
					if (/^.+?:(blockId|recipientId|senderId)$/.test(name)) {
						return value;
					}

					/*eslint-disable eqeqeq */
					if (isNaN(value) || parseInt(value) != value || isNaN(parseInt(value, radix))) {
						return value;
					}
					/*eslint-enable eqeqeq */
					return parseInt(value);
				}
			}));

			scope.network.app.use(require('./helpers/z_schema-express.js')(scope.schema));

			scope.network.app.use(httpApi.middleware.logClientConnections.bind(null, scope.logger));

			/* Instruct browser to deny display of <frame>, <iframe> regardless of origin.
			 *
			 * RFC -> https://tools.ietf.org/html/rfc7034
			 */
			scope.network.app.use(httpApi.middleware.attachResponseHeader.bind(null, 'X-Frame-Options', 'DENY'));
			/* Set Content-Security-Policy headers.
			 *
			 * frame-ancestors - Defines valid sources for <frame>, <iframe>, <object>, <embed> or <applet>.
			 *
			 * W3C Candidate Recommendation -> https://www.w3.org/TR/CSP/
			 */
			scope.network.app.use(httpApi.middleware.attachResponseHeader.bind(null, 'Content-Security-Policy', 'frame-ancestors \'none\''));

			scope.network.app.use(httpApi.middleware.applyAPIAccessRules.bind(null, scope.config));

			cb();
		}],

		ed: function (cb) {
			cb(null, require('./helpers/ed.js'));
		},

		bus: ['ed', function (scope, cb) {
			var changeCase = require('change-case');
			var bus = function () {
				this.message = function () {
					var args = [];
					Array.prototype.push.apply(args, arguments);
					var topic = args.shift();
					var eventName = 'on' + changeCase.pascalCase(topic);

					// executes the each module onBind function
					modules.forEach(function (module) {
						if (typeof (module[eventName]) === 'function') {
							module[eventName].apply(module[eventName], args);
						}
						if (module.submodules) {
							async.each(module.submodules, function (submodule) {
								if (submodule && typeof (submodule[eventName]) === 'function') {
									submodule[eventName].apply(submodule[eventName], args);
								}
							});
						}
					});
				};
			};
			cb(null, new bus());
		}],
		db: function (cb) {
			var db = require('./helpers/database.js');
			db.connect(config.db, logger, cb);

		},
		/**
		 * It tries to connect with redis server based on config. provided in config.json file
		 * @param {function} cb
		 */
		cache: function (cb) {
			var cache = require('./helpers/cache.js');
			cache.connect(config.cacheEnabled, config.cache, logger, cb);
		},
		/**
		 * Once db, bus, schema and genesisblock are completed,
		 * loads transaction, block, account and peers from logic folder.
		 * @method logic
		 * @param {object} scope - The results from current execution, 
		 * at leats will contain the required elements.
		 * @param {function} cb - Callback function.
		 */
		logic: ['db', 'bus', 'schema', 'genesisblock', function (scope, cb) {
			var Transaction = require('./logic/transaction.js');
			var Block = require('./logic/block.js');
			var Account = require('./logic/account.js');
			var Peers = require('./logic/peers.js');
			var Frozen = require('./logic/frozen.js');
			var Contract = require('./logic/contract.js');
			var SendFreezeOrder = require('./logic/sendFreezeOrder.js');

			async.auto({
				bus: function (cb) {
					cb(null, scope.bus);
				},
				db: function (cb) {
					cb(null, scope.db);
				},
				ed: function (cb) {
					cb(null, scope.ed);
				},
				logger: function (cb) {
					cb(null, logger);
				},
				schema: function (cb) {
					cb(null, scope.schema);
				},
				genesisblock: function (cb) {
					cb(null, {
						block: genesisblock
					});
				},
				network: function (cb) {
					cb(null, scope.network);
				},
				config: function (cb) {
					cb(null, scope.config);
				},
				account: ['db', 'bus', 'ed', 'schema', 'genesisblock', 'logger', function (scope, cb) {
					new Account(scope.db, scope.schema, scope.logger, cb);
				}],
				transaction: ['db', 'bus', 'ed', 'schema', 'genesisblock', 'account', 'logger', 'config','network', function (scope, cb) {
					new Transaction(scope.db, scope.ed, scope.schema, scope.genesisblock, scope.account, scope.logger, scope.config, scope.network, cb);
				}],
				block: ['db', 'bus', 'ed', 'schema', 'genesisblock', 'account', 'transaction', function (scope, cb) {
					new Block(scope.ed, scope.schema, scope.transaction, cb);
				}],
				peers: ['logger', function (scope, cb) {
					new Peers(scope.logger, cb);
				}],
				frozen: ['logger', 'db', 'transaction', 'network', 'config', function (scope, cb) {
					new Frozen(scope.logger, scope.db, scope.transaction, scope.network, scope.config, cb);
				}],
<<<<<<< HEAD
				sendFreezeOrder: ['logger','db', 'network', function (scope, cb) {
					new SendFreezeOrder(scope.logger,scope.db, scope.network, cb);
=======
				sendFreezeOrder: ['logger', 'db', function (scope, cb) {
					new SendFreezeOrder(scope.logger, scope.db, cb);
>>>>>>> 944cd088
				}],
				contract: ['config', function (scope, cb) {
					new Contract(scope.config, cb);
				}]
			}, cb);
		}],
		/**
		 * Once network, connect, config, logger, bus, sequence,
		 * dbSequence, balancesSequence, db and logic are completed,
		 * loads modules from `modules` folder using `config.modules`.
		 * @method modules
		 * @param {object} scope - The results from current execution,
		 * at leats will contain the required elements.
		 * @param {nodeStyleCallback} cb - Callback function with resulted load.
		 */
		modules: ['network', 'connect', 'config', 'logger', 'bus', 'sequence', 'dbSequence', 'balancesSequence', 'db', 'logic', 'cache', function (scope, cb) {

			var tasks = {};

			Object.keys(config.modules).forEach(function (name) {
				tasks[name] = function (cb) {
					var d = require('domain').create();

					d.on('error', function (err) {
						scope.logger.error('Domain ' + name, { message: err.message, stack: err.stack });
					});

					d.run(function () {
						logger.debug('Loading module', name);
						var Klass = require(config.modules[name]);
						var obj = new Klass(cb, scope);
						modules.push(obj);
					});
				};
			});

			async.parallel(tasks, function (err, results) {
				cb(err, results);
			});
		}],

		/**
		 * Loads api from `api` folder using `config.api`, once modules, logger and
		 * network are completed.
		 * @method api
		 * @param {object} scope - The results from current execution, 
		 * at leats will contain the required elements.
		 * @param {function} cb - Callback function.
		 */
		api: ['modules', 'logger', 'network', function (scope, cb) {
			Object.keys(config.api).forEach(function (moduleName) {
				Object.keys(config.api[moduleName]).forEach(function (protocol) {
					var apiEndpointPath = config.api[moduleName][protocol];
					try {
						var ApiEndpoint = require(apiEndpointPath);
						new ApiEndpoint(scope.modules[moduleName], scope.network.app, scope.logger, scope.modules.cache);
					} catch (e) {
						scope.logger.error('Unable to load API endpoint for ' + moduleName + ' of ' + protocol, e);
					}
				});
			});

			scope.network.app.use(httpApi.middleware.errorLogger.bind(null, scope.logger));
			cb();
		}],

		ready: ['modules', 'bus', 'logic', function (scope, cb) {
			scope.bus.message('bind', scope.modules);
			scope.logic.transaction.bindModules(scope.modules);
			scope.logic.peers.bindModules(scope.modules);
			cb();
		}],

		/**
		 * Once 'ready' is completed, binds and listens for connections on the
		 * specified host and port for `scope.network.server`.
		 * @method listen
		 * @param {object} scope - The results from current execution, 
		 * at leats will contain the required elements.
		 * @param {nodeStyleCallback} cb - Callback function with `scope.network`.
		 */
		listen: ['ready', function (scope, cb) {
			scope.network.server.listen(scope.config.app.port, scope.config.address, function (err) {
				scope.logger.info('ETP started: ' + scope.config.address + ':' + scope.config.app.port);

				if (!err) {
					if (scope.config.ssl.enabled) {
						scope.network.https.listen(scope.config.ssl.options.port, scope.config.ssl.options.address, function (err) {
							scope.logger.info('ETP https started: ' + scope.config.ssl.options.address + ':' + scope.config.ssl.options.port);

							cb(err, scope.network);
						});
					} else {
						cb(null, scope.network);
					}
				} else {
					cb(err, scope.network);
				}
			});
		}]
	}, function (err, scope) {
		if (err) {
			logger.error(err);
		} else {

			// cron job to save data on elasticsearch
			cron.schedule('* * * * *', function () {
				var tables = [
					'blocks',
					'dapps',
					'delegates',
					'mem_accounts',
					'migrations',
					'rounds_fees',
					'trs',
					'votes',
					'signatures',
					'stake_orders',
					'peers',
					'peers_dapp',
					'intransfer',
					'outtransfer',
					'multisignatures'
				];

				async function processArray(arr) {
					await Promise.all(arr.map(async function (tableName) {
						scope.db.query('SELECT * FROM ' + tableName).then(function (rows) {
							if (rows.length > 0) {
								utils.makeBulk(rows, tableName, function (err, resp) {
									utils.indexall(resp, tableName, function (err) {
										if (err) {
											console.log('err : ' + err);
										}
									});
								});
							}
						});
					}));
				};
				processArray(tables);
			});

			// cron jon to check freezed order
			cron.schedule('* * * * *', function () {
				var date = new Date();

				//Navin : daily check and update stake_orders, if any Active order expired or not
				scope.logic.frozen.checkFrozeOrders(); //For testing purpose only
				if (date.getHours() === 10 && date.getMinutes() === 20) { // Check the time

					scope.logic.frozen.checkFrozeOrders();
				}

				//hotam: archive log files on first day of every new month
				//const today = new Date();
				var nextDate = new Date();
				nextDate.setDate(nextDate.getDate() + 1);
				logger.archive('start executing archiving files');

				//hotam: Functionality to archive log files. It is not working as expected. There are some minor changes to be done.
				if (date.getDate() === 17) {
					logger.archive('checking date archiving files');
					var createZip = require('./create-zip');
					var year = date.getFullYear();
					var month = date.toLocaleString("en-us", { month: "long" });
					var dir = path.join(__dirname + '/archive/' + year + '/' + month);
					createZip.createDir(dir, function (err) {
						if (!err) {
							createZip.archiveLogFiles(dir, function (err) {
								if (!err) {
									logger.archive('files are archived');
								} else {
									logger.archive('archive error : ' + err);
								}
							});
						} else {
							//console.log('directory creation error : ' + err);
							logger.archive('directory creation error : ' + err);
						}
					});
				}

			});

			/**
			 * Handles app instance (acts as global variable, passed as parameter).
			 * @global
			 * @typedef {Object} scope
			 * @property {Object} api - Undefined.
			 * @property {undefined} balancesSequence - Sequence function, sequence Array.
			 * @property {string} build - Empty.
			 * @property {Object} bus - Message function, bus constructor.
			 * @property {Object} config - Configuration.
			 * @property {undefined} connect - Undefined.
			 * @property {Object} db - Database constructor, database functions.
			 * @property {function} dbSequence - Database function.
			 * @property {Object} ed - Crypto functions from ETP node-sodium.
			 * @property {Object} genesisblock - Block information.
			 * @property {string} lastCommit - Hash transaction.
			 * @property {Object} listen - Network information.
			 * @property {Object} logger - Log functions.
			 * @property {Object} logic - several logic functions and objects.
			 * @property {Object} modules - Several modules functions.
			 * @property {Object} network - Several network functions.
			 * @property {string} nonce
			 * @property {string} public - Path to ETP public folder.
			 * @property {undefined} ready
			 * @property {Object} schema - ZSchema with objects.
			 * @property {Object} sequence - Sequence function, sequence Array.
			 * @todo logic repeats: bus, ed, genesisblock, logger, schema.
			 * @todo description for nonce and ready
			 */
			scope.logger.info('Modules ready and launched');
			/**
			 * Event reporting a cleanup.
			 * @event cleanup
			 */
			/**
			 * Receives a 'cleanup' signal and cleans all modules.
			 * @listens cleanup
			 */
			process.once('cleanup', function () {

				scope.logger.info('Cleaning up...');
				async.eachSeries(modules, function (module, cb) {
					if (typeof (module.cleanup) === 'function') {
						module.cleanup(cb);
					} else {
						setImmediate(cb);
					}
				}, function (err) {
					if (err) {
						scope.logger.error(err);
					} else {
						scope.logger.info('Cleaned up successfully');
					}
					process.exit(1);
				});
			});

			/**
			 * Event reporting a SIGTERM.
			 * @event SIGTERM
			 */
			/**
			 * Receives a 'SIGTERM' signal and emits a cleanup.
			 * @listens SIGTERM
			 */
			process.once('SIGTERM', function () {
				/**
				 * emits cleanup once 'SIGTERM'.
				 * @emits cleanup
				 */
				process.emit('cleanup');
			});

			/**
			 * Event reporting an exit.
			 * @event exit
			 */
			/**
			 * Receives an 'exit' signal and emits a cleanup.
			 * @listens exit
			 */
			process.once('exit', function () {
				/**
				 * emits cleanup once 'exit'.
				 * @emits cleanup
				 */
				process.emit('cleanup');
			});

			/**
			 * Event reporting a SIGINT.
			 * @event SIGINT
			 */
			/**
			 * Receives a 'SIGINT' signal and emits a cleanup.
			 * @listens SIGINT
			 */
			process.once('SIGINT', function () {
				/**
				 * emits cleanup once 'SIGINT'.
				 * @emits cleanup
				 */
				process.emit('cleanup');
			});
		}
	});
});

/**
 * Event reporting an uncaughtException.
 * @event uncaughtException
 */
/**
 * Receives a 'uncaughtException' signal and emits a cleanup.
 * @listens uncaughtException
 */
process.on('uncaughtException', function (err) {
	// Handle error safely
	logger.error('System error', { message: err.message, stack: err.stack });
	/**
	 * emits cleanup once 'uncaughtException'.
	 * @emits cleanup
	 */
	process.emit('cleanup');
});<|MERGE_RESOLUTION|>--- conflicted
+++ resolved
@@ -633,13 +633,8 @@
 				frozen: ['logger', 'db', 'transaction', 'network', 'config', function (scope, cb) {
 					new Frozen(scope.logger, scope.db, scope.transaction, scope.network, scope.config, cb);
 				}],
-<<<<<<< HEAD
 				sendFreezeOrder: ['logger','db', 'network', function (scope, cb) {
 					new SendFreezeOrder(scope.logger,scope.db, scope.network, cb);
-=======
-				sendFreezeOrder: ['logger', 'db', function (scope, cb) {
-					new SendFreezeOrder(scope.logger, scope.db, cb);
->>>>>>> 944cd088
 				}],
 				contract: ['config', function (scope, cb) {
 					new Contract(scope.config, cb);
@@ -765,7 +760,7 @@
 					'multisignatures'
 				];
 
-				async function processArray(arr) {
+				async function manageElasticSearch(arr) {
 					await Promise.all(arr.map(async function (tableName) {
 						scope.db.query('SELECT * FROM ' + tableName).then(function (rows) {
 							if (rows.length > 0) {
@@ -780,7 +775,7 @@
 						});
 					}));
 				};
-				processArray(tables);
+				manageElasticSearch(tables);
 			});
 
 			// cron jon to check freezed order
