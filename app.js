/**
 * A node-style callback as used by {@link logic} and {@link modules}.
 * @see {@link https://nodejs.org/api/errors.html#errors_node_js_style_callbacks}
 * @callback nodeStyleCallback
 * @param {?Error} error - Error, if any, otherwise `null`.
 * @param {Data} data - Data, if there hasn't been an error.
 */
/**
 * A triggered by setImmediate callback as used by {@link logic}, {@link modules} and {@link helpers}.
 * Parameters formats: (cb, error, data), (cb, error), (cb).
 * @see {@link https://nodejs.org/api/timers.html#timers_setimmediate_callback_args}
 * @callback setImmediateCallback
 * @param {function} cb - Callback function.
 * @param {?Error} [error] - Error, if any, otherwise `null`.
 * @param {Data} [data] - Data, if there hasn't been an error and the function should return data.
 */

/**
 * Main entry point.
 * Loads the ddk modules, the ddk api and run the express server as Domain master.
 * CLI options available.
 * @module app
 */

//Requiring Modules
require('dotenv').config();
require('auto-strict');
let async = require('async');
let fs = require('fs');
let genesisblock = require('./genesisBlock.json');
let git = require('./helpers/git.js');
let packageJson = require('./package.json');
let path = require('path');
let program = require('commander');
let httpApi = require('./helpers/httpApi.js');
let Sequence = require('./helpers/sequence.js');
let z_schema = require('./helpers/z_schema.js');
let Logger = require('./logger.js');
let logman = new Logger();
let logger = logman.logger;
let sockets = [];
let utils = require('./utils');
let cronjob = require('node-cron-job');

process.stdin.resume();

let versionBuild = fs.readFileSync(path.join(__dirname, 'build'), 'utf8');

/**
 * @property {string} - Hash of last git commit.
 */
let lastCommit = '';




program
	.version(packageJson.version)
	.option('-c, --config <path>', 'config file path')
	.option('-p, --port <port>', 'listening port number')
	.option('-a, --address <ip>', 'listening host name or ip')
	.option('-x, --peers [peers...]', 'peers list')
	.option('-l, --log <level>', 'log level')
	.option('-s, --snapshot <round>', 'verify snapshot')
	.parse(process.argv);


/**
 * @property {object} - The default list of configuration options. Can be updated by CLI.
 * @default 'config.json'
 */
let appConfig = require('./helpers/config.js')(program.config);

if (program.port) {
	appConfig.port = program.port;
}

if (program.address) {
	appConfig.address = program.address;
}

if (program.peers) {
	if (typeof program.peers === 'string') {
		appConfig.peers.list = program.peers.split(',').map(function (peer) {
			peer = peer.split(':');
			return {
				ip: peer.shift(),
				port: peer.shift() || appConfig.port
			};
		});
	} else {
		appConfig.peers.list = [];
	}
}

if (program.log) {
	appConfig.consoleLogLevel = program.log;
}

if (program.snapshot) {
	appConfig.loading.snapshot = Math.abs(
		Math.floor(program.snapshot)
	);
}

if (process.env.NODE_ENV === 'test') {
	appConfig.coverage = true;
}

// Define top endpoint availability
process.env.TOP = appConfig.topAccounts;

/**
 * The config object to handle ddk modules and ddk api.
 * It loads `modules` and `api` folders content.
 * Also contains db configuration from config.json.
 * @property {object} db - Config values for database.
 * @property {object} modules - `modules` folder content.
 * @property {object} api - `api/http` folder content.
 */
let config = {
	db: appConfig.db,
	cache: appConfig.redis,
	cacheEnabled: appConfig.cacheEnabled,
	modules: {
		server: './modules/server.js',
		accounts: './modules/accounts.js',
		transactions: './modules/transactions.js',
		blocks: './modules/blocks.js',
		signatures: './modules/signatures.js',
		transport: './modules/transport.js',
		loader: './modules/loader.js',
		system: './modules/system.js',
		peers: './modules/peers.js',
		delegates: './modules/delegates.js',
		rounds: './modules/rounds.js',
		multisignatures: './modules/multisignatures.js',
		dapps: './modules/dapps.js',
		crypto: './modules/crypto.js',
		sql: './modules/sql.js',
		cache: './modules/cache.js',
		contracts: './modules/contracts.js',
		frogings: './modules/frogings.js',
		sendFreezeOrder: './modules/sendFreezeOrder.js'
	},
	api: {
		accounts: { http: './api/http/accounts.js' },
		blocks: { http: './api/http/blocks.js' },
		dapps: { http: './api/http/dapps.js' },
		delegates: { http: './api/http/delegates.js' },
		loader: { http: './api/http/loader.js' },
		multisignatures: { http: './api/http/multisignatures.js' },
		peers: { http: './api/http/peers.js' },
		server: { http: './api/http/server.js' },
		signatures: { http: './api/http/signatures.js' },
		transactions: { http: './api/http/transactions.js' },
		transport: { http: './api/http/transport.js' },
		frogings: { http: './api/http/froging.js' },
		sendFreezeOrder: { http: './api/http/transferorder.js' }
	}
};

//merge environment variables
let env = require('./config/env');
utils.merge(appConfig, env);
if(appConfig.forging.hasOwnProperty('secret') && appConfig.forging.secret.length > 0) {
	appConfig.forging.secret = appConfig.forging.secret.split(',');
}
// Trying to get last git commit
try {
	lastCommit = git.getLastCommit();
} catch (err) {
	logger.debug('Cannot get last git commit', err.message);
}

/**
 * Creates the express server and loads all the Modules and logic.
 * @property {object} - Domain instance.
 */
let d = require('domain').create();

d.on('error', function (err) {
	console.log('error : ', err.stack);
	logger.error('Domain master', { message: err.message, stack: err.stack });
	process.exit(0);
});

d.run(function () {
	let modules = [];
	async.auto({
		/**
		 * Loads `payloadHash` and generate dapp password if it is empty and required.
		 * Then updates config.json with new random  password.
		 * @method config
		 * @param {nodeStyleCallback} cb - Callback function with the mutated `appConfig`.
		 * @throws {Error} If failed to assign nethash from genesis block.
		 */
		config: function (cb) {
			try {
				appConfig.nethash = Buffer.from(genesisblock.payloadHash, 'hex').toString('hex');
			} catch (e) {
				logger.error('Failed to assign nethash from genesis block');
				throw Error(e);
			}

			if (appConfig.dapp.masterrequired && !appConfig.dapp.masterpassword) {
				let randomstring = require('randomstring');

				appConfig.dapp.masterpassword = randomstring.generate({
					length: 12,
					readable: true,
					charset: 'alphanumeric'
				});

				if (appConfig.loading.snapshot != null) {
					delete appConfig.loading.snapshot;
				}
				fs.writeFileSync('./config.json', JSON.stringify(appConfig, null, 4));
				cb(null, appConfig);
			} else {
				cb(null, appConfig);
			}
		},

		logger: function (cb) {
			cb(null, logger);
		},

		build: function (cb) {
			cb(null, versionBuild);
		},

		/**
		 * Returns hash of last git commit.
		 * @method lastCommit
		 * @param {nodeStyleCallback} cb - Callback function with Hash of last git commit.
		 */
		lastCommit: function (cb) {
			cb(null, lastCommit);
		},

		genesisblock: function (cb) {
			cb(null, {
				block: genesisblock
			});
		},

		public: function (cb) {
			cb(null, path.join(__dirname, 'public'));
		},

		schema: function (cb) {
			cb(null, new z_schema());
		},

		/**
		 * Once config is completed, creates app, http & https servers & sockets with express.
		 * @method network
		 * @param {object} scope - The results from current execution,
		 * at leats will contain the required elements.
		 * @param {nodeStyleCallback} cb - Callback function with created Object: 
		 * `{express, app, server, io, https, https_io}`.
		 */
		network: ['config', function (scope, cb) {
			let express = require('express');
			let compression = require('compression');
			let cors = require('cors');
			let app = express();
			let Prometheus = require('./prometheus');

			//prometheus configuration
			app.use(Prometheus.requestCounters);
			app.use(Prometheus.responseCounters);
			Prometheus.injectMetricsRoute(app);
			Prometheus.startCollection();

			// added swagger configuration
			let subpath = express();
			let swagger = require('swagger-node-express').createNew(subpath);
			app.use('/v1', subpath);
			subpath.use(express.static('dist'));
			swagger.setApiInfo({
				title: 'example API',
				description: 'API to do something, manage something...',
				termsOfServiceUrl: '',
				contact: 'hotam.singh@oodlestechnologies.com',
				license: '',
				licenseUrl: ''
			});
			subpath.get('/', function (req, res) {
				res.sendFile(__dirname + '/dist/index.html');
			});
			swagger.configureSwaggerPaths('', 'api-docs', '');
			let domain = scope.config.swaggerDomain || 'localhost';
			let applicationUrl = 'http://' + domain;
			swagger.configure(applicationUrl, '1.0.0');

			if (appConfig.coverage) {
				let im = require('istanbul-middleware');
				logger.debug('Hook loader for coverage - do not use in production environment!');
				im.hookLoader(__dirname);
				app.use('/coverage', im.createHandler());
			}

			require('./helpers/request-limiter')(app, appConfig);

			app.use(compression({ level: 9 }));
			app.use(cors());
			app.options('*', cors());
			let socketIO;

			let server = require('http').createServer(app);
			let io = require('socket.io')(server);
			if (!scope.config.ssl.enabled) {
				socketIO = require('socket.io')(server);
			}
			
			let privateKey, certificate, https, https_io;

			if (scope.config.ssl.enabled) {
				privateKey = fs.readFileSync(scope.config.ssl.options.key);
				certificate = fs.readFileSync(scope.config.ssl.options.cert);

				https = require('https').createServer({
					key: privateKey,
					cert: certificate,
					ciphers: 'ECDHE-RSA-AES128-GCM-SHA256:ECDHE-ECDSA-AES128-GCM-SHA256:ECDHE-RSA-AES256-GCM-SHA384:ECDHE-ECDSA-AES256-GCM-SHA384:DHE-RSA-AES128-GCM-SHA256:' + 'ECDHE-RSA-AES128-SHA256:DHE-RSA-AES128-SHA256:ECDHE-RSA-AES256-SHA384:DHE-RSA-AES256-SHA384:ECDHE-RSA-AES256-SHA256:DHE-RSA-AES256-SHA256:HIGH:' + '!aNULL:!eNULL:!EXPORT:!DES:!RC4:!MD5:!PSK:!SRP:!CAMELLIA'
				}, app);

				https_io = require('socket.io')(https);
				socketIO = require('socket.io')(https);
			}

			// handled socket's connection event
			socketIO.on('connection', function (socket) {
				//IIFE: function to accept new socket.id in sockets array.
				function acceptSocket(user, sockets) {
					let userFound = false;
					if (sockets) {
						for (let i = 0; i < sockets.length; i++) {
							if (sockets[i].address == user.address) {
								userFound = true;
							}
						}
					}
					if (!userFound && user.address) {
						sockets.push(user);
					}
					socketIO.sockets.emit('updateConnected', sockets.length);
				}

				socket.on('setUserAddress', function (data) {
					var user = {
						address: data.address,
						status: 'online',
						socketId: socket.id
					};
					acceptSocket(user, sockets);
				});

				socket.on('disconnect', function () {
					sockets.forEach(function (user, index) {
						if (user.socketId == socket.id) {
							sockets.splice(index, 1);
							socketIO.sockets.emit('updateConnected', sockets.length);
						}
					});
				});
			});

			cb(null, {
				express: express,
				app: app,
				server: server,
				io: io,
				https: https,
				https_io: https_io
			});
		}],

		dbSequence: ['logger', function (scope, cb) {
			let sequence = new Sequence({
				onWarning: function (current) {
					scope.logger.warn('DB queue', current);
				}
			});
			cb(null, sequence);
		}],

		sequence: ['logger', function (scope, cb) {
			let sequence = new Sequence({
				onWarning: function (current) {
					scope.logger.warn('Main queue', current);
				}
			});
			cb(null, sequence);
		}],

		balancesSequence: ['logger', function (scope, cb) {
			let sequence = new Sequence({
				onWarning: function (current) {
					scope.logger.warn('Balance queue', current);
				}
			});
			cb(null, sequence);
		}],

		/**
		 * Once config, public, genesisblock, logger, build and network are completed,
		 * adds configuration to `network.app`.
		 * @method connect
		 * @param {object} scope - The results from current execution, 
		 * at leats will contain the required elements.
		 * @param {function} cb - Callback function.
		 */
		connect: ['config', 'public', 'genesisblock', 'logger', 'build', 'network', 'cache', function (scope, cb) {
			let path = require('path');
			let bodyParser = require('body-parser');
			let cookieParser = require('cookie-parser');
			let methodOverride = require('method-override');
			let queryParser = require('express-query-int');
			let randomString = require('randomstring');

			scope.nonce = randomString.generate(16);
			scope.network.app.engine('html', require('ejs').renderFile);
			scope.network.app.use(require('express-domain-middleware'));
			scope.network.app.set('view engine', 'ejs');
			scope.network.app.set('views', path.join(__dirname, 'public'));
			scope.network.app.use(scope.network.express.static(path.join(__dirname, 'public')));
			scope.network.app.use(bodyParser.raw({ limit: '2mb' }));
			scope.network.app.use(bodyParser.urlencoded({ extended: true, limit: '2mb', parameterLimit: 5000 }));
			scope.network.app.use(bodyParser.json({ limit: '2mb' }));
			scope.network.app.use(methodOverride());
			scope.network.app.use(cookieParser());

			let ignore = ['id', 'name', 'lastBlockId', 'blockId', 'transactionId', 'address', 'recipientId', 'senderId', 'previousBlock'];

			scope.network.app.use(queryParser({
				parser: function (value, radix, name) {
					if (ignore.indexOf(name) >= 0) {
						return value;
					}

					// Ignore conditional fields for transactions list
					if (/^.+?:(blockId|recipientId|senderId)$/.test(name)) {
						return value;
					}

					/*eslint-disable eqeqeq */
					if (isNaN(value) || parseInt(value) != value || isNaN(parseInt(value, radix))) {
						return value;
					}
					/*eslint-enable eqeqeq */
					return parseInt(value);
				}
			}));

			scope.network.app.use(require('./helpers/z_schema-express.js')(scope.schema));

			scope.network.app.use(httpApi.middleware.logClientConnections.bind(null, scope.logger));

			/* Instruct browser to deny display of <frame>, <iframe> regardless of origin.
			 *
			 * RFC -> https://tools.ietf.org/html/rfc7034
			 */
			scope.network.app.use(httpApi.middleware.attachResponseHeader.bind(null, 'X-Frame-Options', 'DENY'));
			/* Set Content-Security-Policy headers.
			 *
			 * frame-ancestors - Defines valid sources for <frame>, <iframe>, <object>, <embed> or <applet>.
			 *
			 * W3C Candidate Recommendation -> https://www.w3.org/TR/CSP/
			 */
			scope.network.app.use(httpApi.middleware.attachResponseHeader.bind(null, 'Content-Security-Policy', 'frame-ancestors \'none\''));

			scope.network.app.use(httpApi.middleware.applyAPIAccessRules.bind(null, scope.config));

			cb();
		}],

		ed: function (cb) {
			cb(null, require('./helpers/ed.js'));
		},

		bus: ['ed', function (scope, cb) {
			let changeCase = require('change-case');
			let bus = function () {
				this.message = function () {
					let args = [];
					Array.prototype.push.apply(args, arguments);
					let topic = args.shift();
					let eventName = 'on' + changeCase.pascalCase(topic);

					// executes the each module onBind function
					modules.forEach(function (module) {
						if (typeof (module[eventName]) === 'function') {
							module[eventName].apply(module[eventName], args);
						}
						if (module.submodules) {
							async.each(module.submodules, function (submodule) {
								if (submodule && typeof (submodule[eventName]) === 'function') {
									submodule[eventName].apply(submodule[eventName], args);
								}
							});
						}
					});
				};
			};
			cb(null, new bus());
		}],
		db: function (cb) {
			let db = require('./helpers/database.js');
			db.connect(config.db, logger, cb);
		},
		/**
		 * It tries to connect with redis server based on config. provided in config.json file
		 * @param {function} cb
		 */
		cache: function (cb) {
			let cache = require('./helpers/cache.js');
			cache.connect(config.cacheEnabled, config.cache, logger, cb);
		},
		/**
		 * Once db, bus, schema and genesisblock are completed,
		 * loads transaction, block, account and peers from logic folder.
		 * @method logic
		 * @param {object} scope - The results from current execution, 
		 * at leats will contain the required elements.
		 * @param {function} cb - Callback function.
		 */
		logic: ['db', 'bus', 'schema', 'genesisblock', function (scope, cb) {
			let Transaction = require('./logic/transaction.js');
			let Block = require('./logic/block.js');
			let Account = require('./logic/account.js');
			let Peers = require('./logic/peers.js');
			let Frozen = require('./logic/frozen.js');
			let Contract = require('./logic/contract.js');
			let SendFreezeOrder = require('./logic/sendFreezeOrder.js');
			let Vote = require('./logic/vote.js');
			let Migration = require('./logic/Migration.js');

			async.auto({
				bus: function (cb) {
					cb(null, scope.bus);
				},
				db: function (cb) {
					cb(null, scope.db);
				},
				ed: function (cb) {
					cb(null, scope.ed);
				},
				logger: function (cb) {
					cb(null, logger);
				},
				schema: function (cb) {
					cb(null, scope.schema);
				},
				genesisblock: function (cb) {
					cb(null, {
						block: genesisblock
					});
				},
				network: function (cb) {
					cb(null, scope.network);
				},
				config: function (cb) {
					cb(null, scope.config);
				},
				account: ['db', 'bus', 'ed', 'schema', 'genesisblock', 'logger', function (scope, cb) {
					new Account(scope.db, scope.schema, scope.logger, cb);
				}],
				transaction: ['db', 'bus', 'ed', 'schema', 'genesisblock', 'account', 'logger', 'config', 'network', function (scope, cb) {
					new Transaction(scope.db, scope.ed, scope.schema, scope.genesisblock, scope.account, scope.logger, scope.config, scope.network, cb);
				}],
				block: ['db', 'bus', 'ed', 'schema', 'genesisblock', 'account', 'transaction', function (scope, cb) {
					new Block(scope.ed, scope.schema, scope.transaction, cb);
				}],
				peers: ['logger', function (scope, cb) {
					new Peers(scope.logger, cb);
				}],
				frozen: ['logger', 'db', 'transaction', 'network', 'config', function (scope, cb) {
					new Frozen(scope.logger, scope.db, scope.transaction, scope.network, scope.config, scope.balancesSequence, scope.ed, cb);
				}],
				sendFreezeOrder: ['logger', 'db', 'network', function (scope, cb) {
					new SendFreezeOrder(scope.logger, scope.db, scope.network, cb);
				}],
				contract: ['config', function (scope, cb) {
					new Contract(scope.config, scope.db, cb);
				}],
				vote: ['logger', 'schema', 'db', function (scope, cb) {
					new Vote(scope.logger, scope.schema, scope.db, cb);
				}],
				migration: ['logger', 'db', function (scope, cb) {
					new Migration(scope.logger, scope.db, cb);
				}]
			}, cb);
		}],
		/**
		 * Once network, connect, config, logger, bus, sequence,
		 * dbSequence, balancesSequence, db and logic are completed,
		 * loads modules from `modules` folder using `config.modules`.
		 * @method modules
		 * @param {object} scope - The results from current execution,
		 * at leats will contain the required elements.
		 * @param {nodeStyleCallback} cb - Callback function with resulted load.
		 */
		modules: ['network', 'connect', 'config', 'logger', 'bus', 'sequence', 'dbSequence', 'balancesSequence', 'db', 'logic', 'cache', function (scope, cb) {

			let tasks = {};

			Object.keys(config.modules).forEach(function (name) {
				tasks[name] = function (cb) {
					let d = require('domain').create();

					d.on('error', function (err) {
						console.log('error : ', err.stack);
						scope.logger.error('Domain ' + name, { message: err.message, stack: err.stack });
					});

					d.run(function () {
						logger.debug('Loading module', name);
						let Klass = require(config.modules[name]);
						let obj = new Klass(cb, scope);
						modules.push(obj);
					});
				};
			});

			async.parallel(tasks, function (err, results) {
				cb(err, results);
			});
		}],

		/**
		 * Loads api from `api` folder using `config.api`, once modules, logger and
		 * network are completed.
		 * @method api
		 * @param {object} scope - The results from current execution, 
		 * at leats will contain the required elements.
		 * @param {function} cb - Callback function.
		 */
		api: ['modules', 'logger', 'network', function (scope, cb) {
			Object.keys(config.api).forEach(function (moduleName) {
				Object.keys(config.api[moduleName]).forEach(function (protocol) {
					let apiEndpointPath = config.api[moduleName][protocol];
					try {
						let ApiEndpoint = require(apiEndpointPath);
						new ApiEndpoint(scope.modules[moduleName], scope.network.app, scope.logger, scope.modules.cache);
					} catch (e) {
						scope.logger.error('Unable to load API endpoint for ' + moduleName + ' of ' + protocol, e);
					}
				});
			});

			scope.network.app.use(httpApi.middleware.errorLogger.bind(null, scope.logger));
			cb();
		}],

		ready: ['modules', 'bus', 'logic', function (scope, cb) {
			scope.bus.message('bind', scope.modules);
			scope.logic.transaction.bindModules(scope.modules);
			scope.logic.peers.bindModules(scope.modules);
			cb();
		}],

		/**
		 * Once 'ready' is completed, binds and listens for connections on the
		 * specified host and port for `scope.network.server`.
		 * @method listen
		 * @param {object} scope - The results from current execution, 
		 * at leats will contain the required elements.
		 * @param {nodeStyleCallback} cb - Callback function with `scope.network`.
		 */
		listen: ['ready', function (scope, cb) {
			scope.network.server.listen(scope.config.port, scope.config.address, function (err) {
<<<<<<< HEAD
				scope.logger.info('ddk started: ' + scope.config.address + ':' + scope.config.port);
=======
				scope.logger.info('ddk started: ' + scope.config.address + ':' + scope.config.app.port);
>>>>>>> 3fd3e83b

				if (!err) {
					if (scope.config.ssl.enabled) {
						scope.network.https.listen(scope.config.ssl.options.port, scope.config.ssl.options.address, function (err) {
							scope.logger.info('ddk https started: ' + scope.config.ssl.options.address + ':' + scope.config.ssl.options.port);

							cb(err, scope.network);
						});
					} else {
						cb(null, scope.network);
					}
				} else {
					cb(err, scope.network);
				}
			});
		}]
	}, function (err, scope) {
		if (err) {
			scope.logger.error(err.message);
		} else {
			
			cronjob.setJobsPath(__dirname + '/jobs.js');  // Absolute path to the jobs module. 
			require('./jobs.js').attachScope(scope);
			//AFFILIATE AIRDROP
			require('./helpers/referal').Referals(scope);
			//Migration Process
			//require('./helpers/accountCreateETPS').AccountCreateETPS(scope);
		
			cronjob.startJob('updateDataOnElasticSearch');
			//cronjob.startJob('checkFrozeOrders');
			cronjob.startJob('archiveLogFiles');
			cronjob.startJob('unlockLockedUsers');
			
			/**
			 * Handles app instance (acts as global variable, passed as parameter).
			 * @global
			 * @typedef {Object} scope
			 * @property {Object} api - Undefined.
			 * @property {undefined} balancesSequence - Sequence function, sequence Array.
			 * @property {string} build - Empty.
			 * @property {Object} bus - Message function, bus constructor.
			 * @property {Object} config - Configuration.
			 * @property {undefined} connect - Undefined.
			 * @property {Object} db - Database constructor, database functions.
			 * @property {function} dbSequence - Database function.
			 * @property {Object} ed - Crypto functions from ddk node-sodium.
			 * @property {Object} genesisblock - Block information.
			 * @property {string} lastCommit - Hash transaction.
			 * @property {Object} listen - Network information.
			 * @property {Object} logger - Log functions.
			 * @property {Object} logic - several logic functions and objects.
			 * @property {Object} modules - Several modules functions.
			 * @property {Object} network - Several network functions.
			 * @property {string} nonce
			 * @property {string} public - Path to ddk public folder.
			 * @property {undefined} ready
			 * @property {Object} schema - ZSchema with objects.
			 * @property {Object} sequence - Sequence function, sequence Array.
			 * @todo logic repeats: bus, ed, genesisblock, logger, schema.
			 * @todo description for nonce and ready
			 */
			scope.logger.info('Modules ready and launched');
			/**
			 * Event reporting a cleanup.
			 * @event cleanup
			 */
			/**
			 * Receives a 'cleanup' signal and cleans all modules.
			 * @listens cleanup
			 */
			process.once('cleanup', function () {

				scope.logger.info('Cleaning up...');
				async.eachSeries(modules, function (module, cb) {
					if (typeof (module.cleanup) === 'function') {
						module.cleanup(cb);
					} else {
						setImmediate(cb);
					}
				}, function (err) {
					if (err) {
						scope.logger.error(err);
					} else {
						scope.logger.info('Cleaned up successfully');
					}
					process.exit(1);
				});
			});

			/**
			 * Event reporting a SIGTERM.
			 * @event SIGTERM
			 */
			/**
			 * Receives a 'SIGTERM' signal and emits a cleanup.
			 * @listens SIGTERM
			 */
			process.once('SIGTERM', function (err) {
				/**
				 * emits cleanup once 'SIGTERM'.
				 * @emits cleanup
				 */
				process.emit('cleanup');
			});

			/**
			 * Event reporting an exit.
			 * @event exit
			 */
			/**
			 * Receives an 'exit' signal and emits a cleanup.
			 * @listens exit
			 */
			process.once('exit', function (err) {
				/**
				 * emits cleanup once 'exit'.
				 * @emits cleanup
				 */
				process.emit('cleanup');
			});

			/**
			 * Event reporting a SIGINT.
			 * @event SIGINT
			 */
			/**
			 * Receives a 'SIGINT' signal and emits a cleanup.
			 * @listens SIGINT
			 */
			process.once('SIGINT', function (err) {
				/**
				 * emits cleanup once 'SIGINT'.
				 * @emits cleanup
				 */
				process.emit('cleanup');
			});
		}
	});
});

/**
 * Event reporting an uncaughtException.
 * @event uncaughtException
 */
/**
 * Receives a 'uncaughtException' signal and emits a cleanup.
 * @listens uncaughtException
 */
process.on('uncaughtException', function (err) {
	// Handle error safely
	console.log(err);
//	logger.error('System error', { stack: err.stack });
	/**
	 * emits cleanup once 'uncaughtException'.
	 * @emits cleanup
	 */
	process.emit('cleanup');
});

/*************************************** END OF FILE *************************************/<|MERGE_RESOLUTION|>--- conflicted
+++ resolved
@@ -672,11 +672,7 @@
 		 */
 		listen: ['ready', function (scope, cb) {
 			scope.network.server.listen(scope.config.port, scope.config.address, function (err) {
-<<<<<<< HEAD
 				scope.logger.info('ddk started: ' + scope.config.address + ':' + scope.config.port);
-=======
-				scope.logger.info('ddk started: ' + scope.config.address + ':' + scope.config.app.port);
->>>>>>> 3fd3e83b
 
 				if (!err) {
 					if (scope.config.ssl.enabled) {
