--- conflicted
+++ resolved
@@ -294,7 +294,6 @@
 		 */
 		network: ['config', function (scope, cb) {
 			var express = require('express');
-<<<<<<< HEAD
 			var http = require('http');
 			var compression = require('compression');
 			var cors = require('cors');
@@ -324,41 +323,6 @@
 			var applicationUrl = 'http://' + domain;
 			swagger.configure(applicationUrl, '1.0.0');
 			
-=======
-            var http = require('http');
-            var compression = require('compression');
-            var cors = require('cors');
-			var app = express();
-			
-			//**********Navin Swagger implementation */
-            var subpath = express();
-
-            var swagger = require("swagger-node-express");
-            app.use("/v1", subpath);
-            swagger.setAppHandler(subpath);
-            subpath.use(express.static('dist'));
-
-            swagger.setApiInfo({
-                title: "example API",
-                description: "API to do something, manage something...",
-                termsOfServiceUrl: "",
-                contact: "yourname@something.com",
-                license: "",
-                licenseUrl: ""
-            });
-
-            subpath.get('/', function (req, res) {
-                res.sendFile(__dirname + '/dist/index.html');
-            });
-
-            swagger.configureSwaggerPaths('', 'api-docs', '');
-            var domain = 'localhost';
-            var applicationUrl = 'http://' + domain;
-			swagger.configure(applicationUrl, '1.0.0');
-			
-			//************ */
-			
->>>>>>> ec1bb4a2
 			if (appConfig.coverage) {
 				var im = require('istanbul-middleware');
 				logger.debug('Hook loader for coverage - do not use in production environment!');
