--- conflicted
+++ resolved
@@ -658,11 +658,7 @@
 					var d = require('domain').create();
 
 					d.on('error', function (err) {
-<<<<<<< HEAD
 						console.log('error : ' , err);
-=======
-						console.log('error : ', err);
->>>>>>> 0e88ec1b
 						scope.logger.error('Domain ' + name, { message: err.message, stack: err.stack });
 					});
 
