'use strict';
/**
 * A node-style callback as used by {@link logic} and {@link modules}.
 * @see {@link https://nodejs.org/api/errors.html#errors_node_js_style_callbacks}
 * @callback nodeStyleCallback
 * @param {?Error} error - Error, if any, otherwise `null`.
 * @param {Data} data - Data, if there hasn't been an error.
 */
/**
 * A triggered by setImmediate callback as used by {@link logic}, {@link modules} and {@link helpers}.
 * Parameters formats: (cb, error, data), (cb, error), (cb).
 * @see {@link https://nodejs.org/api/timers.html#timers_setimmediate_callback_args}
 * @callback setImmediateCallback
 * @param {function} cb - Callback function.
 * @param {?Error} [error] - Error, if any, otherwise `null`.
 * @param {Data} [data] - Data, if there hasn't been an error and the function should return data.
 */

/**
 * Main entry point.
 * Loads the ETP modules, the ETP api and run the express server as Domain master.
 * CLI options available.
 * @module app
 */

var async = require('async');
var checkIpInList = require('./helpers/checkIpInList.js');
var extend = require('extend');
var fs = require('fs');

var genesisblock = require('./genesisBlock.json');
var git = require('./helpers/git.js');
var https = require('https');
/**********************************************************/
//Changed By Hotam Singh to enable winston logger and new logger file will be created every day
var logger = require('./logger.js');
logger.info('info enabled');
/**********************************************************/
var packageJson = require('./package.json');
var path = require('path');
var program = require('commander');
var httpApi = require('./helpers/httpApi.js');
var Sequence = require('./helpers/sequence.js');
var util = require('util');
var z_schema = require('./helpers/z_schema.js');
var currentDay = '';

process.stdin.resume();

var versionBuild = fs.readFileSync(path.join(__dirname, 'build'), 'utf8');

/**
 * @property {string} - Hash of last git commit.
 */
var lastCommit = '';

if (typeof gc !== 'undefined') {
	setInterval(function () {
		gc();
	}, 60000);
}

program
	.version(packageJson.version)
	.option('-c, --config <path>', 'config file path')
	.option('-p, --port <port>', 'listening port number')
	.option('-a, --address <ip>', 'listening host name or ip')
	.option('-x, --peers [peers...]', 'peers list')
	.option('-l, --log <level>', 'log level')
	.option('-s, --snapshot <round>', 'verify snapshot')
	.parse(process.argv);

/**
 * @property {object} - The default list of configuration options. Can be updated by CLI.
 * @default 'config.json'
 */
var appConfig = require('./helpers/config.js')(program.config);

if (program.port) {
	appConfig.port = program.port;
}

if (program.address) {
	appConfig.address = program.address;
}

if (program.peers) {
	if (typeof program.peers === 'string') {
		appConfig.peers.list = program.peers.split(',').map(function (peer) {
			peer = peer.split(':');
			return {
				ip: peer.shift(),
				port: peer.shift() || appConfig.port
			};
		});
	} else {
		appConfig.peers.list = [];
	}
}

if (program.log) {
	appConfig.consoleLogLevel = program.log;
}

if (program.snapshot) {
	appConfig.loading.snapshot = Math.abs(
		Math.floor(program.snapshot)
	);
}

if (process.env.NODE_ENV === 'test') {
	appConfig.coverage = true;
}

// Define top endpoint availability
process.env.TOP = appConfig.topAccounts;

/**
 * The config object to handle ETP modules and ETP api.
 * It loads `modules` and `api` folders content.
 * Also contains db configuration from config.json.
 * @property {object} db - Config values for database.
 * @property {object} modules - `modules` folder content.
 * @property {object} api - `api/http` folder content.
 */
var config = {
	db: appConfig.db,
	cache: appConfig.redis,
	cacheEnabled: appConfig.cacheEnabled,
	modules: {
		server: './modules/server.js',
		accounts: './modules/accounts.js',
		transactions: './modules/transactions.js',
		blocks: './modules/blocks.js',
		signatures: './modules/signatures.js',
		transport: './modules/transport.js',
		loader: './modules/loader.js',
		system: './modules/system.js',
		peers: './modules/peers.js',
		delegates: './modules/delegates.js',
		rounds: './modules/rounds.js',
		multisignatures: './modules/multisignatures.js',
		dapps: './modules/dapps.js',
		crypto: './modules/crypto.js',
		sql: './modules/sql.js',
		cache: './modules/cache.js',
		contracts: './modules/contracts.js',
		frogings : './modules/frogings.js'
	},
	api: {
		accounts: { http: './api/http/accounts.js' },
		blocks: { http: './api/http/blocks.js' },
		dapps: { http: './api/http/dapps.js' },
		delegates: { http: './api/http/delegates.js' },
		loader: { http: './api/http/loader.js' },
		multisignatures: { http: './api/http/multisignatures.js' },
		peers: { http: './api/http/peers.js' },
		server: { http: './api/http/server.js' },
		signatures: { http: './api/http/signatures.js' },
		transactions: { http: './api/http/transactions.js' },
		transport: { http: './api/http/transport.js' },
		frogings : {http : './api/http/froging.js' }
	}
};

// Trying to get last git commit
try {
	lastCommit = git.getLastCommit();
} catch (err) {
	logger.debug('Cannot get last git commit', err.message);
}

/**
 * Creates the express server and loads all the Modules and logic.
 * @property {object} - Domain instance.
 */
var d = require('domain').create();

d.on('error', function (err) {
	logger.error('Domain master', { message: err.message, stack: err.stack });
	process.exit(0);
});

// runs domain
d.run(function () {
	var modules = [];
	async.auto({
		/**
		 * Loads `payloadHash` and generate dapp password if it is empty and required.
		 * Then updates config.json with new random  password.
		 * @method config
		 * @param {nodeStyleCallback} cb - Callback function with the mutated `appConfig`.
		 * @throws {Error} If failed to assign nethash from genesis block.
		 */
		config: function (cb) {
			try {
				appConfig.nethash = Buffer.from(genesisblock.payloadHash, 'hex').toString('hex');
			} catch (e) {
				logger.error('Failed to assign nethash from genesis block');
				throw Error(e);
			}

			if (appConfig.dapp.masterrequired && !appConfig.dapp.masterpassword) {
				var randomstring = require('randomstring');

				appConfig.dapp.masterpassword = randomstring.generate({
					length: 12,
					readable: true,
					charset: 'alphanumeric'
				});

				if (appConfig.loading.snapshot != null) {
					delete appConfig.loading.snapshot;
				}

				fs.writeFileSync('./config.json', JSON.stringify(appConfig, null, 4));

				cb(null, appConfig);
			} else {
				cb(null, appConfig);
			}
		},

		logger: function (cb) {
			cb(null, logger);
		},

		build: function (cb) {
			cb(null, versionBuild);
		},

		/**
		 * Returns hash of last git commit.
		 * @method lastCommit
		 * @param {nodeStyleCallback} cb - Callback function with Hash of last git commit.
		 */
		lastCommit: function (cb) {
			cb(null, lastCommit);
		},

		genesisblock: function (cb) {
			cb(null, {
				block: genesisblock
			});
		},

		public: function (cb) {
			cb(null, path.join(__dirname, 'public'));
		},

		schema: function (cb) {
			cb(null, new z_schema());
		},

		/**
		 * Once config is completed, creates app, http & https servers & sockets with express.
		 * @method network
		 * @param {object} scope - The results from current execution,
		 * at leats will contain the required elements.
		 * @param {nodeStyleCallback} cb - Callback function with created Object: 
		 * `{express, app, server, io, https, https_io}`.
		 */
		network: ['config', function (scope, cb) {
			var express = require('express');
			var compression = require('compression');
			var cors = require('cors');
			var app = express();

			if (appConfig.coverage) {
				var im = require('istanbul-middleware');
				logger.debug('Hook loader for coverage - do not use in production environment!');
				im.hookLoader(__dirname);
				app.use('/coverage', im.createHandler());
			}

			require('./helpers/request-limiter')(app, appConfig);

			app.use(compression({ level: 9 }));
			app.use(cors());
			app.options('*', cors());

			var server = require('http').createServer(app);
			var io = require('socket.io')(server);

			var privateKey, certificate, https, https_io;

			if (scope.config.ssl.enabled) {
				privateKey = fs.readFileSync(scope.config.ssl.options.key);
				certificate = fs.readFileSync(scope.config.ssl.options.cert);

				https = require('https').createServer({
					key: privateKey,
					cert: certificate,
					ciphers: 'ECDHE-RSA-AES128-GCM-SHA256:ECDHE-ECDSA-AES128-GCM-SHA256:ECDHE-RSA-AES256-GCM-SHA384:ECDHE-ECDSA-AES256-GCM-SHA384:DHE-RSA-AES128-GCM-SHA256:' + 'ECDHE-RSA-AES128-SHA256:DHE-RSA-AES128-SHA256:ECDHE-RSA-AES256-SHA384:DHE-RSA-AES256-SHA384:ECDHE-RSA-AES256-SHA256:DHE-RSA-AES256-SHA256:HIGH:' + '!aNULL:!eNULL:!EXPORT:!DES:!RC4:!MD5:!PSK:!SRP:!CAMELLIA'
				}, app);

				https_io = require('socket.io')(https);
			}

			cb(null, {
				express: express,
				app: app,
				server: server,
				io: io,
				https: https,
				https_io: https_io
			});
		}],

		dbSequence: ['logger', function (scope, cb) {
			var sequence = new Sequence({
				onWarning: function (current, limit) {
					scope.logger.warn('DB queue', current);
				}
			});
			cb(null, sequence);
		}],

		sequence: ['logger', function (scope, cb) {
			var sequence = new Sequence({
				onWarning: function (current, limit) {
					scope.logger.warn('Main queue', current);
				}
			});
			cb(null, sequence);
		}],

		balancesSequence: ['logger', function (scope, cb) {
			var sequence = new Sequence({
				onWarning: function (current, limit) {
					scope.logger.warn('Balance queue', current);
				}
			});
			cb(null, sequence);
		}],

		/**
		 * Once config, public, genesisblock, logger, build and network are completed,
		 * adds configuration to `network.app`.
		 * @method connect
		 * @param {object} scope - The results from current execution, 
		 * at leats will contain the required elements.
		 * @param {function} cb - Callback function.
		 */
		connect: ['config', 'public', 'genesisblock', 'logger', 'build', 'network', function (scope, cb) {
			var path = require('path');
			var bodyParser = require('body-parser');
			var methodOverride = require('method-override');
			var queryParser = require('express-query-int');
			var randomString = require('randomstring');

			scope.nonce = randomString.generate(16);
			scope.network.app.engine('html', require('ejs').renderFile);
			scope.network.app.use(require('express-domain-middleware'));
			scope.network.app.set('view engine', 'ejs');
			scope.network.app.set('views', path.join(__dirname, 'public'));
			scope.network.app.use(scope.network.express.static(path.join(__dirname, 'public')));
			scope.network.app.use(bodyParser.raw({limit: '2mb'}));
			scope.network.app.use(bodyParser.urlencoded({extended: true, limit: '2mb', parameterLimit: 5000}));
			scope.network.app.use(bodyParser.json({limit: '2mb'}));
			scope.network.app.use(methodOverride());

			var ignore = ['id', 'name', 'lastBlockId', 'blockId', 'transactionId', 'address', 'recipientId', 'senderId', 'previousBlock'];

			scope.network.app.use(queryParser({
				parser: function (value, radix, name) {
					if (ignore.indexOf(name) >= 0) {
						return value;
					}

					// Ignore conditional fields for transactions list
					if (/^.+?:(blockId|recipientId|senderId)$/.test(name)) {
						return value;
					}

					/*eslint-disable eqeqeq */
					if (isNaN(value) || parseInt(value) != value || isNaN(parseInt(value, radix))) {
						return value;
					}
					/*eslint-enable eqeqeq */
					return parseInt(value);
				}
			}));

			scope.network.app.use(require('./helpers/z_schema-express.js')(scope.schema));

			scope.network.app.use(httpApi.middleware.logClientConnections.bind(null, scope.logger));

			/* Instruct browser to deny display of <frame>, <iframe> regardless of origin.
			 *
			 * RFC -> https://tools.ietf.org/html/rfc7034
			 */
			scope.network.app.use(httpApi.middleware.attachResponseHeader.bind(null, 'X-Frame-Options', 'DENY'));
			/* Set Content-Security-Policy headers.
			 *
			 * frame-ancestors - Defines valid sources for <frame>, <iframe>, <object>, <embed> or <applet>.
			 *
			 * W3C Candidate Recommendation -> https://www.w3.org/TR/CSP/
			 */
			scope.network.app.use(httpApi.middleware.attachResponseHeader.bind(null, 'Content-Security-Policy', 'frame-ancestors \'none\''));

			scope.network.app.use(httpApi.middleware.applyAPIAccessRules.bind(null, scope.config));

			cb();
		}],

		ed: function (cb) {
			cb(null, require('./helpers/ed.js'));
		},

		bus: ['ed', function (scope, cb) {
			var changeCase = require('change-case');
			var bus = function () {
				this.message = function () {
					var args = [];
					Array.prototype.push.apply(args, arguments);
					var topic = args.shift();
					var eventName = 'on' + changeCase.pascalCase(topic);
					
					// executes the each module onBind function
					modules.forEach(function (module) {
						if (typeof(module[eventName]) === 'function') {
							module[eventName].apply(module[eventName], args);
						}
						if (module.submodules) {
							async.each(module.submodules, function (submodule) {
								if (submodule && typeof(submodule[eventName]) === 'function') {
									submodule[eventName].apply(submodule[eventName], args);
								}
							});
						}
					});
				};
			};
			cb(null, new bus());
		}],
		db: function (cb) {
			var db = require('./helpers/database.js');
			db.connect(config.db, logger, cb);
		},
		/**
		 * It tries to connect with redis server based on config. provided in config.json file
		 * @param {function} cb
		 */
		cache: function (cb) {
			var cache = require('./helpers/cache.js');
			cache.connect(config.cacheEnabled, config.cache, logger, cb);
		},
		/**
		 * Once db, bus, schema and genesisblock are completed,
		 * loads transaction, block, account and peers from logic folder.
		 * @method logic
		 * @param {object} scope - The results from current execution, 
		 * at leats will contain the required elements.
		 * @param {function} cb - Callback function.
		 */	
		logic: ['db', 'bus', 'schema', 'genesisblock', function (scope, cb) {
			var Transaction = require('./logic/transaction.js');
			var Block = require('./logic/block.js');
			var Account = require('./logic/account.js');
			var Peers = require('./logic/peers.js');
			var Frozen = require('./logic/frozen.js');
			var Contract = require('./logic/contract.js');

			async.auto({
				bus: function (cb) {
					cb(null, scope.bus);
				},
				db: function (cb) {
					cb(null, scope.db);
				},
				ed: function (cb) {
					cb(null, scope.ed);
				},
				logger: function (cb) {
					cb(null, logger);
				},
				schema: function (cb) {
					cb(null, scope.schema);
				},
				genesisblock: function (cb) {
					cb(null, {
						block: genesisblock
					});
				},
<<<<<<< HEAD
				contract : function(cb) {					
					cb(null, new Contract());	
=======
				contract : function(cb) {
					cb(null, new Contract());
>>>>>>> 7dbe8fbc
				},
				account: ['db', 'bus', 'ed', 'schema', 'genesisblock', 'logger', function (scope, cb) {
					new Account(scope.db, scope.schema, scope.logger, cb);
				}],
				transaction: ['db', 'bus', 'ed', 'schema', 'genesisblock', 'account', 'logger', function (scope, cb) {
					new Transaction(scope.db, scope.ed, scope.schema, scope.genesisblock, scope.account, scope.logger, cb);
				}],
				block: ['db', 'bus', 'ed', 'schema', 'genesisblock', 'account', 'transaction', function (scope, cb) {
					new Block(scope.ed, scope.schema, scope.transaction, cb);
				}],
				peers: ['logger', function (scope, cb) {
					new Peers(scope.logger, cb);
				}],
				frozen: ['logger', function (scope, cb) {
					new Frozen(scope.logger, cb);
				}]
			}, cb);
		}],
		/**
		 * Once network, connect, config, logger, bus, sequence,
		 * dbSequence, balancesSequence, db and logic are completed,
		 * loads modules from `modules` folder using `config.modules`.
		 * @method modules
		 * @param {object} scope - The results from current execution,
		 * at leats will contain the required elements.
		 * @param {nodeStyleCallback} cb - Callback function with resulted load.
		 */
		modules: ['network', 'connect', 'config', 'logger', 'bus', 'sequence', 'dbSequence', 'balancesSequence', 'db', 'logic', 'cache', function (scope, cb) {

			var tasks = {};

			Object.keys(config.modules).forEach(function (name) {
				tasks[name] = function (cb) {
					var d = require('domain').create();

					d.on('error', function (err) {
						scope.logger.error('Domain ' + name, {message: err.message, stack: err.stack});
					});

					d.run(function () {
						logger.debug('Loading module', name);
						var Klass = require(config.modules[name]);
						var obj = new Klass(cb, scope);
						modules.push(obj);
					});
				};
			});

			async.parallel(tasks, function (err, results) {
				cb(err, results);
			});
		}],

		/**
		 * Loads api from `api` folder using `config.api`, once modules, logger and
		 * network are completed.
		 * @method api
		 * @param {object} scope - The results from current execution, 
		 * at leats will contain the required elements.
		 * @param {function} cb - Callback function.
		 */	
		api: ['modules', 'logger', 'network', function (scope, cb) {
			Object.keys(config.api).forEach(function (moduleName) {
				Object.keys(config.api[moduleName]).forEach(function (protocol) {
					var apiEndpointPath = config.api[moduleName][protocol];
					try {
						var ApiEndpoint = require(apiEndpointPath);
						new ApiEndpoint(scope.modules[moduleName], scope.network.app, scope.logger, scope.modules.cache);
					} catch (e) {
						scope.logger.error('Unable to load API endpoint for ' + moduleName + ' of ' + protocol, e);
					}
				});
			});

			scope.network.app.use(httpApi.middleware.errorLogger.bind(null, scope.logger));
			cb();
		}],

		ready: ['modules', 'bus', 'logic', function (scope, cb) {
			scope.bus.message('bind', scope.modules);
			scope.logic.transaction.bindModules(scope.modules);
			scope.logic.peers.bindModules(scope.modules);
			cb();
		}],

		/**
		 * Once 'ready' is completed, binds and listens for connections on the
		 * specified host and port for `scope.network.server`.
		 * @method listen
		 * @param {object} scope - The results from current execution, 
		 * at leats will contain the required elements.
		 * @param {nodeStyleCallback} cb - Callback function with `scope.network`.
		 */
		listen: ['ready', function (scope, cb) {
			scope.network.server.listen(scope.config.port, scope.config.address, function (err) {
				scope.logger.info('ETP started: ' + scope.config.address + ':' + scope.config.port);

				if (!err) {
					if (scope.config.ssl.enabled) {
						scope.network.https.listen(scope.config.ssl.options.port, scope.config.ssl.options.address, function (err) {
							scope.logger.info('ETP https started: ' + scope.config.ssl.options.address + ':' + scope.config.ssl.options.port);

							cb(err, scope.network);
						});
					} else {
						cb(null, scope.network);
					}
				} else {
					cb(err, scope.network);
				}
			});
		}]
	}, function (err, scope) {
		if (err) {
			logger.error(err);
		} else {
			/**
			 * Handles app instance (acts as global variable, passed as parameter).
			 * @global
			 * @typedef {Object} scope
			 * @property {Object} api - Undefined.
			 * @property {undefined} balancesSequence - Sequence function, sequence Array.
			 * @property {string} build - Empty.
			 * @property {Object} bus - Message function, bus constructor.
			 * @property {Object} config - Configuration.
			 * @property {undefined} connect - Undefined.
			 * @property {Object} db - Database constructor, database functions.
			 * @property {function} dbSequence - Database function.
			 * @property {Object} ed - Crypto functions from ETP node-sodium.
			 * @property {Object} genesisblock - Block information.
			 * @property {string} lastCommit - Hash transaction.
			 * @property {Object} listen - Network information.
			 * @property {Object} logger - Log functions.
			 * @property {Object} logic - several logic functions and objects.
			 * @property {Object} modules - Several modules functions.
			 * @property {Object} network - Several network functions.
			 * @property {string} nonce
			 * @property {string} public - Path to ETP public folder.
			 * @property {undefined} ready
			 * @property {Object} schema - ZSchema with objects.
			 * @property {Object} sequence - Sequence function, sequence Array.
			 * @todo logic repeats: bus, ed, genesisblock, logger, schema.
			 * @todo description for nonce and ready
			 */
			scope.logger.info('Modules ready and launched');
			/**
			 * Event reporting a cleanup.
			 * @event cleanup
			 */
			/**
			 * Receives a 'cleanup' signal and cleans all modules.
			 * @listens cleanup
			 */
			process.once('cleanup', function () {
				scope.logger.info('Cleaning up...');
				async.eachSeries(modules, function (module, cb) {
					if (typeof(module.cleanup) === 'function') {
						module.cleanup(cb);
					} else {
						setImmediate(cb);
					}
				}, function (err) {
					if (err) {
						scope.logger.error(err);
					} else {
						scope.logger.info('Cleaned up successfully');
					}
					process.exit(1);
				});
			});

			/**
			 * Event reporting a SIGTERM.
			 * @event SIGTERM
			 */
			/**
			 * Receives a 'SIGTERM' signal and emits a cleanup.
			 * @listens SIGTERM
			 */
			process.once('SIGTERM', function () {
				/**
				 * emits cleanup once 'SIGTERM'.
				 * @emits cleanup
				 */
				process.emit('cleanup');
			});

			/**
			 * Event reporting an exit.
			 * @event exit
			 */
			/**
			 * Receives an 'exit' signal and emits a cleanup.
			 * @listens exit
			 */
			process.once('exit', function () {
				/**
				 * emits cleanup once 'exit'.
				 * @emits cleanup
				 */
				process.emit('cleanup');
			});

			/**
			 * Event reporting a SIGINT.
			 * @event SIGINT
			 */
			/**
			 * Receives a 'SIGINT' signal and emits a cleanup.
			 * @listens SIGINT
			 */
			process.once('SIGINT', function () {
				/**
				 * emits cleanup once 'SIGINT'.
				 * @emits cleanup
				 */
				process.emit('cleanup');
			});
		}
	});
});

/**
 * Event reporting an uncaughtException.
 * @event uncaughtException
 */
/**
 * Receives a 'uncaughtException' signal and emits a cleanup.
 * @listens uncaughtException
 */
process.on('uncaughtException', function (err) {
	// Handle error safely
	logger.error('System error', { message: err.message, stack: err.stack });
	/**
	 * emits cleanup once 'uncaughtException'.
	 * @emits cleanup
	 */
	process.emit('cleanup');
});<|MERGE_RESOLUTION|>--- conflicted
+++ resolved
@@ -483,13 +483,8 @@
 						block: genesisblock
 					});
 				},
-<<<<<<< HEAD
-				contract : function(cb) {					
-					cb(null, new Contract());	
-=======
 				contract : function(cb) {
 					cb(null, new Contract());
->>>>>>> 7dbe8fbc
 				},
 				account: ['db', 'bus', 'ed', 'schema', 'genesisblock', 'logger', function (scope, cb) {
 					new Account(scope.db, scope.schema, scope.logger, cb);
