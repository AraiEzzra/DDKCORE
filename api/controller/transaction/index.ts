import { RPC } from 'api/utils/decorators';
import SocketMiddleware from 'api/middleware/socket';
<<<<<<< HEAD
import { Message } from 'shared/model/message';
import {
    CREATE_TRANSACTION,
    GET_TRANSACTION_BY_ID,
    GET_TRANSACTION,
    GET_TRANSACTION_HISTORY,
    GET_TRANSACTIONS_BY_BLOCK_ID
} from 'shared/driver/socket/codes';
import { validate } from 'shared/validate';
import { SCHEMA_CREATE_TRANSACRION } from 'shared/validate/schema/transaction';
=======
import { Message2 } from 'shared/model/message';
import { API_ACTION_TYPES } from 'shared/driver/socket/codes';
import TransactionPGRepository from 'api/repository/transaction';
import { IAsset, TransactionModel } from 'shared/model/transaction';
import { getTransactionsRequest } from 'api/controller/transaction/types';
import { DEFAULT_LIMIT } from 'api/utils/common';
import { ResponseEntity } from 'shared/model/response';
import SharedTransactionRepo from 'shared/repository/transaction';

const ALLOWED_FILTERS = new Set(['blockId', 'senderPublicKey', 'type']);
const ALLOWED_SORT = new Set(['blockId', 'createdAt', 'type']);
>>>>>>> 8668a2c6

export class TransactionController {

    constructor() {
        this.createTransaction = this.createTransaction.bind(this);
        this.getTransaction = this.getTransaction.bind(this);
        this.getTransactions = this.getTransactions.bind(this);
        this.getTransactionsByBlockId = this.getTransactionsByBlockId.bind(this);
    }

<<<<<<< HEAD
    @RPC(CREATE_TRANSACTION)
    @validate(SCHEMA_CREATE_TRANSACRION)
    createTransaction(message: Message, socket: any) {
        message.body = {
            trs: message.body,
            secret: message.body.secret
        };
=======
    @RPC(API_ACTION_TYPES.CREATE_TRANSACTION)
    createTransaction(message: Message2<{ secret: string, trs: TransactionModel<IAsset> }>, socket: any) {
>>>>>>> 8668a2c6
        SocketMiddleware.emitToCore(message, socket);
    }

    @RPC(API_ACTION_TYPES.GET_TRANSACTION)
    async getTransaction(message: Message2<{ id: string }>, socket: any): Promise<void> {
        SocketMiddleware.emitToClient<TransactionModel<IAsset>>(
            message.headers.id,
            message.code,
            new ResponseEntity({
                data: SharedTransactionRepo.serialize(await TransactionPGRepository.getOne(message.body.id))
            }),
            socket
        );
    }

    @RPC(API_ACTION_TYPES.GET_TRANSACTIONS)
    async getTransactions(message: Message2<getTransactionsRequest>, socket: any): Promise<void> {
        // TODO add validation
        const transactions = await TransactionPGRepository.getMany(
            message.body.filter || {},
            message.body.sort || [['createdAt', 'ASC']],
            message.body.limit || DEFAULT_LIMIT,
            message.body.offset || 0
        );

        const serializedTransactions =
            transactions.transactions.map(trs => SharedTransactionRepo.serialize(trs));

        SocketMiddleware.emitToClient<{ transactions: Array<TransactionModel<IAsset>>, count: number }>(
            message.headers.id,
            message.code,
            new ResponseEntity({ data: { transactions: serializedTransactions, count: transactions.count } }),
            socket
        );
    }

    @RPC(API_ACTION_TYPES.GET_TRANSACTIONS_BY_BLOCK_ID)
    async getTransactionsByBlockId(message: Message2<{ limit: number, offset: number, blockId: string }>, socket: any) {
        const transactions = await TransactionPGRepository.getMany(
            { block_id: message.body.blockId },
            [['createdAt', 'ASC']],
            message.body.limit || DEFAULT_LIMIT,
            message.body.offset || 0
        );
        const serializedTransactions =
            transactions.transactions.map(trs => SharedTransactionRepo.serialize(trs));

        SocketMiddleware.emitToClient<{ transactions: Array<TransactionModel<IAsset>>, count: number }>(
            message.headers.id,
            message.code,
            new ResponseEntity({ data: { transactions: serializedTransactions, count: transactions.count } }),
            socket
        );
    }

}

export default new TransactionController();<|MERGE_RESOLUTION|>--- conflicted
+++ resolved
@@ -1,17 +1,5 @@
 import { RPC } from 'api/utils/decorators';
 import SocketMiddleware from 'api/middleware/socket';
-<<<<<<< HEAD
-import { Message } from 'shared/model/message';
-import {
-    CREATE_TRANSACTION,
-    GET_TRANSACTION_BY_ID,
-    GET_TRANSACTION,
-    GET_TRANSACTION_HISTORY,
-    GET_TRANSACTIONS_BY_BLOCK_ID
-} from 'shared/driver/socket/codes';
-import { validate } from 'shared/validate';
-import { SCHEMA_CREATE_TRANSACRION } from 'shared/validate/schema/transaction';
-=======
 import { Message2 } from 'shared/model/message';
 import { API_ACTION_TYPES } from 'shared/driver/socket/codes';
 import TransactionPGRepository from 'api/repository/transaction';
@@ -23,7 +11,6 @@
 
 const ALLOWED_FILTERS = new Set(['blockId', 'senderPublicKey', 'type']);
 const ALLOWED_SORT = new Set(['blockId', 'createdAt', 'type']);
->>>>>>> 8668a2c6
 
 export class TransactionController {
 
@@ -34,18 +21,9 @@
         this.getTransactionsByBlockId = this.getTransactionsByBlockId.bind(this);
     }
 
-<<<<<<< HEAD
-    @RPC(CREATE_TRANSACTION)
+    @RPC(API_ACTION_TYPES.CREATE_TRANSACTION)
     @validate(SCHEMA_CREATE_TRANSACRION)
-    createTransaction(message: Message, socket: any) {
-        message.body = {
-            trs: message.body,
-            secret: message.body.secret
-        };
-=======
-    @RPC(API_ACTION_TYPES.CREATE_TRANSACTION)
     createTransaction(message: Message2<{ secret: string, trs: TransactionModel<IAsset> }>, socket: any) {
->>>>>>> 8668a2c6
         SocketMiddleware.emitToCore(message, socket);
     }
 
