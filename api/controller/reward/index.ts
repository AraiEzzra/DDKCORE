import RewardService from 'api/service/reward';
import { RPC } from 'api/utils/decorators';
import { Message } from 'shared/model/message';
import SocketMiddleware from 'api/middleware/socket';

export class RewardController {

    constructor() {
        this.getRewardHistory = this.getRewardHistory.bind(this);
        this.getReferredUsersReward = this.getReferredUsersReward.bind(this);
    }

    @RPC('GET_REWARD_HISTORY')
<<<<<<< HEAD
    getRewardHistory(message: Message, socketApi: any) {
=======
    getRewardHistory(message: Message, socket: any) {
>>>>>>> ea524567
        const { body, headers, code } = message;
        const rewardResponse = RewardService.getRewardByAddress(body.address, body.filter);

        rewardResponse.success
<<<<<<< HEAD
            ? SocketMiddleware.emitToClient(headers.id, code, rewardResponse, socketApi)
            : SocketMiddleware.emitToCore(message, socketApi);
    }

    @RPC('GET_REFERRED_USERS_REWARD')
    getReferredUsersReward(message: Message, socketApi: any) {
=======
            ? SocketMiddleware.emitToClient(headers.id, code, rewardResponse, socket)
            : SocketMiddleware.emitToCore(message, socket);
    }

    @RPC('GET_REFERRED_USERS_REWARD')
    getReferredUsersReward(message: Message, socket: any) {
>>>>>>> ea524567
        const { body, headers, code } = message;
        const rewardResponse = RewardService.getReferredUsersReward(body.address, body.filter);

        rewardResponse.success
<<<<<<< HEAD
            ? SocketMiddleware.emitToClient(headers.id, code, rewardResponse, socketApi)
            : SocketMiddleware.emitToCore(message, socketApi);
=======
            ? SocketMiddleware.emitToClient(headers.id, code, rewardResponse, socket)
            : SocketMiddleware.emitToCore(message, socket);
>>>>>>> ea524567
    }
}

export default new RewardController();<|MERGE_RESOLUTION|>--- conflicted
+++ resolved
@@ -11,41 +11,23 @@
     }
 
     @RPC('GET_REWARD_HISTORY')
-<<<<<<< HEAD
-    getRewardHistory(message: Message, socketApi: any) {
-=======
     getRewardHistory(message: Message, socket: any) {
->>>>>>> ea524567
         const { body, headers, code } = message;
         const rewardResponse = RewardService.getRewardByAddress(body.address, body.filter);
 
         rewardResponse.success
-<<<<<<< HEAD
-            ? SocketMiddleware.emitToClient(headers.id, code, rewardResponse, socketApi)
-            : SocketMiddleware.emitToCore(message, socketApi);
-    }
-
-    @RPC('GET_REFERRED_USERS_REWARD')
-    getReferredUsersReward(message: Message, socketApi: any) {
-=======
             ? SocketMiddleware.emitToClient(headers.id, code, rewardResponse, socket)
             : SocketMiddleware.emitToCore(message, socket);
     }
 
     @RPC('GET_REFERRED_USERS_REWARD')
     getReferredUsersReward(message: Message, socket: any) {
->>>>>>> ea524567
         const { body, headers, code } = message;
         const rewardResponse = RewardService.getReferredUsersReward(body.address, body.filter);
 
         rewardResponse.success
-<<<<<<< HEAD
-            ? SocketMiddleware.emitToClient(headers.id, code, rewardResponse, socketApi)
-            : SocketMiddleware.emitToCore(message, socketApi);
-=======
             ? SocketMiddleware.emitToClient(headers.id, code, rewardResponse, socket)
             : SocketMiddleware.emitToCore(message, socket);
->>>>>>> ea524567
     }
 }
 
