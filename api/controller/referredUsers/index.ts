--- conflicted
+++ resolved
@@ -11,43 +11,25 @@
     }
 
     @RPC('GET_REFERRED_USERS')
-<<<<<<< HEAD
-    getReferredUsers(message: Message, socketApi: any) {
-=======
     getReferredUsers(message: Message, socket: any) {
->>>>>>> 398472a3
         const { body, headers, code } = message;
         const referredUsersResponse = ReferredUsersService.getReferredUsers(body.address, body.filter);
 
         referredUsersResponse.success
-<<<<<<< HEAD
-            ? SocketMiddleware.emitToClient(headers.id, code, referredUsersResponse, socketApi)
-            : SocketMiddleware.emitToCore(message, socketApi);
-    }
-
-    @RPC('GET_REFERRED_USERS_BY_LEVEL')
-    getReferredUsersByLevel(message: Message, socketApi: any) {
-=======
             ? SocketMiddleware.emitToClient(headers.id, code, referredUsersResponse, socket)
             : SocketMiddleware.emitToCore(message, socket);
     }
 
     @RPC('GET_REFERRED_USERS_BY_LEVEL')
     getReferredUsersByLevel(message: Message, socket: any) {
->>>>>>> 398472a3
         const { body, headers, code } = message;
 
         const referredUsersResponse =
             ReferredUsersService.getReferredUsersByLevel(body.address, body.level, body.filter);
 
         referredUsersResponse.success
-<<<<<<< HEAD
-            ? SocketMiddleware.emitToClient(headers.id, code, referredUsersResponse, socketApi)
-            : SocketMiddleware.emitToCore(message, socketApi);
-=======
             ? SocketMiddleware.emitToClient(headers.id, code, referredUsersResponse, socket)
             : SocketMiddleware.emitToCore(message, socket);
->>>>>>> 398472a3
     }
 }
 
