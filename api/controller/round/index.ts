import { RPC } from 'api/utils/decorators';
import SocketMiddleware from 'api/middleware/socket';
import { API_ACTION_TYPES } from 'shared/driver/socket/codes';
import {Message2} from 'shared/model/message';
<<<<<<< HEAD
=======
import { Pagination } from 'api/utils/common';
>>>>>>> d730a3e6
import { validate } from 'shared/validate';

class RoundController {

    constructor() {
        this.getCurrentRound = this.getCurrentRound.bind(this);
<<<<<<< HEAD
        this.getRound = this.getRound.bind(this);
=======
        this.getRounds = this.getRounds.bind(this);
>>>>>>> d730a3e6
    }

    @RPC(API_ACTION_TYPES.GET_CURRENT_ROUND)
    getCurrentRound(message: Message2<{}>, socket: any) {
        SocketMiddleware.emitToCore<{}>(message, socket);
    }

<<<<<<< HEAD
    @RPC(API_ACTION_TYPES.GET_ROUND)
    @validate()
    getRound(message: Message2<{height: number}>, socket: any) {
        SocketMiddleware.emitToCore<{height: number}>(message, socket);
=======
    @RPC(API_ACTION_TYPES.GET_ROUNDS)
    getRounds(message: Message2<Pagination>, socket: any) {
        SocketMiddleware.emitToCore<Pagination>(message, socket);
>>>>>>> d730a3e6
    }
}

export default new RoundController();<|MERGE_RESOLUTION|>--- conflicted
+++ resolved
@@ -2,21 +2,15 @@
 import SocketMiddleware from 'api/middleware/socket';
 import { API_ACTION_TYPES } from 'shared/driver/socket/codes';
 import {Message2} from 'shared/model/message';
-<<<<<<< HEAD
-=======
 import { Pagination } from 'api/utils/common';
->>>>>>> d730a3e6
 import { validate } from 'shared/validate';
 
 class RoundController {
 
     constructor() {
         this.getCurrentRound = this.getCurrentRound.bind(this);
-<<<<<<< HEAD
+        this.getRounds = this.getRounds.bind(this);
         this.getRound = this.getRound.bind(this);
-=======
-        this.getRounds = this.getRounds.bind(this);
->>>>>>> d730a3e6
     }
 
     @RPC(API_ACTION_TYPES.GET_CURRENT_ROUND)
@@ -24,16 +18,15 @@
         SocketMiddleware.emitToCore<{}>(message, socket);
     }
 
-<<<<<<< HEAD
+    @RPC(API_ACTION_TYPES.GET_ROUNDS)
+    getRounds(message: Message2<Pagination>, socket: any) {
+        SocketMiddleware.emitToCore<Pagination>(message, socket);
+    }
+
     @RPC(API_ACTION_TYPES.GET_ROUND)
     @validate()
     getRound(message: Message2<{height: number}>, socket: any) {
         SocketMiddleware.emitToCore<{height: number}>(message, socket);
-=======
-    @RPC(API_ACTION_TYPES.GET_ROUNDS)
-    getRounds(message: Message2<Pagination>, socket: any) {
-        SocketMiddleware.emitToCore<Pagination>(message, socket);
->>>>>>> d730a3e6
     }
 }
 
