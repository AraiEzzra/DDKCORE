--- conflicted
+++ resolved
@@ -17,11 +17,7 @@
     // Blocks
     $scope.tableBlocks = new ngTableParams({
         page: 1,
-<<<<<<< HEAD
-        count: 25,
-=======
         count: 15,
->>>>>>> b06499e5
         sorting: {
             height: 'desc'
         }
