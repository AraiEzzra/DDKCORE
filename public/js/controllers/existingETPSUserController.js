--- conflicted
+++ resolved
@@ -30,11 +30,7 @@
         return btoa(dynamic_key);
     }
 
-<<<<<<< HEAD
-    /* //hotam: function to validate existing ETPS user
-=======
     // function to validate existing ETPS user
->>>>>>> 6d262b86
     $scope.validateExistingUser = function (username, password) {
         var api_key = this.generateApiKey($scope.API_KEY_GLOBAL);
         var url = $scope.URL_GLOBAL + "users/login.php?key=" + api_key;
