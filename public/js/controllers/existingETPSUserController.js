require('angular');

angular.module('ETPApp').controller('existingETPSUserController', ['$scope', '$rootScope', '$http', "$state", "userService", "newUserMigration", 'gettextCatalog', '$cookies','focus', function ($rootScope, $scope, $http, $state, userService, newUserMigration, gettextCatalog, $cookies,focus) {

    userService.setData();
    userService.rememberPassphrase = false;
    userService.rememberedPassphrase = '';
    $scope.password = '';
    $scope.errorMessage = "";
    $scope.URL_GLOBAL = "https://api.etpswallet.gold/";
    $scope.API_KEY_GLOBAL = "etps_2_etp_V1.1";

    focus('focusMe');

    $scope.newUser = function (data) {
        $scope.newUserModal = newUserMigration.activate({
            dataVar: data,
            destroy: function () {
            }
        });
    }

    $scope.generateApiKey = function(mykey) {

<<<<<<< HEAD
        // DO NOT EDIT THIS FUNCTION
        // THE DYNAMIC API KEY WILL BE VALID FOR 10 SEC
        var time_sec = Math.floor(Date.now() / 1000) + 10;
        var dynamic_key = mykey + "####" + time_sec;

        return btoa(dynamic_key);
    }

    $scope.validdateExistingUser = function (username, password) {
        //console.log("!!!!!!!!!" + username + "....." + password);
        var api_key = this.generateApiKey($scope.API_KEY_GLOBAL);
        var url = $scope.URL_GLOBAL + "users/login.php?key=" + api_key;
        var post = "username=" + btoa(username) + "&password=" + btoa(password);
        console.log('post : ' + post);
        console.log('url : ' + url);

        $http({
            method: 'POST',
            cache: false,
            url: url,
            data: post,
            headers: { 'Content-Type': 'application/x-www-form-urlencoded' }
        }).success(function(resp) { 
            //console.log('resp : ' + JSON.stringify(resp));
            if(!resp.records) {
                $scope.errorMessage = resp.message;
            }
        }).error(function(err) { 
            console.log('err : ' + err);
        });

        /* $http.get(url + '&' + post).then(function (resp) {
            console.log('resp : ' + JSON.stringify(resp));
        }, function (error) {
            //console.log('resp : ' + JSON.stringify(resp));
            console.log('error : ' + JSON.stringify(error));
            //$scope.errorMessage = error.data.error ? error.data.error : error.data;
        }); */
=======
>>>>>>> cf66cbfc



        /* $.ajax({
            type: 'post',
            cache: false,
            url: url,
            dataType: "text",
            data: post,
            success: function (data, status, html) {


                alert(data);
            },
            error: function (html, status, error) {
                // do something if there was an error
            },
            complete: function (html, status) {
                // do something after success or error no matter what
            }
        }); */
    }

    $scope.login = function (username, password) {
        console.log("!!!!!!!!!" + username + "....." + password);
        var data = {
            balance: 10,
            username: "navin"
        };

        this.newUser(data);


      //  $scope.errorMessage = "";
        // $http.post("/api/accounts/open/", {
        //     username: username,
        //     password: password
        // }).then(function (resp) {
        //     if (resp.data.success) {

        //         $http.post("/api/accounts/").then(function (response) {

        //             if(!(response.data.isMigrated) && response.data.isMigrated == 0){
        //                     //call function to create new account and do migration
        //                     $scope.newUser();
                           //    $scope.migrateData(resp.data);
        //             }else{
        //                     //throw error message that data already migrated
        //             }

        //         }, function (error) {
        //             $scope.errorMessage = error.data.error ? error.data.error : error.data;
        //         })
                
        //     } else {
        //         $scope.errorMessage = resp.data.error ? resp.data.error : 'Error connecting to ETPS server';
        //     }
        // }, function (error) {
        //     $scope.errorMessage = error.data.error ? error.data.error : error.data;
        // });


    }


}]);<|MERGE_RESOLUTION|>--- conflicted
+++ resolved
@@ -22,7 +22,6 @@
 
     $scope.generateApiKey = function(mykey) {
 
-<<<<<<< HEAD
         // DO NOT EDIT THIS FUNCTION
         // THE DYNAMIC API KEY WILL BE VALID FOR 10 SEC
         var time_sec = Math.floor(Date.now() / 1000) + 10;
@@ -61,8 +60,6 @@
             console.log('error : ' + JSON.stringify(error));
             //$scope.errorMessage = error.data.error ? error.data.error : error.data;
         }); */
-=======
->>>>>>> cf66cbfc
 
 
 
