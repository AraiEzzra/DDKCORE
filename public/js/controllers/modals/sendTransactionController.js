require('angular');

angular.module('ETPApp').controller('sendTransactionController', ['$scope', 'sendTransactionModal', '$http', 'userService', 'feeService', '$timeout', '$filter', 'freezeAmountModal', function ($scope, sendTransactionModal, $http, userService, feeService, $timeout, $filter, freezeAmountModal) {

    $scope.sending = false;
    $scope.passmode = false;
    $scope.accountValid = true;
    $scope.errorMessage = {};
    $scope.checkSecondPass = false;
    $scope.onlyNumbers = /^-?\d*(\.\d+)?$/;
    $scope.secondPassphrase = userService.secondPassphrase;
    $scope.address = userService.address;
    $scope.focus = $scope.to ? 'amount' : 'to';
    $scope.presendError = false;

    $scope.submit = function () {
        console.log('Transaction sent');
    };

    $scope.rememberedPassphrase = userService.rememberPassphrase ? userService.rememberedPassphrase : false;

    Number.prototype.roundTo = function (digitsCount) {
        var digitsCount = typeof digitsCount !== 'undefined' ? digitsCount : 2;
        var s = String(this);
        if (s.indexOf('e') < 0) {
            var e = s.indexOf('.');
            if (e == -1) return this;
            var c = s.length - e - 1;
            if (c < digitsCount) digitsCount = c;
            var e1 = e + 1 + digitsCount;
            var d = Number(s.substr(0, e) + s.substr(e + 1, digitsCount));
            if (s[e1] > 4) d += 1;
            d /= Math.pow(10, digitsCount);
            return d.valueOf();
        } else {
            return this.toFixed(digitsCount);
        }
    }

    Math.roundTo = function (number, digitsCount) {
        number = Number(number);
        return number.roundTo(digitsCount).valueOf();
    }

    function validateForm (onValid) {
        var isAddress = /^[0-9]+[E|e]$/g;
        var correctAddress = isAddress.test($scope.to);
        $scope.errorMessage = {};

        if ($scope.to.trim() == '') {
            $scope.errorMessage.recipient = 'Empty recipient';
            $scope.presendError = true;
        } else {
            if (correctAddress) {
                if ($scope.isCorrectValue($scope.amount)) {
                    return onValid();
                } else {
                    $scope.presendError = true;
                }
            } else {
                $scope.errorMessage.recipient = 'Invalid recipient';
                $scope.presendError = true;
            }
        }
    }

    $scope.passcheck = function (fromSecondPass) {
        if (fromSecondPass) {
            $scope.checkSecondPass = false;
            $scope.passmode = $scope.rememberedPassphrase ? false : true;
            if ($scope.passmode) {
                $scope.focus = 'secretPhrase';
            }
            $scope.secondPhrase = '';
            $scope.secretPhrase = '';
            return;
        }
        if ($scope.rememberedPassphrase) {
            validateForm(function () {
                $scope.presendError = false;
                $scope.errorMessage = {};
                $scope.sendTransaction($scope.rememberedPassphrase);
            });
        } else {
            validateForm(function () {
                $scope.presendError = false;
                $scope.errorMessage = {};
                $scope.passmode = !$scope.passmode;
                $scope.focus = 'secretPhrase';
                $scope.secretPhrase = '';
            });
        }
    }

    $scope.close = function () {
        console.log('close1 call');
        if ($scope.destroy) {
            $scope.destroy();
        }
        sendTransactionModal.deactivate();
        freezeAmountModal.deactivate();
        console.log('close1 call 2');
    }

    $scope.accountChanged = function (e) {
        var string = $scope.to;

        if (!string) {
            return;
        }

        if (string[string.length - 1] == 'E') {
            var isnum = /^\d+$/.test(string.substring(0, string.length - 1));
            if (isnum && string.length - 1 >= 1 && string.length - 1 <= 20) {
                $scope.accountValid = true;
            } else {
                $scope.accountValid = false;
            }
        } else {
            $scope.accountValid = false;
        }
    }

    $scope.getCurrentFee = function () {
        $http.get('/api/blocks/getFee').then(function (resp) {
                $scope.currentFee = resp.data.fee;
                $scope.fee = resp.data.fee;
            });
    }

    $scope.isCorrectValue = function (currency, throwError) {
        var parts = String(currency).trim().split('.');
        var amount = parts[0];
        var fraction;

        if (!throwError) throwError = false;

        function error (message) {
            $scope.errorMessage.amount = message;

            if (throwError) {
              throw $scope.errorMessage.amount;
            } else {
              console.error(message);
              return false;
            }
        }

        if (amount == '') {
            return error('ETP amount can not be blank');
        }

        if (parts.length == 1) {
            // No fractional part
            fraction = '00000000';
        } else if (parts.length == 2) {
            if (parts[1].length > 8) {
                return error('ETP amount must not have more than 8 decimal places');
            } else if (parts[1].length <= 8) {
                // Less than eight decimal places
                fraction = parts[1];
            } else {
                // Trim extraneous decimal places
                fraction = parts[1].substring(0, 8);
            }
        } else {
            return error('ETP amount must have only one decimal point');
        }

        // Pad to eight decimal places
        for (var i = fraction.length; i < 8; i++) {
            fraction += '0';
        }

        // Check for zero amount
        if (amount == '0' && fraction == '00000000') {
            return error('ETP amount can not be zero');
        }

        // Combine whole with fractional part
        var result = amount + fraction;

        // In case there's a comma or something else in there.
        // At this point there should only be numbers.
        if (!/^\d+$/.test(result)) {
            return error('ETP amount contains non-numeric characters');
        }

        // Remove leading zeroes
        result = result.replace(/^0+/, '');

        return parseInt(result);
    }

    $scope.convertETP = function (currency) {
        return $scope.isCorrectValue(currency, true);
    }

    $scope.clearRecipient = function () {
        $scope.to = '';
    }

    $scope.sendTransaction = function (secretPhrase, withSecond) {
<<<<<<< HEAD
=======
        console.log('Demo 1');
        
        console.log('secretPhrase : ' + secretPhrase);
>>>>>>> 516790e7
        if ($scope.secondPassphrase && !withSecond) {
            $scope.checkSecondPass = true;
            $scope.focus = 'secondPhrase';
            return;
        }

        $scope.errorMessage = {};

        var data = {
            secret: secretPhrase,
            amount: $scope.convertETP($scope.amount),
            recipientId: $scope.to,
            publicKey: userService.publicKey
        };

        if ($scope.secondPassphrase) {
            data.secondSecret = $scope.secondPhrase;
            if ($scope.rememberedPassphrase) {
                data.secret = $scope.rememberedPassphrase;
            }
        }

        if (!$scope.sending) {
            $scope.sending = true;

            $http.put('/api/transactions', data).then(function (resp) {
                $scope.sending = false;

                if (resp.data.error) {
                    Materialize.toast('Transaction error', 3000, 'red white-text');
                    $scope.errorMessage.fromServer = resp.data.error;
                } else {
                    if ($scope.destroy) {
                        $scope.destroy();
                    }
                    Materialize.toast('Transaction sent', 3000, 'green white-text');
                    sendTransactionModal.deactivate();
                }
            });
        }
    }

    feeService(function (fees) {
        $scope.fee = fees.send;
    });

}]);<|MERGE_RESOLUTION|>--- conflicted
+++ resolved
@@ -201,12 +201,9 @@
     }
 
     $scope.sendTransaction = function (secretPhrase, withSecond) {
-<<<<<<< HEAD
-=======
         console.log('Demo 1');
         
         console.log('secretPhrase : ' + secretPhrase);
->>>>>>> 516790e7
         if ($scope.secondPassphrase && !withSecond) {
             $scope.checkSecondPass = true;
             $scope.focus = 'secondPhrase';
