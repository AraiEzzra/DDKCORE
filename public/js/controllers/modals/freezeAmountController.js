--- conflicted
+++ resolved
@@ -1,10 +1,6 @@
 require('angular');
 
-<<<<<<< HEAD
-angular.module('ETPApp').controller('freezeAmountController', ['$scope', 'userService', 'sendTransactionModal', 'freezeAmountModal', '$http','feeService', function ($scope, userService, sendTransactionModal,freezeAmountModal,$http,feeService) {
-=======
 angular.module('ETPApp').controller('freezeAmountController', ['$scope', 'userService', 'freezeAmountModal', '$http', function ($scope, userService,freezeAmountModal,$http) {
->>>>>>> 4af28622
 
     $scope.rememberedPassphrase = userService.rememberPassphrase ? userService.rememberedPassphrase : false;
     $scope.sending = false;
@@ -134,22 +130,6 @@
 
     /* For Total Count*/
 
-<<<<<<< HEAD
-    $scope.freezeOrder = function(FreezeAmount){
-        $http.post("/api/frogings/freeze",{freezedAmount:$scope.convertETP(FreezeAmount),secret: $scope.rememberedPassphrase})
-        .then(function (resp) {
-            if (resp.data.success) {
-                Materialize.toast('Freeze Success', 3000, 'green white-text'); 
-                freezeAmountModal.deactivate(); 
-                
-            } else {
-                //console.log(resp.data.error);
-                Materialize.toast('Freeze Error', 3000, 'red white-text');
-                $scope.errorMessage.fromServer = resp.data.error;
-               
-            }
-        });
-=======
     $scope.freezeOrder = function(secretPhrase){
        
         $scope.errorMessage = {};
@@ -176,7 +156,6 @@
                 });
 
         }
->>>>>>> 4af28622
     }
 
     $scope.getCurrentFee = function () {
