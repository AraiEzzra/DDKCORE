--- conflicted
+++ resolved
@@ -3,18 +3,6 @@
 
 angular.module('ETPApp').service('stakeService','$http',',$scope', function ($http,$scope) {
     
-<<<<<<< HEAD
-    /* $http({
-        method : "POST",
-        url : "/api/frogings/getAllOrders"
-    }).then(function mySuccess(response) {
-        $scope.myStatke = response.data;
-    }, function myError(response) {
-        $scope.myStatke = response.statusText;
-    });
- */
-=======
->>>>>>> 516790e7
 
 var blocks = {
         //lastBlockId: null,
