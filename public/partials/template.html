--- conflicted
+++ resolved
@@ -122,11 +122,7 @@
               </div>
            </div>
         </div>
-<<<<<<< HEAD
         <!--div class="search-bar" ng-show="view.bar.showTransactionsSearchBar">
-=======
-        <!-- <div class="search-bar" ng-show="view.bar.showTransactionsSearchBar">
->>>>>>> f0b95f0a
            <div class="search-toggle" ng-if="searchTransactions.searchForTransaction">
               <i ng-click="clearSearch()" class="mdi-content-clear small"></i>
            </div>
@@ -151,11 +147,7 @@
                  </div>
               </span>
            </div>
-<<<<<<< HEAD
         </div-->
-=======
-        </div> -->
->>>>>>> f0b95f0a
         <div id="page-nav" class="clearfix mobile-nav" ng-if="view.bar.showDappsBar">
            <ul class="nav nav-underline categories pull-left">
               <li>
