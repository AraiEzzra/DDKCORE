<div class="app-modal valign-wrapper">
    <div class="container height100">
        <div class="row height100">
<<<<<<< HEAD
            <div class="col-md-6 col-md-offset-3 height100 valign-wrapper">
                <div class="modal-content">
=======
            <div class="col-md-6 col-md-offset-4 height100 valign-wrapper">
                <div class="modal-content" ng-show="!passmode">
>>>>>>> 4af28622
                    <div class="modal-header modal-iconed">
                        <div class="close-modal" ng-click="close()">
                            <span class="sr-only"><translate>Close modal</translate></span>
                        </div>
                        <span class="modal-log">ETP</span>
                    </div>
                    <div class="modal-header clearfix">
                        <div>
                            <h2>{{'Freeze ETP'|translate}}</h2>
                        </div>
                        <div><translate>Please enter the ETP Amount that you would like to freeze.</translate></div>
                    </div>
                    <div class="modal-body">
                        <form ng-submit="passcheck()">
                            <div class="field-padding">
                                <div class="input-field">
                                    <input id="fAmount" type="text" ng-model="fAmount" ng-focus="focus == 'fAmount'" ng-class="{'invalid': errorMessage.fAmount}">
                                    <label for="fAmount"><translate>Freeze ETP Amount </translate></label>
                                </div>
                                <span class="fee-text flat-text pull-right"><translate>Fee: {{fee | ETPFilter}} ETP</span>
<<<<<<< HEAD
                                <!-- <span class="pass-error" ng-show="errorMessage.amount">{{errorMessage.FreezeAmount}}</span> -->
=======
                                <span class="pass-error" ng-show="errorMessage.fAmount">{{errorMessage.fAmount}}</span>
>>>>>>> 4af28622
                            </div>
                            <p class="error-container" ng-show="errorMessage.recipient">
                                <span class="pass-error">{{errorMessage.recipient}}</span>
                            </p>





                            <!-- <p class="error-container" ng-show="errorMessage.fromServer">
                                <span class="pass-error">{{errorMessage.fromServer}}</span>
                            </p>
                            <input type="submit" ng-show="false"> -->
                        </form>
                    </div>
                    <div class="modal-body bordered">
                        <ul class="nav modal-buttons pull-right">
                            <li>
                                <input type="submit" value="{{'Cancel' | translate}}" ng-click="close()" class="btn-flat" />
                            </li>
                            <li>
                                <input type="submit" value="{{'Freeze ETP' | translate}}" ng-click="passcheck()" class="btn-flat blue-link" ng-class="{'disabled': sending}" ng-disabled="sending" />
                            </li>
                        </ul>
                    </div>
                </div>
                <div class="modal-content" ng-show="passmode ">
                    <div class="modal-header modal-iconed">
                        <div class="close-modal" ng-click="close()">
                            <span class="sr-only"><translate>Close modal</translate></span>
                        </div>
                    </div>
                    <div class="modal-header clearfix">
                        <div>
                            <h2>{{'Account Verification'|translate}}</h2>
                        </div>
                        <div><translate>Please enter your passphrase below.</translate></div>
                    </div>
                    <div class="modal-body">
                        <form ng-submit="freezeOrder(secretPhrase)">
                            <div class="field-padding">
                                <div class="input-field">
                                    <input id="passPhrase" type="password" ng-model="secretPhrase" ng-focus="focus == 'secretPhrase'" ng-trim="false" autofocus ng-class="{'invalid': errorMessage.fromServer}">
                                    <label for="passPhrase"><translate>Your Passphrase</translate></label>
                                </div>
                                <span class="pass-error" ng-show="errorMessage.fromServer && !secondSecret">{{errorMessage.fromServer}}</span>
                            </div>
                            <input type="submit" ng-show="false">
                        </form>
                    </div>
                    <div class="modal-body bordered">
                        <ul class="nav modal-buttons pull-right">
                            <li>
                                <input type="submit" value="{{'GO BACK' | translate}}" ng-click="passcheck()" class="btn-flat" />
                            </li>
                            <li>
                                <input type="submit" value="{{'Freeze ETP' | translate}}" ng-click="freezeOrder(secretPhrase)" class="btn-flat waves-blue" ng-class="{'disabled': sending}" ng-disabled="sending" />
                            </li>
                        </ul>
                    </div>
                </div>
            </div>
        </div>
    </div>
</div><|MERGE_RESOLUTION|>--- conflicted
+++ resolved
@@ -1,13 +1,8 @@
 <div class="app-modal valign-wrapper">
     <div class="container height100">
         <div class="row height100">
-<<<<<<< HEAD
-            <div class="col-md-6 col-md-offset-3 height100 valign-wrapper">
-                <div class="modal-content">
-=======
             <div class="col-md-6 col-md-offset-4 height100 valign-wrapper">
                 <div class="modal-content" ng-show="!passmode">
->>>>>>> 4af28622
                     <div class="modal-header modal-iconed">
                         <div class="close-modal" ng-click="close()">
                             <span class="sr-only"><translate>Close modal</translate></span>
@@ -28,11 +23,7 @@
                                     <label for="fAmount"><translate>Freeze ETP Amount </translate></label>
                                 </div>
                                 <span class="fee-text flat-text pull-right"><translate>Fee: {{fee | ETPFilter}} ETP</span>
-<<<<<<< HEAD
-                                <!-- <span class="pass-error" ng-show="errorMessage.amount">{{errorMessage.FreezeAmount}}</span> -->
-=======
                                 <span class="pass-error" ng-show="errorMessage.fAmount">{{errorMessage.fAmount}}</span>
->>>>>>> 4af28622
                             </div>
                             <p class="error-container" ng-show="errorMessage.recipient">
                                 <span class="pass-error">{{errorMessage.recipient}}</span>
