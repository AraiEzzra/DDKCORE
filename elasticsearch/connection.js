--- conflicted
+++ resolved
@@ -11,13 +11,8 @@
 */
 
 let elasticsearch = require('elasticsearch');
-<<<<<<< HEAD
-let config = require('../config.json');
-let connectionHost = config.elasticsearchHost + ':9200' || 'localhost:9200';
-=======
 let config = process.env.NODE_ENV === 'development' ? require('../config/default') : process.env.NODE_ENV === 'testnet' ? require('../config/testnet') : require('../config/mainnet');
 let connectionHost = config.elasticsearchHost || 'localhost:9200';
->>>>>>> 43d75c2e
 
 let Client = new elasticsearch.Client({
 	hosts: connectionHost,
