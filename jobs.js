

let utils = require('./utils');
let sql = require('./sql/accounts.js');
let path = require('path');
let library = {};
let columnName = '';
let offset = 0;
let blockOffset = 0;
let stakeOffset = 0;
let limit = 25000;


exports.attachScope = function (scope) {
	library = scope;
};

/** 
 * @desc update elasticsearch server data every one minute.
 * @desc get data from DDK_test database.
 * @param {Table} blocks
 * @param {Table} dapps
 * @param {Table} delegates
 * @param {Table} mem_accounts
 * @param {Table} migrations
 * @param {Table} rounds_fees
 * @param {Table} trs
 * @param {Table} signatures
 * @param {Table} stake_orders
 * @param {Table} peers
 * @param {Table} peers_dapp
 * @param {Table} intransfer
 * @param {Table} outtransfer
 * @param {Table} multisignatures
*/
exports.updateDataOnElasticSearch = {

	on: '* * * * *',
	job: function () {
		/**
		 * Tables to be updated on elasticsearch 
		 * 'blocks_list',
			'dapps',
			'delegates',
			'mem_accounts',
			'migrations',
			'rounds_fees',
			'trs',
			'votes',
			'signatures',
			'stake_orders',
			'peers',
			'peers_dapp',
			'intransfer',
			'outtransfer',
			'multisignatures'
		*/
		let dbTables = [
			'blocks_list',
			'stake_orders'
		];
		dbTables.forEach(function (tableName) {
<<<<<<< HEAD
			library.db.query('SELECT * FROM ' + tableName)
				.then(function (rows) {
					if (rows.length > 0) {
						let bulk = utils.makeBulk(rows, tableName);
						utils.indexall(bulk, tableName)
							.then(function (result) {
								return null;
								//FIXME: Do further processing on successful indexing on elasticsearch server
							})
							.catch(function (err) {
								library.logger.error('Elasticsearch error :'+ err.message);
								return null;
							});
					}
				})
				.catch(function (err) {
					library.logger.error('Database error : '+ err.message + ' , Error query : '+ err.query);
					return null;
				});
=======
			if(tableName === 'blocks_list') {
				columnName = 'b_timestamp';
				offset = blockOffset;
			} else {
				columnName = 'startTime';
				offset = stakeOffset;
			}
			library.db.query('SELECT * FROM ' + tableName + ' ORDER BY "' + columnName + '" ASC OFFSET ' + offset + ' LIMIT ' + limit)
			.then(function (rows) {
				if (rows.length > 0) {
					if(tableName === 'blocks_list') {
						blockOffset = blockOffset + rows.length;
					} else {
						stakeOffset = stakeOffset + rows.length;
					}
					let bulk = utils.makeBulk(rows, tableName);
					utils.indexall(bulk, tableName)
						.then(function (result) {
							return null;
							//FIXME: Do further processing on successful indexing on elasticsearch server
						})
						.catch(function (err) {
							library.logger.error('elasticsearch error :'+ err.message);
							return null;
						});
				}
			})
			.catch(function (err) {
				library.logger.error('database error : '+ err.message);
				return null;
			});
>>>>>>> 79bdb5ac
		});
	},
	spawn: false
};

/** 
 * @desc checks pending stake rewards functionality every day at mid night.
*/
exports.checkFrozeOrders = {

	on: '* * * * *',
	job: function () {
		let date = new Date();
		//FIXME: comment or remove below statement once this goes live
		//library.logic.frozen.checkFrozeOrders();
		if (date.getHours() === 11 && date.getMinutes() === 30) {
			library.logic.frozen.checkFrozeOrders();
		}
	},
	spawn: false
};

/** 
 * @desc archive log files every first day of a month
*/
exports.archiveLogFiles = {

	on: '0 0 1 * *',
	job: function () {
		const today = new Date();
		const yesterday = new Date();
		yesterday.setDate(yesterday.getDate() - 1);

		if (today.getMonth() !== yesterday.getMonth()) {
			library.logger.archive('start executing archiving files');
			let createZip = require('./create-zip');
			let year = today.getFullYear();
			let month = today.toLocaleString('en-us', { month: 'long' });
			let dir = path.join(__dirname + '/archive/' + year + '/' + month);
			createZip.createDir(dir, function (err) {
				if (!err) {
					createZip.archiveLogFiles(dir, function (err) {
						if (!err) {
							library.logger.archive('files are archived');
						} else {
							library.logger.archive('archive error : ' + err);
						}
					});
				} else {
					library.logger.archive('directory creation error : ' + err);
				}
			});
		}
	},
	spawn: false
};

/** 
 * @desc checks for pending users and unlocks them everyday at midnight
*/
exports.unlockLockedUsers = {

	on: '00 00 00 * * *',
	job: function () {
		library.logger.info('Checking any pending users(contributors, founders etc...) which needs to be unlocked and unlock them at midnight every day');
		library.cache.client.keys('*userTimeHash_*', function (err, userKeys) {
			userKeys.forEach(function (key) {
				library.modules.cache.hgetall(key, function (err, data) {
					let lastBlock = library.modules.blocks.lastBlock.get();
					if (data.endTime < lastBlock.timestamp) {
						library.modules.cache.getJsonForKey('minedContributorsBalance', function (err, contributorsBalance) {
							let totalContributorsBal = parseInt(data.transferedAmount) + parseInt(contributorsBalance);
							library.modules.cache.setJsonForKey('minedContributorsBalance', totalContributorsBal);
						});
						library.db.none(sql.enableAccount, {
							senderId: data.address
						})
							.then(function () {
								library.logger.info(data.address + ' account is unlocked');
								library.cache.client.del('userInfo_' + data.address);
								library.cache.client.del('userTimeHash_' + data.endTime);
								return null;
							})
							.catch(function (err) {
								library.logger.error('Error Message : ' + err.message + ' , Error query : ' + err.query + ' , Error stack : ' + err.stack);
								return null;
							});
					}
				});
			});
		});
	},
	spawn: false
};

/*************************************** END OF FILE *************************************/<|MERGE_RESOLUTION|>--- conflicted
+++ resolved
@@ -60,27 +60,6 @@
 			'stake_orders'
 		];
 		dbTables.forEach(function (tableName) {
-<<<<<<< HEAD
-			library.db.query('SELECT * FROM ' + tableName)
-				.then(function (rows) {
-					if (rows.length > 0) {
-						let bulk = utils.makeBulk(rows, tableName);
-						utils.indexall(bulk, tableName)
-							.then(function (result) {
-								return null;
-								//FIXME: Do further processing on successful indexing on elasticsearch server
-							})
-							.catch(function (err) {
-								library.logger.error('Elasticsearch error :'+ err.message);
-								return null;
-							});
-					}
-				})
-				.catch(function (err) {
-					library.logger.error('Database error : '+ err.message + ' , Error query : '+ err.query);
-					return null;
-				});
-=======
 			if(tableName === 'blocks_list') {
 				columnName = 'b_timestamp';
 				offset = blockOffset;
@@ -112,7 +91,6 @@
 				library.logger.error('database error : '+ err.message);
 				return null;
 			});
->>>>>>> 79bdb5ac
 		});
 	},
 	spawn: false
